--- conflicted
+++ resolved
@@ -72,48 +72,28 @@
             if isinstance(f, mm.AmoebaMultipoleForce) or isinstance(f, mm.AmoebaVdwForce) or isinstance(f, mm.AmoebaGeneralizedKirkwoodForce) or isinstance(f, mm.AmoebaWcaDispersionForce):
                 f.setForceGroup(1)
         dt = 0.002*unit.picoseconds
-<<<<<<< HEAD
-        integ = mm.MTSIntegrator(dt, [(0,2), (1,1)])
-=======
         if options.ensemble == 'NVE':
             integ = mm.MTSIntegrator(dt, [(0,2), (1,1)])
         else:
             integ = mm.MTSLangevinIntegrator(temperature, friction, dt, [(0,2), (1,1)])
         positions = pdb.positions
->>>>>>> 8292bb3a
     elif amber:
         dirname = downloadAmberSuite()
         names = {'amber20-dhfr':'JAC',  'amber20-factorix':'FactorIX', 'amber20-cellulose':'Cellulose', 'amber20-stmv':'STMV'}
         fileName = names[testName]
         prmtop = app.AmberPrmtopFile(os.path.join(dirname, f'PME/Topologies/{fileName}.prmtop'))
         inpcrd = app.AmberInpcrdFile(os.path.join(dirname, f'PME/Coordinates/{fileName}.inpcrd'))
-<<<<<<< HEAD
-        topology = prmtop.topology
-=======
->>>>>>> 8292bb3a
         positions = inpcrd.positions
         dt = 0.004*unit.picoseconds
         method = app.PME
         cutoff = options.cutoff
         constraints = app.HBonds
-<<<<<<< HEAD
-        friction = 1*(1/unit.picoseconds)
-        system = prmtop.createSystem(nonbondedMethod=method, nonbondedCutoff=cutoff, constraints=constraints)
-        print('Ensemble: %s' % options.ensemble)
-        if options.ensemble == 'NPT':
-            system.addForce(mm.MonteCarloBarostat(1*unit.bar, 300*unit.kelvin))
-        if options.ensemble == 'NVE':
-            integ = mm.VerletIntegrator(dt)
-        else:
-            integ = mm.LangevinMiddleIntegrator(300*unit.kelvin, friction, dt)
-=======
         hydrogenMass = 1.5*unit.amu
         system = prmtop.createSystem(nonbondedMethod=method, nonbondedCutoff=cutoff, constraints=constraints)
         if options.ensemble == 'NVE':
             integ = mm.VerletIntegrator(dt)
         else:
             integ = mm.LangevinMiddleIntegrator(temperature, friction, dt)
->>>>>>> 8292bb3a
     else:
         if apoa1:
             ff = app.ForceField('amber14/protein.ff14SB.xml', 'amber14/lipid17.xml', 'amber14/tip3p.xml')
@@ -152,15 +132,11 @@
         else:
             dt = 0.004*unit.picoseconds
             constraints = app.HBonds
-<<<<<<< HEAD
-            integ = mm.LangevinMiddleIntegrator(300*unit.kelvin, friction, dt)
-=======
             hydrogenMass = 1.5*unit.amu
             if options.ensemble == 'NVE':
                 integ = mm.VerletIntegrator(dt)
             else:
                 integ = mm.LangevinMiddleIntegrator(temperature, friction, dt)
->>>>>>> 8292bb3a
         positions = pdb.positions
         system = ff.createSystem(pdb.topology, nonbondedMethod=method, nonbondedCutoff=cutoff, constraints=constraints, hydrogenMass=hydrogenMass)
     if options.ensemble == 'NPT':
@@ -183,19 +159,11 @@
     else:
         context = mm.Context(system, integ, platform)
     context.setPositions(positions)
-<<<<<<< HEAD
-    if not amber:
-        context.setVelocitiesToTemperature(300*unit.kelvin)
-    if amber:
-        if inpcrd.boxVectors is not None:
-            context.setPeriodicBoxVectors(*inpcrd.boxVectors)
-=======
     if amber:
         if inpcrd.boxVectors is not None:
             context.setPeriodicBoxVectors(*inpcrd.boxVectors)
         mm.LocalEnergyMinimizer.minimize(context, 100*unit.kilojoules_per_mole/unit.nanometer)
     context.setVelocitiesToTemperature(temperature)
->>>>>>> 8292bb3a
 
     steps = 20
     while True:
@@ -216,11 +184,7 @@
 parser.add_argument('--platform', dest='platform', choices=platformNames, help='name of the platform to benchmark')
 parser.add_argument('--test', dest='test', choices=('gbsa', 'rf', 'pme', 'apoa1rf', 'apoa1pme', 'apoa1ljpme', 'amoebagk', 'amoebapme', 'amber20-dhfr',  'amber20-factorix', 'amber20-cellulose', 'amber20-stmv'), 
     help='the test to perform: gbsa, rf, pme, apoa1rf, apoa1pme, apoa1ljpme, amoebagk, amoebapme,  amber20-dhfr,  amber20-factorix, amber20-cellulose, amber20-stmv [default: all except amber-*]')
-<<<<<<< HEAD
-parser.add_argument('--ensemble', default='NPT', dest='ensemble', choices=('NPT', 'NVE', 'NVT'), help='the ensemble (for Amber tests only) [default: NPT]')
-=======
 parser.add_argument('--ensemble', default='NVT', dest='ensemble', choices=('NPT', 'NVE', 'NVT'), help='the thermodynamic ensemble to simulate [default: NVT]')
->>>>>>> 8292bb3a
 parser.add_argument('--pme-cutoff', default=0.9, dest='cutoff', type=float, help='direct space cutoff for PME in nm [default: 0.9]')
 parser.add_argument('--seconds', default=60, dest='seconds', type=float, help='target simulation length in seconds [default: 60]')
 parser.add_argument('--polarization', default='mutual', dest='polarization', choices=('direct', 'extrapolated', 'mutual'), help='the polarization method for AMOEBA: direct, extrapolated, or mutual [default: mutual]')
