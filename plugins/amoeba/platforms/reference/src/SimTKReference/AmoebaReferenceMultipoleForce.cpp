--- conflicted
+++ resolved
@@ -6317,11 +6317,7 @@
         cii += particleI.charge*particleI.charge;
 
         RealVec dipole(particleI.sphericalDipole[1], particleI.sphericalDipole[2], particleI.sphericalDipole[0]);
-<<<<<<< HEAD
-        dii += dipole.dot(dipole + (_inducedDipole[ii] + _inducedDipolePolar[ii])*0.5);
-=======
         dii += dipole.dot(dipole + (_inducedDipole[ii]+_inducedDipolePolar[ii])*0.5);
->>>>>>> 4d32047c
 
         qii += (particleI.sphericalQuadrupole[0]*particleI.sphericalQuadrupole[0]
                +particleI.sphericalQuadrupole[1]*particleI.sphericalQuadrupole[1]
