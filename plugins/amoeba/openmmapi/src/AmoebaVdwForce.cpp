--- conflicted
+++ resolved
@@ -1,324 +1,3 @@
-<<<<<<< HEAD
-/* -------------------------------------------------------------------------- *
- *                                OpenMMAmoeba                                *
- * -------------------------------------------------------------------------- *
- * This is part of the OpenMM molecular simulation toolkit originating from   *
- * Simbios, the NIH National Center for Physics-Based Simulation of           *
- * Biological Structures at Stanford, funded under the NIH Roadmap for        *
- * Medical Research, grant U54 GM072970. See https://simtk.org.               *
- *                                                                            *
- * Portions copyright (c) 2008-2009 Stanford University and the Authors.      *
- * Authors:                                                                   *
- * Contributors:                                                              *
- *                                                                            *
- * Permission is hereby granted, free of charge, to any person obtaining a    *
- * copy of this software and associated documentation files (the "Software"), *
- * to deal in the Software without restriction, including without limitation  *
- * the rights to use, copy, modify, merge, publish, distribute, sublicense,   *
- * and/or sell copies of the Software, and to permit persons to whom the      *
- * Software is furnished to do so, subject to the following conditions:       *
- *                                                                            *
- * The above copyright notice and this permission notice shall be included in *
- * all copies or substantial portions of the Software.                        *
- *                                                                            *
- * THE SOFTWARE IS PROVIDED "AS IS", WITHOUT WARRANTY OF ANY KIND, EXPRESS OR *
- * IMPLIED, INCLUDING BUT NOT LIMITED TO THE WARRANTIES OF MERCHANTABILITY,   *
- * FITNESS FOR A PARTICULAR PURPOSE AND NONINFRINGEMENT. IN NO EVENT SHALL    *
- * THE AUTHORS, CONTRIBUTORS OR COPYRIGHT HOLDERS BE LIABLE FOR ANY CLAIM,    *
- * DAMAGES OR OTHER LIABILITY, WHETHER IN AN ACTION OF CONTRACT, TORT OR      *
- * OTHERWISE, ARISING FROM, OUT OF OR IN CONNECTION WITH THE SOFTWARE OR THE  *
- * USE OR OTHER DEALINGS IN THE SOFTWARE.                                     *
- * -------------------------------------------------------------------------- */
-
-#include "openmm/Force.h"
-#include "openmm/OpenMMException.h"
-#include "openmm/AmoebaVdwForce.h"
-#include "openmm/internal/AmoebaVdwForceImpl.h"
-
-#include <cmath>
-
-using namespace OpenMM;
-using std::string;
-using std::vector;
-
-AmoebaVdwForce::AmoebaVdwForce()
-    : nonbondedMethod(NoCutoff)
-    , sigmaCombiningRule("CUBIC-MEAN")
-    , epsilonCombiningRule("HHG")
-    , functionalForm("BUFFERED-14-7")
-    , cutoff(1.0e+10)
-    , useDispersionCorrection(false)
-    , numVdwprTypes(0) {}
-
-void AmoebaVdwForce::setParticleParameters(int particleIndex,
-                                           int parentIndex,
-                                           int vdwprType,
-                                           double sigma,
-                                           double epsilon,
-                                           double reductionFactor,
-                                           double lambda) {
-    parameters[particleIndex].parentIndex = parentIndex;
-    parameters[particleIndex].vdwprType = vdwprType;
-    parameters[particleIndex].sigma = sigma;
-    parameters[particleIndex].epsilon = epsilon;
-    parameters[particleIndex].reductionFactor = reductionFactor;
-    parameters[particleIndex].lambda = lambda;
-}
-
-void AmoebaVdwForce::getParticleParameters(int particleIndex,
-                                           int& parentIndex,
-                                           int& vdwprType,
-                                           double& sigma,
-                                           double& epsilon,
-                                           double& reductionFactor,
-                                           double& lambda) const {
-    parentIndex = parameters[particleIndex].parentIndex;
-    vdwprType = parameters[particleIndex].vdwprType;
-    sigma = parameters[particleIndex].sigma;
-    epsilon = parameters[particleIndex].epsilon;
-    reductionFactor = parameters[particleIndex].reductionFactor;
-    lambda = parameters[particleIndex].lambda;
-}
-
-int AmoebaVdwForce::addParticle(int parentIndex,
-                                int vdwprType,
-                                double sigma,
-                                double epsilon,
-                                double reductionFactor,
-                                double lambda) {
-    parameters.push_back(VdwInfo(parentIndex,
-                                 vdwprType,
-                                 sigma,
-                                 epsilon,
-                                 reductionFactor,
-                                 lambda));
-    return static_cast<int>(parameters.size() - 1);
-}
-
-void AmoebaVdwForce::computeCombinedSigmaEpsilon() {
-    std::map<int, int> m_typeMap; // m_typeMap.at(old) = new; typeMap.at(new) = old;
-    for (int i = 0; i < static_cast<int>(parameters.size()); ++i) {
-        m_typeMap[parameters[i].vdwprType] = -1;
-    }
-
-    numVdwprTypes = static_cast<int>(m_typeMap.size());
-    typeMap.resize(numVdwprTypes);
-    arguments.resize(numVdwprTypes * numVdwprTypes);
-
-    std::map<int, int>::iterator it = m_typeMap.begin();
-    for (int i = 0; i < numVdwprTypes; ++i) {
-        typeMap[i] = it->first;
-        it->second = i;
-        ++it;
-    }
-
-    for (int i = 0; i < static_cast<int>(parameters.size()); ++i) {
-        int tp = parameters[i].vdwprType; // tp = old
-        parameters[i].vdwprType = m_typeMap.at(tp);
-    }
-
-    std::vector<double> sigmaByType(numVdwprTypes);
-    std::vector<double> epsilonByType(numVdwprTypes);
-    for (int i = 0; i < static_cast<int>(parameters.size()); ++i) {
-        int tp = parameters[i].vdwprType; // tp = new
-        sigmaByType[tp] = parameters[i].sigma;
-        epsilonByType[tp] = parameters[i].epsilon;
-    }
-
-    // compute combined sigma and epsilon
-
-    for (int i = 0; i < numVdwprTypes; ++i) {
-        int p = i * numVdwprTypes + i;
-        VdwprInfo para(sigmaByType[i] * 2, epsilonByType[i]);
-        arguments[p] = para;
-    }
-
-    for (int i = 0; i < numVdwprTypes; ++i) {
-        for (int j = i + 1; j < numVdwprTypes; ++j) {
-            int p = i * numVdwprTypes + j;
-
-            double sigma1 = sigmaByType[i];
-            double sigma2 = sigmaByType[j];
-            double epsilon1 = epsilonByType[i];
-            double epsilon2 = epsilonByType[j];
-
-            VdwprInfo para;
-
-            if (sigmaCombiningRule == "ARITHMETIC") {
-                para.combinedSigma = sigma1 + sigma2;
-            }
-
-            if (sigmaCombiningRule == "GEOMETRIC") {
-                para.combinedSigma = 2 * std::sqrt(sigma1 * sigma2);
-            }
-
-            if (sigmaCombiningRule == "CUBIC-MEAN") {
-                double sigma12 = sigma1 * sigma1;
-                double sigma22 = sigma2 * sigma2;
-                double sigmasum = sigma12 + sigma22;
-                double sigmacub = sigma12 * sigma1 + sigma22 * sigma2;
-                para.combinedSigma = (sigmasum == 0.0 ? 0.0 : 2 * sigmacub / sigmasum);
-            }
-
-            if (epsilonCombiningRule == "ARITHMETIC") {
-                para.combinedEpsilon = 0.5 * (epsilon1 + epsilon2);
-            }
-
-            if (epsilonCombiningRule == "GEOMETRIC") {
-                para.combinedEpsilon = std::sqrt(epsilon1 * epsilon2);
-            }
-
-            if (epsilonCombiningRule == "HARMONIC") {
-                double epssum = epsilon1 + epsilon2;
-                para.combinedEpsilon = (epssum == 0.0 ? 0.0 : 2 * epsilon1 * epsilon2 / epssum);
-            }
-
-            if (epsilonCombiningRule == "HHG") {
-                double eps_s = std::sqrt(epsilon1) + std::sqrt(epsilon2);
-                para.combinedEpsilon = (eps_s == 0.0 ? 0.0 : 4 * epsilon1 * epsilon2 / (eps_s * eps_s));
-            }
-
-            arguments[p] = para;
-            p = j * numVdwprTypes + i;
-            arguments[p] = para;
-        }
-    }
-}
-
-void AmoebaVdwForce::setNumVdwprTypes(int newNum) {
-    numVdwprTypes = newNum;
-}
-
-int AmoebaVdwForce::getNewVdwprType(int oldType) const {
-    for (int i = 0; i < numVdwprTypes; ++i) {
-        if (typeMap[i] == oldType) {
-            return i;
-        }
-    }
-    return -1;
-}
-
-int AmoebaVdwForce::getOldVdwprType(int newType) const {
-    return typeMap[newType];
-}
-
-void AmoebaVdwForce::setOldVdwprType(int newType, int oldType) {
-    typeMap[newType] = oldType;
-}
-
-void AmoebaVdwForce::resize(int newSize) {
-    arguments.resize(newSize * newSize);
-    typeMap.resize(newSize);
-}
-
-void AmoebaVdwForce::setVdwprParametersByOldTypes(int oldtype1, int oldtype2, double combinedSigma, double combinedEpsilon) {
-    VdwprInfo para = VdwprInfo(combinedSigma, combinedEpsilon);
-    int ntype1 = getNewVdwprType(oldtype1);
-    int ntype2 = getNewVdwprType(oldtype2);
-    if (ntype1 == -1 || ntype2 == -1) {
-        fprintf(stdout, "\n VDWPR (%d, %d) are ignored.\n", oldtype1, oldtype2);
-        return;
-    }
-    int v1 = ntype1 * numVdwprTypes + ntype2;
-    int v2 = ntype2 * numVdwprTypes + ntype1;
-    arguments[v1] = para;
-    arguments[v2] = para;
-}
-
-int AmoebaVdwForce::addVdwprByOldTypes(int oldtype1, int oldtype2, double combinedSigma, double combinedEpsilon) {
-    this->setVdwprParametersByOldTypes(oldtype1, oldtype2, combinedSigma, combinedEpsilon);
-    return static_cast<int>(arguments.size() - 1);
-}
-
-void AmoebaVdwForce::setVdwprParameters(int ntype1, int ntype2, double combinedSigma, double combinedEpsilon) {
-    VdwprInfo para = VdwprInfo(combinedSigma, combinedEpsilon);
-    int v1 = ntype1 * numVdwprTypes + ntype2;
-    int v2 = ntype2 * numVdwprTypes + ntype1;
-    arguments[v1] = para;
-    arguments[v2] = para;
-}
-
-void AmoebaVdwForce::getVdwprParameters(int ntype1, int ntype2, double& combinedSigma, double& combinedEpsilon) const {
-    int v1 = ntype1 * numVdwprTypes + ntype2;
-    VdwprInfo para = arguments.at(v1);
-    combinedSigma = para.combinedSigma;
-    combinedEpsilon = para.combinedEpsilon;
-}
-
-int AmoebaVdwForce::addVdwpr(int ntype1, int ntype2, double combinedSigma, double combinedEpsilon) {
-    this->setVdwprParameters(ntype1, ntype2, combinedSigma, combinedEpsilon);
-    return static_cast<int>(arguments.size() - 1);
-}
-
-void AmoebaVdwForce::setSigmaCombiningRule(const std::string& inputSigmaCombiningRule) {
-    sigmaCombiningRule = inputSigmaCombiningRule;
-}
-
-const std::string& AmoebaVdwForce::getSigmaCombiningRule() const {
-    return sigmaCombiningRule;
-}
-
-void AmoebaVdwForce::setEpsilonCombiningRule(const std::string& inputEpsilonCombiningRule) {
-    epsilonCombiningRule = inputEpsilonCombiningRule;
-}
-
-const std::string& AmoebaVdwForce::getEpsilonCombiningRule() const {
-    return epsilonCombiningRule;
-}
-
-void AmoebaVdwForce::setFunctionalForm(const std::string& inputFuncForm) {
-    functionalForm = inputFuncForm;
-}
-
-const std::string& AmoebaVdwForce::getFunctionalForm() const {
-    return functionalForm;
-}
-
-void AmoebaVdwForce::setParticleExclusions(int particleIndex, const std::vector<int>& inputExclusions) {
-    if (exclusions.size() < parameters.size()) {
-        exclusions.resize(parameters.size());
-    }
-    if (static_cast<int>(exclusions.size()) < particleIndex) {
-        exclusions.resize(particleIndex + 10);
-    }
-    for (unsigned int ii = 0; ii < inputExclusions.size(); ii++) {
-        exclusions[particleIndex].push_back(inputExclusions[ii]);
-    }
-}
-
-void AmoebaVdwForce::getParticleExclusions(int particleIndex, std::vector<int>& outputExclusions) const {
-    if (particleIndex < static_cast<int>(exclusions.size())) {
-        outputExclusions.resize(exclusions[particleIndex].size());
-        for (unsigned int ii = 0; ii < exclusions[particleIndex].size(); ii++) {
-            outputExclusions[ii] = exclusions[particleIndex][ii];
-        }
-    }
-}
-
-void AmoebaVdwForce::setCutoff(double inputCutoff) {
-    cutoff = inputCutoff;
-}
-
-double AmoebaVdwForce::getCutoff() const {
-    return cutoff;
-}
-
-AmoebaVdwForce::NonbondedMethod AmoebaVdwForce::getNonbondedMethod() const {
-    return nonbondedMethod;
-}
-
-void AmoebaVdwForce::setNonbondedMethod(NonbondedMethod method) {
-    nonbondedMethod = method;
-}
-
-ForceImpl* AmoebaVdwForce::createImpl() const {
-    return new AmoebaVdwForceImpl(*this);
-}
-
-void AmoebaVdwForce::updateParametersInContext(Context& context) {
-    dynamic_cast<AmoebaVdwForceImpl&>(getImplInContext(context)).updateParametersInContext(getContextImpl(context));
-}
-=======
 /* -------------------------------------------------------------------------- *
  *                                OpenMMAmoeba                                *
  * -------------------------------------------------------------------------- *
@@ -355,32 +34,219 @@
 #include "openmm/AmoebaVdwForce.h"
 #include "openmm/internal/AmoebaVdwForceImpl.h"
 
+#include <cmath>
+
 using namespace OpenMM;
 using std::string;
 using std::vector;
 
-AmoebaVdwForce::AmoebaVdwForce() : nonbondedMethod(NoCutoff), sigmaCombiningRule("CUBIC-MEAN"), epsilonCombiningRule("HHG"), cutoff(1.0e+10), useDispersionCorrection(true) {
-}
-
-int AmoebaVdwForce::addParticle(int parentIndex, double sigma, double epsilon, double reductionFactor) {
-    parameters.push_back(VdwInfo(parentIndex, sigma, epsilon, reductionFactor));
-    return parameters.size()-1;
-}
-
-void AmoebaVdwForce::getParticleParameters(int particleIndex, int& parentIndex,
-                                           double& sigma, double& epsilon, double& reductionFactor) const {
-    parentIndex     = parameters[particleIndex].parentIndex;
-    sigma           = parameters[particleIndex].sigma;
-    epsilon         = parameters[particleIndex].epsilon;
+AmoebaVdwForce::AmoebaVdwForce()
+    : nonbondedMethod(NoCutoff)
+    , sigmaCombiningRule("CUBIC-MEAN")
+    , epsilonCombiningRule("HHG")
+    , functionalForm("BUFFERED-14-7")
+    , cutoff(1.0e+10)
+    , useDispersionCorrection(false)
+    , numVdwprTypes(0) {}
+
+void AmoebaVdwForce::setParticleParameters(int particleIndex,
+                                           int parentIndex,
+                                           int vdwprType,
+                                           double sigma,
+                                           double epsilon,
+                                           double reductionFactor,
+                                           double lambda) {
+    parameters[particleIndex].parentIndex = parentIndex;
+    parameters[particleIndex].vdwprType = vdwprType;
+    parameters[particleIndex].sigma = sigma;
+    parameters[particleIndex].epsilon = epsilon;
+    parameters[particleIndex].reductionFactor = reductionFactor;
+    parameters[particleIndex].lambda = lambda;
+}
+
+void AmoebaVdwForce::getParticleParameters(int particleIndex,
+                                           int& parentIndex,
+                                           int& vdwprType,
+                                           double& sigma,
+                                           double& epsilon,
+                                           double& reductionFactor,
+                                           double& lambda) const {
+    parentIndex = parameters[particleIndex].parentIndex;
+    vdwprType = parameters[particleIndex].vdwprType;
+    sigma = parameters[particleIndex].sigma;
+    epsilon = parameters[particleIndex].epsilon;
     reductionFactor = parameters[particleIndex].reductionFactor;
-}
-
-void AmoebaVdwForce::setParticleParameters(int particleIndex, int parentIndex,
-                                           double sigma, double epsilon, double reductionFactor) {
-    parameters[particleIndex].parentIndex     = parentIndex;
-    parameters[particleIndex].sigma           = sigma;
-    parameters[particleIndex].epsilon         = epsilon;
-    parameters[particleIndex].reductionFactor = reductionFactor;
+    lambda = parameters[particleIndex].lambda;
+}
+
+int AmoebaVdwForce::addParticle(int parentIndex,
+                                int vdwprType,
+                                double sigma,
+                                double epsilon,
+                                double reductionFactor,
+                                double lambda) {
+    parameters.push_back(VdwInfo(parentIndex,
+                                 vdwprType,
+                                 sigma,
+                                 epsilon,
+                                 reductionFactor,
+                                 lambda));
+    return static_cast<int>(parameters.size() - 1);
+}
+
+void AmoebaVdwForce::computeCombinedSigmaEpsilon() {
+    std::map<int, int> m_typeMap; // m_typeMap.at(old) = new; typeMap.at(new) = old;
+    for (int i = 0; i < static_cast<int>(parameters.size()); ++i) {
+        m_typeMap[parameters[i].vdwprType] = -1;
+    }
+
+    numVdwprTypes = static_cast<int>(m_typeMap.size());
+    typeMap.resize(numVdwprTypes);
+    arguments.resize(numVdwprTypes * numVdwprTypes);
+
+    std::map<int, int>::iterator it = m_typeMap.begin();
+    for (int i = 0; i < numVdwprTypes; ++i) {
+        typeMap[i] = it->first;
+        it->second = i;
+        ++it;
+    }
+
+    for (int i = 0; i < static_cast<int>(parameters.size()); ++i) {
+        int tp = parameters[i].vdwprType; // tp = old
+        parameters[i].vdwprType = m_typeMap.at(tp);
+    }
+
+    std::vector<double> sigmaByType(numVdwprTypes);
+    std::vector<double> epsilonByType(numVdwprTypes);
+    for (int i = 0; i < static_cast<int>(parameters.size()); ++i) {
+        int tp = parameters[i].vdwprType; // tp = new
+        sigmaByType[tp] = parameters[i].sigma;
+        epsilonByType[tp] = parameters[i].epsilon;
+    }
+
+    // compute combined sigma and epsilon
+
+    for (int i = 0; i < numVdwprTypes; ++i) {
+        int p = i * numVdwprTypes + i;
+        VdwprInfo para(sigmaByType[i] * 2, epsilonByType[i]);
+        arguments[p] = para;
+    }
+
+    for (int i = 0; i < numVdwprTypes; ++i) {
+        for (int j = i + 1; j < numVdwprTypes; ++j) {
+            int p = i * numVdwprTypes + j;
+
+            double sigma1 = sigmaByType[i];
+            double sigma2 = sigmaByType[j];
+            double epsilon1 = epsilonByType[i];
+            double epsilon2 = epsilonByType[j];
+
+            VdwprInfo para;
+
+            if (sigmaCombiningRule == "ARITHMETIC") {
+                para.combinedSigma = sigma1 + sigma2;
+            }
+
+            if (sigmaCombiningRule == "GEOMETRIC") {
+                para.combinedSigma = 2 * std::sqrt(sigma1 * sigma2);
+            }
+
+            if (sigmaCombiningRule == "CUBIC-MEAN") {
+                double sigma12 = sigma1 * sigma1;
+                double sigma22 = sigma2 * sigma2;
+                double sigmasum = sigma12 + sigma22;
+                double sigmacub = sigma12 * sigma1 + sigma22 * sigma2;
+                para.combinedSigma = (sigmasum == 0.0 ? 0.0 : 2 * sigmacub / sigmasum);
+            }
+
+            if (epsilonCombiningRule == "ARITHMETIC") {
+                para.combinedEpsilon = 0.5 * (epsilon1 + epsilon2);
+            }
+
+            if (epsilonCombiningRule == "GEOMETRIC") {
+                para.combinedEpsilon = std::sqrt(epsilon1 * epsilon2);
+            }
+
+            if (epsilonCombiningRule == "HARMONIC") {
+                double epssum = epsilon1 + epsilon2;
+                para.combinedEpsilon = (epssum == 0.0 ? 0.0 : 2 * epsilon1 * epsilon2 / epssum);
+            }
+
+            if (epsilonCombiningRule == "HHG") {
+                double eps_s = std::sqrt(epsilon1) + std::sqrt(epsilon2);
+                para.combinedEpsilon = (eps_s == 0.0 ? 0.0 : 4 * epsilon1 * epsilon2 / (eps_s * eps_s));
+            }
+
+            arguments[p] = para;
+            p = j * numVdwprTypes + i;
+            arguments[p] = para;
+        }
+    }
+}
+
+void AmoebaVdwForce::setNumVdwprTypes(int newNum) {
+    numVdwprTypes = newNum;
+}
+
+int AmoebaVdwForce::getNewVdwprType(int oldType) const {
+    for (int i = 0; i < numVdwprTypes; ++i) {
+        if (typeMap[i] == oldType) {
+            return i;
+        }
+    }
+    return -1;
+}
+
+int AmoebaVdwForce::getOldVdwprType(int newType) const {
+    return typeMap[newType];
+}
+
+void AmoebaVdwForce::setOldVdwprType(int newType, int oldType) {
+    typeMap[newType] = oldType;
+}
+
+void AmoebaVdwForce::resize(int newSize) {
+    arguments.resize(newSize * newSize);
+    typeMap.resize(newSize);
+}
+
+void AmoebaVdwForce::setVdwprParametersByOldTypes(int oldtype1, int oldtype2, double combinedSigma, double combinedEpsilon) {
+    VdwprInfo para = VdwprInfo(combinedSigma, combinedEpsilon);
+    int ntype1 = getNewVdwprType(oldtype1);
+    int ntype2 = getNewVdwprType(oldtype2);
+    if (ntype1 == -1 || ntype2 == -1) {
+        fprintf(stdout, "\n VDWPR (%d, %d) are ignored.\n", oldtype1, oldtype2);
+        return;
+    }
+    int v1 = ntype1 * numVdwprTypes + ntype2;
+    int v2 = ntype2 * numVdwprTypes + ntype1;
+    arguments[v1] = para;
+    arguments[v2] = para;
+}
+
+int AmoebaVdwForce::addVdwprByOldTypes(int oldtype1, int oldtype2, double combinedSigma, double combinedEpsilon) {
+    this->setVdwprParametersByOldTypes(oldtype1, oldtype2, combinedSigma, combinedEpsilon);
+    return static_cast<int>(arguments.size() - 1);
+}
+
+void AmoebaVdwForce::setVdwprParameters(int ntype1, int ntype2, double combinedSigma, double combinedEpsilon) {
+    VdwprInfo para = VdwprInfo(combinedSigma, combinedEpsilon);
+    int v1 = ntype1 * numVdwprTypes + ntype2;
+    int v2 = ntype2 * numVdwprTypes + ntype1;
+    arguments[v1] = para;
+    arguments[v2] = para;
+}
+
+void AmoebaVdwForce::getVdwprParameters(int ntype1, int ntype2, double& combinedSigma, double& combinedEpsilon) const {
+    int v1 = ntype1 * numVdwprTypes + ntype2;
+    VdwprInfo para = arguments.at(v1);
+    combinedSigma = para.combinedSigma;
+    combinedEpsilon = para.combinedEpsilon;
+}
+
+int AmoebaVdwForce::addVdwpr(int ntype1, int ntype2, double combinedSigma, double combinedEpsilon) {
+    this->setVdwprParameters(ntype1, ntype2, combinedSigma, combinedEpsilon);
+    return static_cast<int>(arguments.size() - 1);
 }
 
 void AmoebaVdwForce::setSigmaCombiningRule(const std::string& inputSigmaCombiningRule) {
@@ -399,38 +265,43 @@
     return epsilonCombiningRule;
 }
 
-void AmoebaVdwForce::setParticleExclusions(int particleIndex, const std::vector< int >& inputExclusions) {
-
-   if (exclusions.size() < parameters.size()) {
-       exclusions.resize(parameters.size());
-   }
-   if (static_cast<int>(exclusions.size()) < particleIndex) {
-       exclusions.resize(particleIndex + 10);
-   }
-   for (unsigned int ii = 0; ii < inputExclusions.size(); ii++) {
-       exclusions[particleIndex].push_back(inputExclusions[ii]);
-   }
-}
-
-void AmoebaVdwForce::getParticleExclusions(int particleIndex, std::vector< int >& outputExclusions) const {
-
-   if (particleIndex < static_cast<int>(exclusions.size())) {
-       outputExclusions.resize(exclusions[particleIndex].size());
-       for (unsigned int ii = 0; ii < exclusions[particleIndex].size(); ii++) {
-           outputExclusions[ii] = exclusions[particleIndex][ii];
-       }
-   }
-
+void AmoebaVdwForce::setFunctionalForm(const std::string& inputFuncForm) {
+    functionalForm = inputFuncForm;
+}
+
+const std::string& AmoebaVdwForce::getFunctionalForm() const {
+    return functionalForm;
+}
+
+void AmoebaVdwForce::setParticleExclusions(int particleIndex, const std::vector<int>& inputExclusions) {
+    if (exclusions.size() < parameters.size()) {
+        exclusions.resize(parameters.size());
+    }
+    if (static_cast<int>(exclusions.size()) < particleIndex) {
+        exclusions.resize(particleIndex + 10);
+    }
+    for (unsigned int ii = 0; ii < inputExclusions.size(); ii++) {
+        exclusions[particleIndex].push_back(inputExclusions[ii]);
+    }
+}
+
+void AmoebaVdwForce::getParticleExclusions(int particleIndex, std::vector<int>& outputExclusions) const {
+    if (particleIndex < static_cast<int>(exclusions.size())) {
+        outputExclusions.resize(exclusions[particleIndex].size());
+        for (unsigned int ii = 0; ii < exclusions[particleIndex].size(); ii++) {
+            outputExclusions[ii] = exclusions[particleIndex][ii];
+        }
+    }
+}
+
+void AmoebaVdwForce::setCutoffDistance(double inputCutoff) {
+    cutoff = inputCutoff;
 }
 
 double AmoebaVdwForce::getCutoffDistance() const {
     return cutoff;
 }
 
-void AmoebaVdwForce::setCutoffDistance(double inputCutoff) {
-    cutoff = inputCutoff;
-}
-
 void AmoebaVdwForce::setCutoff(double inputCutoff) {
     setCutoffDistance(inputCutoff);
 }
@@ -453,5 +324,4 @@
 
 void AmoebaVdwForce::updateParametersInContext(Context& context) {
     dynamic_cast<AmoebaVdwForceImpl&>(getImplInContext(context)).updateParametersInContext(getContextImpl(context));
-}
->>>>>>> 9567ddb3
+}