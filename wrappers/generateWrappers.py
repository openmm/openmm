--- conflicted
+++ resolved
@@ -65,7 +65,7 @@
 
 class WrapperGenerator:
     """This is the parent class of generators for various API wrapper files.  It defines functions common to all of them."""
-    
+
     def __init__(self, inputDirname, output):
         self.skipClasses = ['OpenMM::Vec3', 'OpenMM::XmlSerializer', 'OpenMM::Kernel', 'OpenMM::KernelImpl', 'OpenMM::KernelFactory', 'OpenMM::ContextImpl', 'OpenMM::SerializationNode', 'OpenMM::SerializationProxy']
         self.skipMethods = ['OpenMM::Context::getState', 'OpenMM::Platform::loadPluginsFromDirectory', 'OpenMM::Platform::getPluginLoadFailures', 'OpenMM::Context::createCheckpoint', 'OpenMM::Context::loadCheckpoint', 'OpenMM::Context::getMolecules']
@@ -125,14 +125,14 @@
                     continue
                 methodList.append(memberNode)
         return methodList
-    
+
     def shouldHideType(self, typeName):
         if typeName.startswith('const '):
             typeName = typeName[6:].strip()
         if typeName.endswith('&') or typeName.endswith('*'):
             typeName = typeName[:-1].strip()
         return typeName in self.hideClasses
-    
+
     def shouldHideMethod(self, methodNode):
         paramList = findNodes(methodNode, 'param')
         returnType = self.getType(getText("type", methodNode))
@@ -149,7 +149,7 @@
 
 class CHeaderGenerator(WrapperGenerator):
     """This class generates the header file for the C API wrappers."""
-    
+
     def __init__(self, inputDirname, output):
         WrapperGenerator.__init__(self, inputDirname, output)
         self.typeTranslations = {'bool': 'OpenMM_Boolean',
@@ -164,7 +164,7 @@
                                  'std::vector< double >': 'OpenMM_DoubleArray',
                                  'std::vector< int >': 'OpenMM_IntArray',
                                  'std::set< int >': 'OpenMM_IntSet'}
-    
+
     def writeGlobalConstants(self):
         self.out.write("/* Global Constants */\n\n")
         node = next((x for x in findNodes(self.doc.getroot(), "compounddef", kind="namespace") if x.findtext("compoundname") == "OpenMM"))
@@ -243,7 +243,7 @@
                     self.out.write("extern OPENMM_EXPORT %s* %s_create%s(" % (typeName, typeName, suffix))
                     self.writeArguments(methodNode, False)
                     self.out.write(");\n")
-    
+
         # Write destructor
         self.out.write("extern OPENMM_EXPORT void %s_destroy(%s* target);\n" % (typeName, typeName))
 
@@ -253,7 +253,7 @@
             methodDefinition = getText("definition", methodNode)
             shortMethodDefinition = stripOpenMMPrefix(methodDefinition)
             methodNames[methodNode] = shortMethodDefinition.split()[-1]
-        
+
         # Write other methods
         for methodNode in methodList:
             methodName = methodNames[methodNode]
@@ -274,7 +274,7 @@
                 self.out.write("%s* target" % typeName)
             self.writeArguments(methodNode, isInstanceMethod)
             self.out.write(");\n")
-    
+
     def writeArguments(self, methodNode, initialSeparator):
         paramList = findNodes(methodNode, 'param')
         if initialSeparator:
@@ -292,7 +292,7 @@
             name = getText('declname', node)
             self.out.write("%s%s %s" % (separator, type, name))
             separator = ", "
-    
+
     def getType(self, type):
         if type in self.typeTranslations:
             return self.typeTranslations[type]
@@ -438,7 +438,7 @@
         self.classesByShortName = {}
         self.enumerationTypes = {}
         self.findTypes()
-    
+
     def findTypes(self):
         for classNode in self._orderedClassNodes:
             className = getText("compoundname", classNode)
@@ -500,7 +500,7 @@
                     self.writeInvocationArguments(methodNode, False)
                     self.out.write("));\n")
                     self.out.write("}\n")
-    
+
         # Write destructor
         self.out.write("OPENMM_EXPORT void %s_destroy(%s* target) {\n" % (typeName, typeName))
         self.out.write("    delete reinterpret_cast<%s*>(target);\n" % className)
@@ -512,7 +512,7 @@
             methodDefinition = getText("definition", methodNode)
             shortMethodDefinition = stripOpenMMPrefix(methodDefinition)
             methodNames[methodNode] = shortMethodDefinition.split()[-1]
-        
+
         # Write other methods
         for methodNode in methodList:
             methodName = methodNames[methodNode]
@@ -556,7 +556,7 @@
             if returnType != 'void':
                 self.out.write('    return %s;\n' % self.wrapValue(methodType, 'result'))
             self.out.write("}\n")
-    
+
     def writeArguments(self, methodNode, initialSeparator):
         paramList = findNodes(methodNode, 'param')
         if initialSeparator:
@@ -574,7 +574,7 @@
             name = getText('declname', node)
             self.out.write("%s%s %s" % (separator, type, name))
             separator = ", "
-    
+
     def writeInvocationArguments(self, methodNode, initialSeparator):
         paramList = findNodes(methodNode, 'param')
         if initialSeparator:
@@ -593,7 +593,7 @@
                 name = self.unwrapValue(type, name)
             self.out.write("%s%s" % (separator, name))
             separator = ", "
-    
+
     def getType(self, type):
         if type in self.typeTranslations:
             return self.typeTranslations[type]
@@ -604,7 +604,7 @@
         if type.endswith('&') or type.endswith('*'):
             return self.getType(type[:-1].strip())+'*'
         return type
-    
+
     def wrapValue(self, type, value):
         if type == 'bool':
             return '(%s ? OpenMM_True : OpenMM_False)' % value
@@ -620,7 +620,7 @@
         if type.endswith('*') or type.endswith('&'):
             return 'reinterpret_cast<%s>(%s)' % (wrappedType, value)
         return 'static_cast<%s>(%s)' % (wrappedType, value)
-    
+
     def unwrapValue(self, type, value):
         if type.endswith('&'):
             unwrappedType = type[:-1].strip()
@@ -805,12 +805,6 @@
 }
 OPENMM_EXPORT OpenMM_State* OpenMM_Context_getState_2(const OpenMM_Context* target, int types, int enforcePeriodicBox, int groups) {
     State result = reinterpret_cast<const Context*>(target)->getState(types, enforcePeriodicBox, groups);
-<<<<<<< HEAD
-    FILE * fp;
-    fp = fopen ("/users/mh43854/test.txt", "w+");
-    fprintf(fp,"group is : %i",groups);
-=======
->>>>>>> 9567ddb3
     return reinterpret_cast<OpenMM_State*>(new State(result));
 }
 OPENMM_EXPORT OpenMM_StringArray* OpenMM_Platform_loadPluginsFromDirectory(const char* directory) {
@@ -863,7 +857,7 @@
 
 class FortranHeaderGenerator(WrapperGenerator):
     """This class generates the header file for the Fortran API wrappers."""
-    
+
     def __init__(self, inputDirname, output):
         WrapperGenerator.__init__(self, inputDirname, output)
         self.typeTranslations = {'int': 'integer*4',
@@ -882,7 +876,7 @@
                                  'std::vector< int >': 'type (OpenMM_IntArray)',
                                  'std::set< int >': 'type (OpenMM_IntSet)'}
         self.enumerationTypes = set()
-    
+
     def writeGlobalConstants(self):
         self.out.write("    ! Global Constants\n\n")
         node = next((x for x in findNodes(self.doc.getroot(), "compounddef", kind="namespace") if x.findtext("compoundname") == "OpenMM"))
@@ -962,7 +956,7 @@
                     self.out.write("            type (%s) result\n" % typeName)
                     self.declareArguments(methodNode)
                     self.out.write("        end subroutine\n")
-    
+
         # Write destructor
         self.out.write("        subroutine %s_destroy(destroy)\n" % typeName)
         self.out.write("            use OpenMM_Types; implicit none\n")
@@ -975,7 +969,7 @@
             methodDefinition = getText("definition", methodNode)
             shortMethodDefinition = stripOpenMMPrefix(methodDefinition)
             methodNames[methodNode] = shortMethodDefinition.split()[-1]
-        
+
         # Write other methods
         for methodNode in methodList:
             methodName = methodNames[methodNode]
@@ -1017,7 +1011,7 @@
                 self.out.write("        end function\n")
             else:
                 self.out.write("        end subroutine\n")
-    
+
     def writeArguments(self, methodNode, initialSeparator):
         paramList = findNodes(methodNode, 'param')
         if initialSeparator:
@@ -1037,7 +1031,7 @@
             separator = ", &\n"
             numArgs += 1
         return numArgs
-    
+
     def declareOneArgument(self, type, name):
         if type == 'void':
             return
@@ -1046,7 +1040,7 @@
             self.out.write("            real*8 %s(3)\n" % name)
         else:
             self.out.write("            %s %s\n" % (type, name))
-    
+
     def declareArguments(self, methodNode):
         paramList = findNodes(methodNode, 'param')
         for node in paramList:
@@ -1056,7 +1050,7 @@
                 type = getText('type/ref', node)
             name = getText('declname', node)
             self.declareOneArgument(type, name)
-    
+
     def getType(self, type):
         if type in self.typeTranslations:
             return self.typeTranslations[type]
@@ -1315,7 +1309,7 @@
             integer*4 index
             %(type)s result
         end subroutine""" % values, file=self.out)
-        
+
         print("""
         ! These methods need to be handled specially, since their C++ APIs cannot be directly translated to Fortran.
         ! Unlike the C++ versions, the return value is allocated on the heap, and you must delete it yourself.
@@ -1376,9 +1370,9 @@
             character(*) xml
             type(OpenMM_Integrator) result
         end subroutine""", file=self.out)
-        
+
         self.writeClasses()
-        
+
         print("""
     end interface
 
@@ -1462,7 +1456,7 @@
         self.classesByShortName = {}
         self.enumerationTypes = {}
         self.findTypes()
-    
+
     def findTypes(self):
         for classNode in self._orderedClassNodes:
             className = getText("compoundname", classNode)
@@ -1520,7 +1514,7 @@
                     functionName = "%s_create%s" % (typeName, suffix)
                     self.writeOneConstructor(classNode, methodNode, functionName, functionName.lower()+'_')
                     self.writeOneConstructor(classNode, methodNode, functionName, functionName.upper())
-    
+
         # Write destructor
         functionName = "%s_destroy" % typeName
         self.writeOneDestructor(typeName, functionName.lower()+'_')
@@ -1532,7 +1526,7 @@
             methodDefinition = getText("definition", methodNode)
             shortMethodDefinition = stripOpenMMPrefix(methodDefinition)
             methodNames[methodNode] = shortMethodDefinition.split()[-1]
-        
+
         # Write other methods
         for methodNode in methodList:
             methodName = methodNames[methodNode]
@@ -1550,7 +1544,7 @@
             truncatedName = functionName[:63]
             self.writeOneMethod(classNode, methodNode, functionName, truncatedName.lower()+'_')
             self.writeOneMethod(classNode, methodNode, functionName, truncatedName.upper())
-    
+
     def writeOneConstructor(self, classNode, methodNode, functionName, wrapperFunctionName):
         className = getText("compoundname", classNode)
         shortClassName = stripOpenMMPrefix(className)
@@ -1562,13 +1556,13 @@
         self.writeInvocationArguments(methodNode, False)
         self.out.write(");\n")
         self.out.write("}\n")
-    
+
     def writeOneDestructor(self, typeName, wrapperFunctionName):
         self.out.write("OPENMM_EXPORT void %s(%s*& destroy) {\n" % (wrapperFunctionName, typeName))
         self.out.write("    %s_destroy(destroy);\n" % typeName)
         self.out.write("    destroy = 0;\n")
         self.out.write("}\n")
-    
+
     def writeOneMethod(self, classNode, methodNode, methodName, wrapperFunctionName):
         className = getText("compoundname", classNode)
         typeName = convertOpenMMPrefix(className)
@@ -1619,7 +1613,7 @@
         if hasReturnArg and returnType == 'const char*':
             self.out.write("    copyAndPadString(result, result_chars, result_length);\n")
         self.out.write("}\n")
-    
+
     def writeArguments(self, methodNode, initialSeparator, extraArg=None):
         paramList = findNodes(methodNode, 'param')
         if initialSeparator:
@@ -1627,9 +1621,9 @@
         else:
             separator = ""
         numArgs = 0
-        
+
         # Write the arguments.
-        
+
         for node in paramList:
             try:
                 type = getText('type', node)
@@ -1646,16 +1640,16 @@
             self.out.write("%s%s %s" % (separator, type, name))
             separator = ", "
             numArgs += 1
-        
+
         # If an extra argument is needed for the return value, write it.
-        
+
         if extraArg is not None:
             self.out.write("%s%s" % (separator, extraArg))
             separator = ", "
             numArgs += 1
-        
+
         # Write length arguments for strings.
-        
+
         for node in paramList:
             try:
                 type = getText('type', node)
@@ -1666,7 +1660,7 @@
                 self.out.write(", int %s_length" % name)
                 numArgs += 1
         return numArgs
-    
+
     def writeInvocationArguments(self, methodNode, initialSeparator):
         paramList = findNodes(methodNode, 'param')
         if initialSeparator:
@@ -1685,7 +1679,7 @@
                 name = 'makeString(%s, %s_length).c_str()' % (name, name)
             self.out.write("%s%s" % (separator, name))
             separator = ", "
-    
+
     def getType(self, type):
         if type in self.typeTranslations:
             return self.typeTranslations[type]
@@ -1696,7 +1690,7 @@
         if type.endswith('&') or type.endswith('*'):
             return self.getType(type[:-1].strip())+'*'
         return type
-    
+
     def isHandleType(self, type):
         if type == 'OpenMM_Vec3':
             return False
