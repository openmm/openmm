--- conflicted
+++ resolved
@@ -227,15 +227,12 @@
         self.assertEnergyEqual(10.6630, energies["AmoebaOutOfPlaneBendForce"])
         self.assertEnergyEqual(5.2225, energies["AmoebaStretchBendForce"])
         self.assertEnergyEqual(166.7233, energies["PeriodicTorsionForce"])
-<<<<<<< HEAD
-        self.assertEnergyEqual(57.2066, energies["AmoebaPiTorsion"])
-        self.assertEnergyEqual(-4.2538, energies["AmoebaStretchTorsion"])
-        self.assertEnergyEqual(-5.0402, energies["AmoebaAngleTorsion"], 1e-3)
-=======
+        self.assertEnergyEqual(57.2066, energies["AmoebaPiTorsionForce"])
+        self.assertEnergyEqual(-4.2538, energies["AmoebaStretchTorsionForce"])
+        self.assertEnergyEqual(-5.0402, energies["AmoebaAngleTorsionForce"], 1e-3)
         self.assertEnergyEqual(57.2066, energies["AmoebaPiTorsionForce"])
         self.assertEnergyEqual(-4.2538, energies["AmoebaStretchTorsionForce"])
         self.assertEnergyEqual(-0.0880, energies["AmoebaAngleTorsionForce"], 1e-4)
->>>>>>> 489e2c46
         self.assertEnergyEqual(187.1103, energies["AmoebaVdwForce"])
         self.assertEnergyEqual(1635.1289 - 236.1484, energies["AmoebaMultipoleForce"])
         self.assertEnergyEqual(3146.3045, sum(list(energies.values())))
