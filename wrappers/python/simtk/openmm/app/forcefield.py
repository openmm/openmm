--- conflicted
+++ resolved
@@ -4302,10 +4302,10 @@
         if ('useDispersionCorrection' in args):
             force.setUseDispersionCorrection(bool(args['useDispersionCorrection']))
 
-<<<<<<< HEAD
         else:
             force = existing[0]
-	if ('lambdaFile' in args):
+
+        if ('lambdaFile' in args):
             LambdaOpen= open(args['lambdaFile'],'r')
             lines=[]
             for line in LambdaOpen:
@@ -4335,15 +4335,14 @@
                         else:
                             ivIndex = data.bonds[bondIndex].atom1
                     if int(atom.id.strip()) in ligAtomlist:
-                        force.addParticle(ivIndex, values[0], values[1], values[2],vlambda)
+                        force.addParticle(ivIndex, values[0], values[1], values[2], vlambda)
                     else:
-                        force.addParticle(ivIndex, values[0], values[1], values[2],1.0)
+                        force.addParticle(ivIndex, values[0], values[1], values[2], 1.0)
  #                else:
  #                   raise ValueError('No vdw type for atom %s' % (atom.name))
-=======
-        if (nonbondedMethod == PME):
+
+        if nonbondedMethod in [CutoffPeriodic, Ewald, PME]:
             force.setNonbondedMethod(mm.AmoebaVdwForce.CutoffPeriodic)
->>>>>>> 9567ddb3
 
         # add particles to force
 
@@ -4730,27 +4729,23 @@
         if ('mutualInducedMaxIterations' in args):
             force.setMutualInducedMaxIterations(int(args['mutualInducedMaxIterations']))
 
-<<<<<<< HEAD
-            if ('mutualInducedTargetEpsilon' in args):
-                force.setMutualInducedTargetEpsilon(float(args['mutualInducedTargetEpsilon']))
-	    if ('lambdaFile' in args):
-                LambdaOpen= open(args['lambdaFile'],'r')
-		lines=[]
-                for line in LambdaOpen:
-                    lines.append(line)
-                vlambda= float(lines[1].split()[1])
-                ligAtomlist =[]
-                for line in lines[2:]:
-                        min = line.split("-")[0]
-                        max = line.split("-")[1]
-                        for i in range ( int(min), int(max)+1):
-                                ligAtomlist.append(i)
+        if ('mutualInducedTargetEpsilon' in args):
+            force.setMutualInducedTargetEpsilon(float(args['mutualInducedTargetEpsilon']))
+
+        if ('lambdaFile' in args):
+            LambdaOpen= open(args['lambdaFile'],'r')
+            lines=[]
+            for line in LambdaOpen:
+                lines.append(line)
+            vlambda= float(lines[1].split()[1])
+            ligAtomlist =[]
+            for line in lines[2:]:
+                min = line.split("-")[0]
+                max = line.split("-")[1]
+                for i in range (int(min), int(max)+1):
+                    ligAtomlist.append(i)
         else:
             force = existing[0]
-=======
-        if ('mutualInducedTargetEpsilon' in args):
-            force.setMutualInducedTargetEpsilon(float(args['mutualInducedTargetEpsilon']))
->>>>>>> 9567ddb3
 
         # add particles to force
         # throw error if particle type not available
