/* -------------------------------------------------------------------------- *
 *                                   OpenMM                                   *
 * -------------------------------------------------------------------------- *
 * This is part of the OpenMM molecular simulation toolkit originating from   *
 * Simbios, the NIH National Center for Physics-Based Simulation of           *
 * Biological Structures at Stanford, funded under the NIH Roadmap for        *
 * Medical Research, grant U54 GM072970. See https://simtk.org.               *
 *                                                                            *
 * Portions copyright (c) 2008-2022 Stanford University and the Authors.      *
 * Authors: Peter Eastman                                                     *
 * Contributors:                                                              *
 *                                                                            *
 * Permission is hereby granted, free of charge, to any person obtaining a    *
 * copy of this software and associated documentation files (the "Software"), *
 * to deal in the Software without restriction, including without limitation  *
 * the rights to use, copy, modify, merge, publish, distribute, sublicense,   *
 * and/or sell copies of the Software, and to permit persons to whom the      *
 * Software is furnished to do so, subject to the following conditions:       *
 *                                                                            *
 * The above copyright notice and this permission notice shall be included in *
 * all copies or substantial portions of the Software.                        *
 *                                                                            *
 * THE SOFTWARE IS PROVIDED "AS IS", WITHOUT WARRANTY OF ANY KIND, EXPRESS OR *
 * IMPLIED, INCLUDING BUT NOT LIMITED TO THE WARRANTIES OF MERCHANTABILITY,   *
 * FITNESS FOR A PARTICULAR PURPOSE AND NONINFRINGEMENT. IN NO EVENT SHALL    *
 * THE AUTHORS, CONTRIBUTORS OR COPYRIGHT HOLDERS BE LIABLE FOR ANY CLAIM,    *
 * DAMAGES OR OTHER LIABILITY, WHETHER IN AN ACTION OF CONTRACT, TORT OR      *
 * OTHERWISE, ARISING FROM, OUT OF OR IN CONNECTION WITH THE SOFTWARE OR THE  *
 * USE OR OTHER DEALINGS IN THE SOFTWARE.                                     *
 * -------------------------------------------------------------------------- */

#include "openmm/NonbondedForce.h"
#include "openmm/OpenMMException.h"
#include "openmm/internal/ContextImpl.h"
#include "openmm/internal/CustomCVForceImpl.h"
#include "openmm/kernels.h"
#include "openmm/serialization/XmlSerializer.h"
#include <map>

using namespace OpenMM;
using namespace std;

CustomCVForceImpl::CustomCVForceImpl(const CustomCVForce& owner) : owner(owner), innerIntegrator(1.0),
        innerContext(NULL) {
    forceGroup = owner.getForceGroup();
}

CustomCVForceImpl::~CustomCVForceImpl() {
    if (innerContext != NULL)
        delete innerContext;
}

void CustomCVForceImpl::initialize(ContextImpl& context) {
    // Construct the inner system used to evaluate collective variables.
    
    const System& system = context.getSystem();
    Vec3 a, b, c;
    system.getDefaultPeriodicBoxVectors(a, b, c);
    innerSystem.setDefaultPeriodicBoxVectors(a, b, c);
    for (int i = 0; i < system.getNumParticles(); i++)
        innerSystem.addParticle(system.getParticleMass(i));
    for (int i = 0; i < owner.getNumCollectiveVariables(); i++) {
        Force* variable = XmlSerializer::clone<Force>(owner.getCollectiveVariable(i));
        variable->setForceGroup(i);
        NonbondedForce* nonbonded = dynamic_cast<NonbondedForce*>(variable);
        if (nonbonded != NULL)
            nonbonded->setReciprocalSpaceForceGroup(-1);
        innerSystem.addForce(variable);
    }
    
    // Create the inner context.
    
    innerContext = context.createLinkedContext(innerSystem, innerIntegrator);
    vector<Vec3> positions(system.getNumParticles(), Vec3());
    innerContext->setPositions(positions);
    
    // Create the kernel.
    
    kernel = context.getPlatform().createKernel(CalcCustomCVForceKernel::Name(), context);
    kernel.getAs<CalcCustomCVForceKernel>().initialize(context.getSystem(), owner, getContextImpl(*innerContext));
}

double CustomCVForceImpl::calcForcesAndEnergy(ContextImpl& context, bool includeForces, bool includeEnergy, int groups) {
    if (!includeForces && !includeEnergy) return 0.0;

    if ((groups&(1<<forceGroup)) != 0) {
        double energy = kernel.getAs<CalcCustomCVForceKernel>().execute(context, getContextImpl(*innerContext), includeForces, includeEnergy);

        context.collectiveVariableValues.resize(innerSystem.getNumForces());
        for (int i = 0; i < innerSystem.getNumForces(); i++)
          context.collectiveVariableValues[i] = innerContext->getState(State::Energy, false, 1 << i).getPotentialEnergy();
        
<<<<<<< HEAD
=======
        context.CVTimeSeriesBuffer.push_back(context.collectiveVariableValues);

>>>>>>> 9ab4c425
        return energy;
        
    }
    return 0.0;
}

vector<string> CustomCVForceImpl::getKernelNames() {
    vector<string> names;
    names.push_back(CalcCustomCVForceKernel::Name());
    return names;
}

vector<pair<int, int> > CustomCVForceImpl::getBondedParticles() const {
    vector<pair<int, int> > bonds;
    const ContextImpl& innerContextImpl = getContextImpl(*innerContext);
    for (auto& impl : innerContextImpl.getForceImpls()) {
        for (auto& bond : impl->getBondedParticles())
            bonds.push_back(bond);
    }
    return bonds;
}

map<string, double> CustomCVForceImpl::getDefaultParameters() {
    map<string, double> parameters;
    parameters.insert(innerContext->getParameters().begin(), innerContext->getParameters().end());
    for (int i = 0; i < owner.getNumGlobalParameters(); i++)
        parameters[owner.getGlobalParameterName(i)] = owner.getGlobalParameterDefaultValue(i);
    return parameters;
}

void CustomCVForceImpl::getCollectiveVariableValues(ContextImpl& context, vector<double>& values) {
    values = context.collectiveVariableValues;
}

Context& CustomCVForceImpl::getInnerContext() {
    return *innerContext;
}

void CustomCVForceImpl::updateParametersInContext(ContextImpl& context) {
    kernel.getAs<CalcCustomCVForceKernel>().copyParametersToContext(context, owner);
    context.systemChanged();
}<|MERGE_RESOLUTION|>--- conflicted
+++ resolved
@@ -89,12 +89,7 @@
         context.collectiveVariableValues.resize(innerSystem.getNumForces());
         for (int i = 0; i < innerSystem.getNumForces(); i++)
           context.collectiveVariableValues[i] = innerContext->getState(State::Energy, false, 1 << i).getPotentialEnergy();
-        
-<<<<<<< HEAD
-=======
-        context.CVTimeSeriesBuffer.push_back(context.collectiveVariableValues);
 
->>>>>>> 9ab4c425
         return energy;
         
     }
