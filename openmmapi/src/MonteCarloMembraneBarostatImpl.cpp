/* -------------------------------------------------------------------------- *
 *                                   OpenMM                                   *
 * -------------------------------------------------------------------------- *
 * This is part of the OpenMM molecular simulation toolkit originating from   *
 * Simbios, the NIH National Center for Physics-Based Simulation of           *
 * Biological Structures at Stanford, funded under the NIH Roadmap for        *
 * Medical Research, grant U54 GM072970. See https://simtk.org.               *
 *                                                                            *
 * Portions copyright (c) 2010-2023 Stanford University and the Authors.      *
 * Authors: Peter Eastman, Lee-Ping Wang                                      *
 * Contributors:                                                              *
 *                                                                            *
 * Permission is hereby granted, free of charge, to any person obtaining a    *
 * copy of this software and associated documentation files (the "Software"), *
 * to deal in the Software without restriction, including without limitation  *
 * the rights to use, copy, modify, merge, publish, distribute, sublicense,   *
 * and/or sell copies of the Software, and to permit persons to whom the      *
 * Software is furnished to do so, subject to the following conditions:       *
 *                                                                            *
 * The above copyright notice and this permission notice shall be included in *
 * all copies or substantial portions of the Software.                        *
 *                                                                            *
 * THE SOFTWARE IS PROVIDED "AS IS", WITHOUT WARRANTY OF ANY KIND, EXPRESS OR *
 * IMPLIED, INCLUDING BUT NOT LIMITED TO THE WARRANTIES OF MERCHANTABILITY,   *
 * FITNESS FOR A PARTICULAR PURPOSE AND NONINFRINGEMENT. IN NO EVENT SHALL    *
 * THE AUTHORS, CONTRIBUTORS OR COPYRIGHT HOLDERS BE LIABLE FOR ANY CLAIM,    *
 * DAMAGES OR OTHER LIABILITY, WHETHER IN AN ACTION OF CONTRACT, TORT OR      *
 * OTHERWISE, ARISING FROM, OUT OF OR IN CONNECTION WITH THE SOFTWARE OR THE  *
 * USE OR OTHER DEALINGS IN THE SOFTWARE.                                     *
 * -------------------------------------------------------------------------- */

#include "openmm/internal/MonteCarloMembraneBarostatImpl.h"
#include "openmm/internal/ContextImpl.h"
#include "openmm/internal/OSRngSeed.h"
#include "openmm/Context.h"
#include "openmm/kernels.h"
#include "openmm/OpenMMException.h"
#include "SimTKOpenMMUtilities.h"
#include <cmath>
#include <vector>
#include <algorithm>

using namespace OpenMM;
using namespace std;

MonteCarloMembraneBarostatImpl::MonteCarloMembraneBarostatImpl(const MonteCarloMembraneBarostat& owner) : owner(owner), step(0) {
}

void MonteCarloMembraneBarostatImpl::initialize(ContextImpl& context) {
    if (!context.getSystem().usesPeriodicBoundaryConditions())
        throw OpenMMException("A barostat cannot be used with a non-periodic system");
    kernel = context.getPlatform().createKernel(ApplyMonteCarloBarostatKernel::Name(), context);
    kernel.getAs<ApplyMonteCarloBarostatKernel>().initialize(context.getSystem(), owner, owner.getScaleMoleculesAsRigid());
    Vec3 box[3];
    context.getPeriodicBoxVectors(box[0], box[1], box[2]);
    double volume = box[0][0]*box[1][1]*box[2][2];
    for (int i=0; i<3; i++) {
        volumeScale[i] = 0.01*volume;
        numAttempted[i] = 0;
        numAccepted[i] = 0;
    }
    SimTKOpenMMUtilities::setRandomNumberSeed(owner.getRandomNumberSeed());
}

void MonteCarloMembraneBarostatImpl::updateContextState(ContextImpl& context, bool& forcesInvalid) {
    if (++step < owner.getFrequency() || owner.getFrequency() == 0)
        return;
    step = 0;
    
    // Compute the current potential energy.
    
    int groups = context.getIntegrator().getIntegrationForceGroups();
    double initialEnergy = context.getOwner().getState(State::Energy, false, groups).getPotentialEnergy();
    double pressure = context.getParameter(MonteCarloMembraneBarostat::Pressure())*(AVOGADRO*1e-25);
    double tension = context.getParameter(MonteCarloMembraneBarostat::SurfaceTension())*(AVOGADRO*1e-25);
    
    // Choose which axis to modify at random.
    int axis;
    while (true) {
        double rnd = SimTKOpenMMUtilities::getUniformlyDistributedRandomNumber()*3.0;
        if (rnd < 1.0) {
            axis = 0;
            break;
        } else if (rnd < 2.0) {
            axis = (owner.getXYMode() == MonteCarloMembraneBarostat::XYIsotropic ? 0 : 1);
            break;
        } else if (owner.getZMode() == MonteCarloMembraneBarostat::ZFree) {
            axis = 2;
            break;
        }
    }
    
    // Modify the periodic box size.
    
    Vec3 box[3];
    context.getPeriodicBoxVectors(box[0], box[1], box[2]);
    double volume = box[0][0]*box[1][1]*box[2][2];
    double deltaVolume = volumeScale[axis]*2*(SimTKOpenMMUtilities::getUniformlyDistributedRandomNumber()-0.5);
    double newVolume = volume+deltaVolume;
    Vec3 lengthScale(1.0, 1.0, 1.0);
    if ((axis == 0 || axis == 1) && owner.getXYMode() == MonteCarloMembraneBarostat::XYIsotropic)
        lengthScale[0] = lengthScale[1] = sqrt(newVolume/volume);
    else
        lengthScale[axis] = newVolume/volume;
    if (owner.getZMode() == MonteCarloMembraneBarostat::ConstantVolume) {
        lengthScale[2] = 1.0/(lengthScale[0]*lengthScale[1]);
        newVolume = volume;
        deltaVolume = 0;
    }
    double deltaArea = box[0][0]*lengthScale[0]*box[1][1]*lengthScale[1] - box[0][0]*box[1][1];
    kernel.getAs<ApplyMonteCarloBarostatKernel>().saveCoordinates(context);
    context.getOwner().setPeriodicBoxVectors(Vec3(box[0][0]*lengthScale[0], box[0][1]*lengthScale[1], box[0][2]*lengthScale[2]),
                                             Vec3(box[1][0]*lengthScale[0], box[1][1]*lengthScale[1], box[1][2]*lengthScale[2]),
                                             Vec3(box[2][0]*lengthScale[0], box[2][1]*lengthScale[1], box[2][2]*lengthScale[2]));
    kernel.getAs<ApplyMonteCarloBarostatKernel>().scaleCoordinates(context, lengthScale[0], lengthScale[1], lengthScale[2]);

    // Compute the energy of the modified system.
<<<<<<< HEAD
    
    double numberOfScaledParticles;
    if (owner.getScaleMoleculesAsRigid())
        numberOfScaledParticles = context.getMolecules().size();
    else
        numberOfScaledParticles = context.getConstrainedGroups().size();
=======

>>>>>>> 644dc1ec
    double finalEnergy = context.getOwner().getState(State::Energy, false, groups).getPotentialEnergy();
    double kT = BOLTZ*context.getParameter(MonteCarloMembraneBarostat::Temperature());
    double w = finalEnergy-initialEnergy + pressure*deltaVolume - tension*deltaArea - numberOfScaledParticles*kT*log(newVolume/volume);
    if (w > 0 && SimTKOpenMMUtilities::getUniformlyDistributedRandomNumber() > exp(-w/kT)) {
        // Reject the step.
        
        context.getOwner().setPeriodicBoxVectors(box[0], box[1], box[2]);
        kernel.getAs<ApplyMonteCarloBarostatKernel>().restoreCoordinates(context);
    }
    else {
        numAccepted[axis]++;
        forcesInvalid = true;
    }
    numAttempted[axis]++;
    if (numAttempted[axis] >= 10) {
        if (numAccepted[axis] < 0.25*numAttempted[axis]) {
            volumeScale[axis] /= 1.1;
            numAttempted[axis] = 0;
            numAccepted[axis] = 0;
        }
        else if (numAccepted[axis] > 0.75*numAttempted[axis]) {
            volumeScale[axis] = min(volumeScale[axis]*1.1, volume*0.3);
            numAttempted[axis] = 0;
            numAccepted[axis] = 0;
        }
    }
}

map<string, double> MonteCarloMembraneBarostatImpl::getDefaultParameters() {
    map<string, double> parameters;
    parameters[MonteCarloMembraneBarostat::Pressure()] = getOwner().getDefaultPressure();
    parameters[MonteCarloMembraneBarostat::SurfaceTension()] = getOwner().getDefaultSurfaceTension();
    parameters[MonteCarloMembraneBarostat::Temperature()] = getOwner().getDefaultTemperature();
    return parameters;
}

vector<string> MonteCarloMembraneBarostatImpl::getKernelNames() {
    vector<string> names;
    names.push_back(ApplyMonteCarloBarostatKernel::Name());
    return names;
}<|MERGE_RESOLUTION|>--- conflicted
+++ resolved
@@ -115,16 +115,12 @@
     kernel.getAs<ApplyMonteCarloBarostatKernel>().scaleCoordinates(context, lengthScale[0], lengthScale[1], lengthScale[2]);
 
     // Compute the energy of the modified system.
-<<<<<<< HEAD
-    
+
     double numberOfScaledParticles;
     if (owner.getScaleMoleculesAsRigid())
         numberOfScaledParticles = context.getMolecules().size();
     else
         numberOfScaledParticles = context.getConstrainedGroups().size();
-=======
-
->>>>>>> 644dc1ec
     double finalEnergy = context.getOwner().getState(State::Energy, false, groups).getPotentialEnergy();
     double kT = BOLTZ*context.getParameter(MonteCarloMembraneBarostat::Temperature());
     double w = finalEnergy-initialEnergy + pressure*deltaVolume - tension*deltaArea - numberOfScaledParticles*kT*log(newVolume/volume);
