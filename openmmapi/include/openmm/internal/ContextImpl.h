--- conflicted
+++ resolved
@@ -53,10 +53,6 @@
 class OPENMM_EXPORT ContextImpl {
 public:
     State state;
-<<<<<<< HEAD
-
-=======
->>>>>>> 34266461
     vector<double> collectiveVariableValues;
     vector<double> globalVariableValues;
     vector<vector<double>> CVTimeSeriesBuffer;
