/* -------------------------------------------------------------------------- *
 *                                   OpenMM                                   *
 * -------------------------------------------------------------------------- *
 * This is part of the OpenMM molecular simulation toolkit originating from   *
 * Simbios, the NIH National Center for Physics-Based Simulation of           *
 * Biological Structures at Stanford, funded under the NIH Roadmap for        *
 * Medical Research, grant U54 GM072970. See https://simtk.org.               *
 *                                                                            *
 * Portions copyright (c) 2010 Stanford University and the Authors.           *
 * Authors: Peter Eastman                                                     *
 * Contributors:                                                              *
 *                                                                            *
 * Permission is hereby granted, free of charge, to any person obtaining a    *
 * copy of this software and associated documentation files (the "Software"), *
 * to deal in the Software without restriction, including without limitation  *
 * the rights to use, copy, modify, merge, publish, distribute, sublicense,   *
 * and/or sell copies of the Software, and to permit persons to whom the      *
 * Software is furnished to do so, subject to the following conditions:       *
 *                                                                            *
 * The above copyright notice and this permission notice shall be included in *
 * all copies or substantial portions of the Software.                        *
 *                                                                            *
 * THE SOFTWARE IS PROVIDED "AS IS", WITHOUT WARRANTY OF ANY KIND, EXPRESS OR *
 * IMPLIED, INCLUDING BUT NOT LIMITED TO THE WARRANTIES OF MERCHANTABILITY,   *
 * FITNESS FOR A PARTICULAR PURPOSE AND NONINFRINGEMENT. IN NO EVENT SHALL    *
 * THE AUTHORS, CONTRIBUTORS OR COPYRIGHT HOLDERS BE LIABLE FOR ANY CLAIM,    *
 * DAMAGES OR OTHER LIABILITY, WHETHER IN AN ACTION OF CONTRACT, TORT OR      *
 * OTHERWISE, ARISING FROM, OUT OF OR IN CONNECTION WITH THE SOFTWARE OR THE  *
 * USE OR OTHER DEALINGS IN THE SOFTWARE.                                     *
 * -------------------------------------------------------------------------- */

#ifdef WIN32
  #define _USE_MATH_DEFINES // Needed to get M_PI
#endif
#include "openmm/internal/AssertionUtilities.h"
#include "openmm/internal/SplineFitter.h"
#include <cmath>
#include <iostream>
#include <vector>

using namespace OpenMM;
using namespace std;

void testNaturalSpline() {
    vector<double> x(20);
    vector<double> y(20);
    for (unsigned int i = 0; i < x.size(); i++) {
        x[i] = 0.5*i+0.1*sin(double(i));
        y[i] = sin(double(x[i]));
    }
    vector<double> deriv;
    SplineFitter::createNaturalSpline(x, y, deriv);
    ASSERT_EQUAL_TOL(deriv[0], 0.0, 1e-6);
    ASSERT_EQUAL_TOL(deriv[deriv.size()-1], 0.0, 1e-6);
    for (unsigned int i = 0; i < x.size(); i++) {
        ASSERT_EQUAL_TOL(y[i], SplineFitter::evaluateSpline(x, y, deriv, x[i]), 1e-6);
        ASSERT_EQUAL_TOL(cos(x[i]), SplineFitter::evaluateSplineDerivative(x, y, deriv, x[i]), 0.05);
    }
    for (int i = 1; i < 9; i++) {
        ASSERT_EQUAL_TOL(sin((double)i), SplineFitter::evaluateSpline(x, y, deriv, i), 0.05);
        ASSERT_EQUAL_TOL(cos((double)i), SplineFitter::evaluateSplineDerivative(x, y, deriv, i), 0.05);
    }
}

void testPeriodicSpline() {
    vector<double> x(26);
    vector<double> y(26);
    for (unsigned int i = 0; i < x.size()-1; i++) {
        x[i] = 0.5*i+0.1*sin((double)i);
        y[i] = sin((double)x[i]);
    }
    x[x.size()-1] = 4*M_PI;
    y[y.size()-1] = y[0];
    vector<double> deriv;
    SplineFitter::createPeriodicSpline(x, y, deriv);
    ASSERT_EQUAL_TOL(deriv[0], deriv[deriv.size()-1], 1e-6);
    for (unsigned int i = 0; i < x.size(); i++) {
        ASSERT_EQUAL_TOL(y[i], SplineFitter::evaluateSpline(x, y, deriv, x[i]), 1e-6);
        ASSERT_EQUAL_TOL(cos(x[i]), SplineFitter::evaluateSplineDerivative(x, y, deriv, x[i]), 0.05);
    }
    for (int i = 1; i < 9; i++) {
        ASSERT_EQUAL_TOL(sin((double)i), SplineFitter::evaluateSpline(x, y, deriv, i), 0.05);
        ASSERT_EQUAL_TOL(cos((double)i), SplineFitter::evaluateSplineDerivative(x, y, deriv, i), 0.05);
    }
    for (unsigned int i = 0; i < x.size(); i++)
        x[i] = i/(x.size()-1.0);
    double ya[] = {15.579, 16.235, 17.325, 18.741, 20.454, 22.517, 24.944, 27.554, 29.942, 31.657,
                   32.486, 32.612, 32.494, 32.532, 32.785, 32.917, 32.402, 30.842, 28.229, 24.989,
                   21.762, 19.074, 17.147, 15.970, 15.467, 15.579};
    // scipy.interpolate.CubicSpline solution:
    double sol[] = { 345.520,  271.991,  194.015,  174.449, 221.940, 250.291, 141.895, -131.620,
                    -447.916, -600.465, -472.723, -144.892, 137.290, 180.733, -53.971, -418.600,
                    -697.879, -708.635, -416.330,   22.704, 374.262, 501.498, 473.496,  417.019,
                     385.928,  345.520};
    y.assign(begin(ya), end(ya));
    SplineFitter::createPeriodicSpline(x, y, deriv);
    ASSERT_EQUAL_TOL(SplineFitter::evaluateSplineDerivative(x, y, deriv, x[0]),
                     SplineFitter::evaluateSplineDerivative(x, y, deriv, x[x.size()-1]), 1e-6);
    for (int i = 0; i < x.size(); i++)
        ASSERT_EQUAL_TOL(deriv[i], sol[i], 1e-3);
}

void test2DSpline() {
    const int xsize = 15;
    const int ysize = 17;
    vector<double> x(xsize);
    vector<double> y(ysize);
    vector<double> f(xsize*ysize);
    for (int i = 0; i < xsize; i++)
        x[i] = 0.5*i+0.1*sin(double(i));
    for (int i = 0; i < ysize; i++)
        y[i] = 0.6*i+0.1*sin(double(i));
    for (int i = 0; i < xsize; i++)
        for (int j = 0; j < ysize; j++)
            f[i+j*xsize] = sin(x[i])*cos(0.4*y[j]);
    vector<vector<double> > c;
    SplineFitter::create2DNaturalSpline(x, y, f, c);
    for (int i = 0; i < xsize; i++)
        for (int j = 0; j < ysize; j++) {
            double value = SplineFitter::evaluate2DSpline(x, y, f, c, x[i], y[j]);
            ASSERT_EQUAL_TOL(f[i+j*xsize], value, 1e-6);
        }
    for (int i = 0; i < 10; i++) {
        for (int j = 0; j < 10; j++) {
            double s = x[0]+(i+1)*(x[xsize-1]-x[0])/12.0;
            double t = y[0]+(j+1)*(y[ysize-1]-y[0])/12.0;
            double value = SplineFitter::evaluate2DSpline(x, y, f, c, s, t);
            ASSERT_EQUAL_TOL(sin(s)*cos(0.4*t), value, 0.02);
            double dx, dy;
            SplineFitter::evaluate2DSplineDerivatives(x, y, f, c, s, t, dx, dy);
            ASSERT_EQUAL_TOL(cos(s)*cos(0.4*t), dx, 0.05);
            ASSERT_EQUAL_TOL(-0.4*sin(s)*sin(0.4*t), dy, 0.05);
        }
    }
}

void test3DSpline() {
    const int xsize = 8;
    const int ysize = 9;
    const int zsize = 10;
    vector<double> x(xsize);
    vector<double> y(ysize);
    vector<double> z(zsize);
    vector<double> f(xsize*ysize*zsize);
    for (int i = 0; i < xsize; i++)
        x[i] = 0.2*i+0.02*sin(0.4*double(i));
    for (int i = 0; i < ysize; i++)
        y[i] = 0.2*i+0.02*sin(0.45*double(i));
    for (int i = 0; i < zsize; i++)
        z[i] = 0.2*i+0.02*sin(0.5*double(i));
    for (int i = 0; i < xsize; i++)
        for (int j = 0; j < ysize; j++)
            for (int k = 0; k < zsize; k++)
                f[i+j*xsize+k*xsize*ysize] = sin(x[i])*cos(0.4*y[j])*(1+z[k]);
    vector<vector<double> > c;
    SplineFitter::create3DNaturalSpline(x, y, z, f, c);
    for (int i = 0; i < xsize; i++)
        for (int j = 0; j < ysize; j++) {
            for (int k = 0; k < zsize; k++) {
                double value = SplineFitter::evaluate3DSpline(x, y, z, f, c, x[i], y[j], z[k]);
                ASSERT_EQUAL_TOL(f[i+j*xsize+k*xsize*ysize], value, 1e-6);
            }
        }
    for (int i = 0; i < 10; i++) {
        for (int j = 0; j < 10; j++) {
            for (int k = 0; k < 10; k++) {
                double s = x[0]+(i+1)*(x[xsize-1]-x[0])/12.0;
                double t = y[0]+(j+1)*(y[ysize-1]-y[0])/12.0;
                double u = z[0]+(k+1)*(z[zsize-1]-z[0])/12.0;
                double value = SplineFitter::evaluate3DSpline(x, y, z, f, c, s, t, u);
                ASSERT_EQUAL_TOL(sin(s)*cos(0.4*t)*(1+u), value, 0.02);
                double dx, dy, dz;
                SplineFitter::evaluate3DSplineDerivatives(x, y, z, f, c, s, t, u, dx, dy, dz);
                ASSERT_EQUAL_TOL(cos(s)*cos(0.4*t)*(1+u), dx, 0.1);
                ASSERT_EQUAL_TOL(-0.4*sin(s)*sin(0.4*t)*(1+u), dy, 0.1);
                ASSERT_EQUAL_TOL(sin(s)*cos(0.4*t), dz, 0.1);
            }
        }
    }
}

int main() {
    try {
        testNaturalSpline();
        testPeriodicSpline();
        test2DSpline();
        test3DSpline();
    }
    catch(const exception& e) {
        cout << "exception: " << e.what() << endl;
        return 1;
    }
    cout << "Done" << endl;
    return 0;
<<<<<<< HEAD
}

=======
}
>>>>>>> b0d13582
<|MERGE_RESOLUTION|>--- conflicted
+++ resolved
@@ -192,9 +192,4 @@
     }
     cout << "Done" << endl;
     return 0;
-<<<<<<< HEAD
-}
-
-=======
-}
->>>>>>> b0d13582
+}