--- conflicted
+++ resolved
@@ -34,14 +34,9 @@
 #include "openmm/internal/ContextImpl.h"
 #include "openmm/internal/CustomCentroidBondForceImpl.h"
 #include "openmm/internal/CustomCompoundBondForceImpl.h"
-<<<<<<< HEAD
-#include "openmm/internal/CustomHbondForceImpl.h"
-#include "openmm/internal/CustomManyParticleForceImpl.h"
 #include "openmm/internal/DPDIntegratorUtilities.h"
 #include "openmm/internal/OSRngSeed.h"
-=======
 #include "openmm/internal/ThreadPool.h"
->>>>>>> d2318e3b
 #include "openmm/internal/timer.h"
 #include "CommonKernelSources.h"
 #include "lepton/CustomFunction.h"
@@ -3300,906 +3295,6 @@
     return cc.getIntegrationUtilities().computeKineticEnergy(0.5*integrator.getStepSize());
 }
 
-<<<<<<< HEAD
-class CommonIntegrateCustomStepKernel::ReorderListener : public ComputeContext::ReorderListener {
-public:
-    ReorderListener(ComputeContext& cc, vector<ComputeArray>& perDofValues, vector<vector<mm_float4> >& localPerDofValuesFloat, vector<vector<mm_double4> >& localPerDofValuesDouble, vector<bool>& deviceValuesAreCurrent) :
-            cc(cc), perDofValues(perDofValues), localPerDofValuesFloat(localPerDofValuesFloat), localPerDofValuesDouble(localPerDofValuesDouble), deviceValuesAreCurrent(deviceValuesAreCurrent) {
-        int numAtoms = cc.getNumAtoms();
-        lastAtomOrder.resize(numAtoms);
-        for (int i = 0; i < numAtoms; i++)
-            lastAtomOrder[i] = cc.getAtomIndex()[i];
-    }
-    void execute() {
-        // Reorder the per-DOF variables to reflect the new atom order.
-
-        if (perDofValues.size() == 0)
-            return;
-        int numAtoms = cc.getNumAtoms();
-        const vector<int>& order = cc.getAtomIndex();
-        for (int index = 0; index < perDofValues.size(); index++) {
-            if (cc.getUseDoublePrecision() || cc.getUseMixedPrecision()) {
-                if (deviceValuesAreCurrent[index])
-                    perDofValues[index].download(localPerDofValuesDouble[index]);
-                vector<mm_double4> swap(numAtoms);
-                for (int i = 0; i < numAtoms; i++)
-                    swap[lastAtomOrder[i]] = localPerDofValuesDouble[index][i];
-                for (int i = 0; i < numAtoms; i++)
-                    localPerDofValuesDouble[index][i] = swap[order[i]];
-                perDofValues[index].upload(localPerDofValuesDouble[index]);
-            }
-            else {
-                if (deviceValuesAreCurrent[index])
-                    perDofValues[index].download(localPerDofValuesFloat[index]);
-                vector<mm_float4> swap(numAtoms);
-                for (int i = 0; i < numAtoms; i++)
-                    swap[lastAtomOrder[i]] = localPerDofValuesFloat[index][i];
-                for (int i = 0; i < numAtoms; i++)
-                    localPerDofValuesFloat[index][i] = swap[order[i]];
-                perDofValues[index].upload(localPerDofValuesFloat[index]);
-            }
-            deviceValuesAreCurrent[index] = true;
-        }
-        for (int i = 0; i < numAtoms; i++)
-            lastAtomOrder[i] = order[i];
-    }
-private:
-    ComputeContext& cc;
-    vector<ComputeArray>& perDofValues;
-    vector<vector<mm_float4> >& localPerDofValuesFloat;
-    vector<vector<mm_double4> >& localPerDofValuesDouble;
-    vector<bool>& deviceValuesAreCurrent;
-    vector<int> lastAtomOrder;
-};
-
-class CommonIntegrateCustomStepKernel::DerivFunction : public CustomFunction {
-public:
-    DerivFunction(map<string, double>& energyParamDerivs, const string& param) : energyParamDerivs(energyParamDerivs), param(param) {
-    }
-    int getNumArguments() const {
-        return 0;
-    }
-    double evaluate(const double* arguments) const {
-        return energyParamDerivs[param];
-    }
-    double evaluateDerivative(const double* arguments, const int* derivOrder) const {
-        return 0;
-    }
-    CustomFunction* clone() const {
-        return new DerivFunction(energyParamDerivs, param);
-    }
-private:
-    map<string, double>& energyParamDerivs;
-    string param;
-};
-
-void CommonIntegrateCustomStepKernel::initialize(const System& system, const CustomIntegrator& integrator) {
-    cc.initializeContexts();
-    ContextSelector selector(cc);
-    cc.getIntegrationUtilities().initRandomNumberGenerator(integrator.getRandomNumberSeed());
-    numGlobalVariables = integrator.getNumGlobalVariables();
-    int elementSize = (cc.getUseDoublePrecision() || cc.getUseMixedPrecision() ? sizeof(double) : sizeof(float));
-    sumBuffer.initialize(cc, system.getNumParticles(), elementSize, "sumBuffer");
-    summedValue.initialize(cc, 1, elementSize, "summedValue");
-    perDofValues.resize(integrator.getNumPerDofVariables());
-    localPerDofValuesFloat.resize(perDofValues.size());
-    localPerDofValuesDouble.resize(perDofValues.size());
-    for (int i = 0; i < perDofValues.size(); i++)
-        perDofValues[i].initialize(cc, system.getNumParticles(), 4*elementSize, "perDofVariables");
-    localValuesAreCurrent.resize(integrator.getNumPerDofVariables(), false);
-    deviceValuesAreCurrent.resize(integrator.getNumPerDofVariables(), false);
-    cc.addReorderListener(new ReorderListener(cc, perDofValues, localPerDofValuesFloat, localPerDofValuesDouble, deviceValuesAreCurrent));
-    SimTKOpenMMUtilities::setRandomNumberSeed(integrator.getRandomNumberSeed());
-}
-
-string CommonIntegrateCustomStepKernel::createPerDofComputation(const string& variable, const Lepton::ParsedExpression& expr, CustomIntegrator& integrator,
-        const string& forceName, const string& energyName, vector<const TabulatedFunction*>& functions, vector<pair<string, string> >& functionNames) {
-    string tempType = (cc.getSupportsDoublePrecision() ? "double3" : "float3");
-    map<string, Lepton::ParsedExpression> expressions;
-    expressions[tempType+" tempResult = "] = expr;
-    map<string, string> variables;
-    variables["x"] = "make_"+tempType+"(position.x, position.y, position.z)";
-    variables["v"] = "make_"+tempType+"(velocity.x, velocity.y, velocity.z)";
-    variables[forceName] = "make_"+tempType+"(f.x, f.y, f.z)";
-    variables["gaussian"] = "make_"+tempType+"(gaussian.x, gaussian.y, gaussian.z)";
-    variables["uniform"] = "make_"+tempType+"(uniform.x, uniform.y, uniform.z)";
-    variables["m"] = "mass";
-    variables["dt"] = "stepSize";
-    if (energyName != "")
-        variables[energyName] = "make_"+tempType+"(energy)";
-    for (int i = 0; i < integrator.getNumGlobalVariables(); i++)
-        variables[integrator.getGlobalVariableName(i)] = "make_"+tempType+"(globals["+cc.intToString(globalVariableIndex[i])+"])";
-    for (int i = 0; i < integrator.getNumPerDofVariables(); i++)
-        variables[integrator.getPerDofVariableName(i)] = "convertToTempType3(perDof"+cc.intToString(i)+")";
-    for (int i = 0; i < (int) parameterNames.size(); i++)
-        variables[parameterNames[i]] = "make_"+tempType+"(globals["+cc.intToString(parameterVariableIndex[i])+"])";
-    vector<pair<ExpressionTreeNode, string> > variableNodes;
-    findExpressionsForDerivs(expr.getRootNode(), variableNodes);
-    for (auto& var : variables)
-        variableNodes.push_back(make_pair(ExpressionTreeNode(new Operation::Variable(var.first)), var.second));
-    string result = cc.getExpressionUtilities().createExpressions(expressions, variableNodes, functions, functionNames, "temp", tempType);
-    if (variable == "x")
-        result += "position.x = tempResult.x; position.y = tempResult.y; position.z = tempResult.z;\n";
-    else if (variable == "v")
-        result += "velocity.x = tempResult.x; velocity.y = tempResult.y; velocity.z = tempResult.z;\n";
-    else if (variable == "")
-        result += "sum[index] = tempResult.x+tempResult.y+tempResult.z;\n";
-    else {
-        for (int i = 0; i < integrator.getNumPerDofVariables(); i++)
-            if (variable == integrator.getPerDofVariableName(i)) {
-                string varName = "perDof"+cc.intToString(i);
-                result += varName+".x = tempResult.x; "+varName+".y = tempResult.y; "+varName+".z = tempResult.z;\n";
-            }
-    }
-    return result;
-}
-
-void CommonIntegrateCustomStepKernel::prepareForComputation(ContextImpl& context, CustomIntegrator& integrator, bool& forcesAreValid) {
-    ContextSelector selector(cc);
-    IntegrationUtilities& integration = cc.getIntegrationUtilities();
-    int numAtoms = cc.getNumAtoms();
-    int numSteps = integrator.getNumComputations();
-    bool useDouble = cc.getUseDoublePrecision() || cc.getUseMixedPrecision();
-    string tempType = (cc.getSupportsDoublePrecision() ? "double3" : "float3");
-    string perDofType = (useDouble ? "double4" : "float4");
-    if (!hasInitializedKernels) {
-        hasInitializedKernels = true;
-        
-        // Initialize various data structures.
-        
-        const map<string, double>& params = context.getParameters();
-        for (auto& param : params)
-            parameterNames.push_back(param.first);
-        kernels.resize(integrator.getNumComputations());
-        requiredGaussian.resize(integrator.getNumComputations(), 0);
-        requiredUniform.resize(integrator.getNumComputations(), 0);
-        needsGlobals.resize(numSteps, false);
-        globalExpressions.resize(numSteps);
-        stepType.resize(numSteps);
-        stepTarget.resize(numSteps);
-        merged.resize(numSteps, false);
-        modifiesParameters = false;
-        sumWorkGroupSize = cc.getMaxThreadBlockSize();
-        if (sumWorkGroupSize > 512)
-            sumWorkGroupSize = 512;
-        map<string, string> defines;
-        defines["NUM_ATOMS"] = cc.intToString(cc.getNumAtoms());
-        defines["PADDED_NUM_ATOMS"] = cc.intToString(cc.getPaddedNumAtoms());
-        defines["WORK_GROUP_SIZE"] = cc.intToString(sumWorkGroupSize);
-
-        // Record the tabulated functions.
-
-        map<string, Lepton::CustomFunction*> functions;
-        vector<pair<string, string> > functionNames;
-        vector<const TabulatedFunction*> functionList;
-        vector<string> tableTypes;
-        tabulatedFunctions.resize(integrator.getNumTabulatedFunctions());
-        for (int i = 0; i < integrator.getNumTabulatedFunctions(); i++) {
-            functionList.push_back(&integrator.getTabulatedFunction(i));
-            string name = integrator.getTabulatedFunctionName(i);
-            string arrayName = "table"+cc.intToString(i);
-            functionNames.push_back(make_pair(name, arrayName));
-            functions[name] = createReferenceTabulatedFunction(integrator.getTabulatedFunction(i));
-            int width;
-            vector<float> f = cc.getExpressionUtilities().computeFunctionCoefficients(integrator.getTabulatedFunction(i), width);
-            tabulatedFunctions[i].initialize<float>(cc, f.size(), "TabulatedFunction");
-            tabulatedFunctions[i].upload(f);
-            if (width == 1)
-                tableTypes.push_back("float");
-            else
-                tableTypes.push_back("float"+cc.intToString(width));
-        }
-
-        // Record information about all the computation steps.
-
-        vector<string> variable(numSteps);
-        vector<int> forceGroup;
-        vector<vector<Lepton::ParsedExpression> > expression;
-        CustomIntegratorUtilities::analyzeComputations(context, integrator, expression, comparisons, blockEnd, invalidatesForces, needsForces, needsEnergy, computeBothForceAndEnergy, forceGroup, functions);
-        for (int step = 0; step < numSteps; step++) {
-            string expr;
-            integrator.getComputationStep(step, stepType[step], variable[step], expr);
-            if (stepType[step] == CustomIntegrator::WhileBlockStart)
-                blockEnd[blockEnd[step]] = step; // Record where to branch back to.
-            if (stepType[step] == CustomIntegrator::ComputeGlobal || stepType[step] == CustomIntegrator::IfBlockStart || stepType[step] == CustomIntegrator::WhileBlockStart)
-                for (auto& expr : expression[step])
-                    globalExpressions[step].push_back(ParsedExpression(replaceDerivFunctions(expr.getRootNode(), context)).createCompiledExpression());
-        }
-        for (int step = 0; step < numSteps; step++) {
-            for (auto& expr : globalExpressions[step])
-                expressionSet.registerExpression(expr);
-        }
-        
-        // Record the indices for variables in the CompiledExpressionSet.
-        
-        gaussianVariableIndex = expressionSet.getVariableIndex("gaussian");
-        uniformVariableIndex = expressionSet.getVariableIndex("uniform");
-        dtVariableIndex = expressionSet.getVariableIndex("dt");
-        for (int i = 0; i < integrator.getNumGlobalVariables(); i++)
-            globalVariableIndex.push_back(expressionSet.getVariableIndex(integrator.getGlobalVariableName(i)));
-        for (auto& name : parameterNames)
-            parameterVariableIndex.push_back(expressionSet.getVariableIndex(name));
-
-        // Record the variable names and flags for the force and energy in each step.
-
-        forceGroupFlags.resize(numSteps, integrator.getIntegrationForceGroups());
-        vector<string> forceGroupName;
-        vector<string> energyGroupName;
-        for (int i = 0; i < 32; i++) {
-            stringstream fname;
-            fname << "f" << i;
-            forceGroupName.push_back(fname.str());
-            stringstream ename;
-            ename << "energy" << i;
-            energyGroupName.push_back(ename.str());
-        }
-        vector<string> forceName(numSteps, "f");
-        vector<string> energyName(numSteps, "energy");
-        stepEnergyVariableIndex.resize(numSteps, expressionSet.getVariableIndex("energy"));
-        for (int step = 0; step < numSteps; step++) {
-            if (needsForces[step] && forceGroup[step] > -1)
-                forceName[step] = forceGroupName[forceGroup[step]];
-            if (needsEnergy[step] && forceGroup[step] > -1) {
-                energyName[step] = energyGroupName[forceGroup[step]];
-                stepEnergyVariableIndex[step] = expressionSet.getVariableIndex(energyName[step]);
-            }
-            if (forceGroup[step] > -1)
-                forceGroupFlags[step] = 1<<forceGroup[step];
-            if (forceGroupFlags[step] == -2 && step > 0)
-                forceGroupFlags[step] = forceGroupFlags[step-1];
-            if (forceGroupFlags[step] != -2 && savedForces.find(forceGroupFlags[step]) == savedForces.end()) {
-                savedForces[forceGroupFlags[step]] = ComputeArray();
-                savedForces[forceGroupFlags[step]].initialize(cc, cc.getLongForceBuffer().getSize(), cc.getLongForceBuffer().getElementSize(), "savedForces");
-            }
-        }
-        
-        // Allocate space for storing global values, both on the host and the device.
-        
-        localGlobalValues.resize(expressionSet.getNumVariables());
-        int elementSize = (cc.getUseDoublePrecision() || cc.getUseMixedPrecision() ? sizeof(double) : sizeof(float));
-        globalValues.initialize(cc, expressionSet.getNumVariables(), elementSize, "globalValues");
-        for (int i = 0; i < integrator.getNumGlobalVariables(); i++) {
-            localGlobalValues[globalVariableIndex[i]] = initialGlobalVariables[i];
-            expressionSet.setVariable(globalVariableIndex[i], initialGlobalVariables[i]);
-        }
-        for (int i = 0; i < (int) parameterVariableIndex.size(); i++) {
-            double value = context.getParameter(parameterNames[i]);
-            localGlobalValues[parameterVariableIndex[i]] = value;
-            expressionSet.setVariable(parameterVariableIndex[i], value);
-        }
-        int numContextParams = context.getParameters().size();
-        localPerDofEnergyParamDerivs.resize(numContextParams);
-        perDofEnergyParamDerivs.initialize(cc, max(1, numContextParams), elementSize, "perDofEnergyParamDerivs");
-        
-        // Record information about the targets of steps that will be stored in global variables.
-        
-        for (int step = 0; step < numSteps; step++) {
-            if (stepType[step] == CustomIntegrator::ComputeGlobal || stepType[step] == CustomIntegrator::ComputeSum) {
-                if (variable[step] == "dt")
-                    stepTarget[step].type = DT;
-                for (int i = 0; i < integrator.getNumGlobalVariables(); i++)
-                    if (variable[step] == integrator.getGlobalVariableName(i))
-                        stepTarget[step].type = VARIABLE;
-                for (auto& name : parameterNames)
-                    if (variable[step] == name) {
-                        stepTarget[step].type = PARAMETER;
-                        modifiesParameters = true;
-                    }
-                stepTarget[step].variableIndex = expressionSet.getVariableIndex(variable[step]);
-            }
-        }
-
-        // Identify which per-DOF steps are going to require global variables or context parameters.
-
-        for (int step = 0; step < numSteps; step++) {
-            if (stepType[step] == CustomIntegrator::ComputePerDof || stepType[step] == CustomIntegrator::ComputeSum) {
-                for (int i = 0; i < integrator.getNumGlobalVariables(); i++)
-                    if (usesVariable(expression[step][0], integrator.getGlobalVariableName(i)))
-                        needsGlobals[step] = true;
-                for (auto& name : parameterNames)
-                    if (usesVariable(expression[step][0], name))
-                        needsGlobals[step] = true;
-            }
-        }
-        
-        // Determine how each step will represent the position (as just a value, or a value plus a delta).
-        
-        hasAnyConstraints = (context.getSystem().getNumConstraints() > 0);
-        vector<bool> storePosAsDelta(numSteps, false);
-        vector<bool> loadPosAsDelta(numSteps, false);
-        if (hasAnyConstraints) {
-            bool beforeConstrain = false;
-            for (int step = numSteps-1; step >= 0; step--) {
-                if (stepType[step] == CustomIntegrator::ConstrainPositions)
-                    beforeConstrain = true;
-                else if (stepType[step] == CustomIntegrator::ComputePerDof && variable[step] == "x" && beforeConstrain)
-                    storePosAsDelta[step] = true;
-            }
-            bool storedAsDelta = false;
-            for (int step = 0; step < numSteps; step++) {
-                loadPosAsDelta[step] = storedAsDelta;
-                if (storePosAsDelta[step] == true)
-                    storedAsDelta = true;
-                if (stepType[step] == CustomIntegrator::ConstrainPositions)
-                    storedAsDelta = false;
-            }
-        }
-        
-        // Identify steps that can be merged into a single kernel.
-        
-        for (int step = 1; step < numSteps; step++) {
-            if (invalidatesForces[step-1] || forceGroupFlags[step] != forceGroupFlags[step-1])
-                continue;
-            if (stepType[step-1] == CustomIntegrator::ComputePerDof && stepType[step] == CustomIntegrator::ComputePerDof)
-                merged[step] = true;
-        }
-        for (int step = numSteps-1; step > 0; step--)
-            if (merged[step]) {
-                needsForces[step-1] = (needsForces[step] || needsForces[step-1]);
-                needsEnergy[step-1] = (needsEnergy[step] || needsEnergy[step-1]);
-                needsGlobals[step-1] = (needsGlobals[step] || needsGlobals[step-1]);
-                computeBothForceAndEnergy[step-1] = (computeBothForceAndEnergy[step] || computeBothForceAndEnergy[step-1]);
-            }
-        
-        // Loop over all steps and create the kernels for them.
-        
-        for (int step = 0; step < numSteps; step++) {
-            if ((stepType[step] == CustomIntegrator::ComputePerDof || stepType[step] == CustomIntegrator::ComputeSum) && !merged[step]) {
-                // Compute a per-DOF value.
-                
-                stringstream compute;
-                for (int i = 0; i < perDofValues.size(); i++)
-                    compute << tempType<<" perDof"<<cc.intToString(i)<<" = convertToTempType3(perDofValues"<<cc.intToString(i)<<"[index]);\n";
-                int numGaussian = 0, numUniform = 0;
-                for (int j = step; j < numSteps && (j == step || merged[j]); j++) {
-                    numGaussian += numAtoms*usesVariable(expression[j][0], "gaussian");
-                    numUniform += numAtoms*usesVariable(expression[j][0], "uniform");
-                    compute << "{\n";
-                    if (numGaussian > 0)
-                        compute << "float4 gaussian = gaussianValues[gaussianIndex+index];\n";
-                    if (numUniform > 0)
-                        compute << "float4 uniform = uniformValues[uniformIndex+index];\n";
-                    compute << createPerDofComputation(stepType[j] == CustomIntegrator::ComputePerDof ? variable[j] : "", expression[j][0], integrator, forceName[j], energyName[j], functionList, functionNames);
-                    if (variable[j] == "x") {
-                        if (storePosAsDelta[j]) {
-                            if (cc.getSupportsDoublePrecision())
-                                compute << "posDelta[index] = convertFromDouble4(position-loadPos(posq, posqCorrection, index));\n";
-                            else
-                                compute << "posDelta[index] = position-posq[index];\n";
-                        }
-                        else
-                            compute << "storePos(posq, posqCorrection, index, position);\n";
-                    }
-                    else if (variable[j] == "v") {
-                        if (cc.getSupportsDoublePrecision())
-                            compute << "velm[index] = convertFromDouble4(velocity);\n";
-                        else
-                            compute << "velm[index] = velocity;\n";
-                    }
-                    else {
-                        for (int i = 0; i < perDofValues.size(); i++)
-                            compute << "perDofValues"<<cc.intToString(i)<<"[index] = make_"<<perDofType<<"(perDof"<<cc.intToString(i)<<".x, perDof"<<cc.intToString(i)<<".y, perDof"<<cc.intToString(i)<<".z, 0);\n";
-                    }
-                    if (numGaussian > 0)
-                        compute << "gaussianIndex += NUM_ATOMS;\n";
-                    if (numUniform > 0)
-                        compute << "uniformIndex += NUM_ATOMS;\n";
-                    compute << "}\n";
-                }
-                map<string, string> replacements;
-                replacements["COMPUTE_STEP"] = compute.str();
-                stringstream args;
-                for (int i = 0; i < perDofValues.size(); i++) {
-                    string valueName = "perDofValues"+cc.intToString(i);
-                    args << ", GLOBAL " << perDofType << "* RESTRICT " << valueName;
-                }
-                for (int i = 0; i < (int) tableTypes.size(); i++)
-                    args << ", GLOBAL const " << tableTypes[i]<< "* RESTRICT table" << i;
-                replacements["PARAMETER_ARGUMENTS"] = args.str();
-                if (loadPosAsDelta[step])
-                    defines["LOAD_POS_AS_DELTA"] = "1";
-                else if (defines.find("LOAD_POS_AS_DELTA") != defines.end())
-                    defines.erase("LOAD_POS_AS_DELTA");
-                ComputeProgram program = cc.compileProgram(cc.replaceStrings(CommonKernelSources::customIntegratorPerDof, replacements), defines);
-                ComputeKernel kernel = program->createKernel("computePerDof");
-                kernels[step].push_back(kernel);
-                requiredGaussian[step] = numGaussian;
-                requiredUniform[step] = numUniform;
-                kernel->addArg(cc.getPosq());
-                if (cc.getUseMixedPrecision())
-                    kernel->addArg(cc.getPosqCorrection());
-                else
-                    kernel->addArg(nullptr);
-                kernel->addArg(integration.getPosDelta());
-                kernel->addArg(cc.getVelm());
-                kernel->addArg(cc.getLongForceBuffer());
-                kernel->addArg(integration.getStepSize());
-                kernel->addArg(globalValues);
-                kernel->addArg(sumBuffer);
-                for (int i = 0; i < 4; i++)
-                    kernel->addArg();
-                kernel->addArg(perDofEnergyParamDerivs);
-                for (auto& array : perDofValues)
-                    kernel->addArg(array);
-                for (auto& array : tabulatedFunctions)
-                    kernel->addArg(array);
-                if (stepType[step] == CustomIntegrator::ComputeSum) {
-                    // Create a second kernel for this step that sums the values.
-
-                    program = cc.compileProgram(CommonKernelSources::customIntegrator, defines);
-                    kernel = program->createKernel(useDouble ? "computeDoubleSum" : "computeFloatSum");
-                    kernels[step].push_back(kernel);
-                    kernel->addArg(sumBuffer);
-                    kernel->addArg(summedValue);
-                    kernel->addArg(numAtoms);
-                }
-            }
-            else if (stepType[step] == CustomIntegrator::ConstrainPositions) {
-                // Apply position constraints.
-
-                ComputeProgram program = cc.compileProgram(CommonKernelSources::customIntegrator, defines);
-                ComputeKernel kernel = program->createKernel("applyPositionDeltas");
-                kernels[step].push_back(kernel);
-                kernel->addArg(cc.getPosq());
-                if (cc.getUseMixedPrecision())
-                    kernel->addArg(cc.getPosqCorrection());
-                else
-                    kernel->addArg(nullptr);
-                kernel->addArg(integration.getPosDelta());
-            }
-        }
-        
-        // Initialize the random number generator.
-        
-        int maxUniformRandoms = 1;
-        for (int required : requiredUniform)
-            maxUniformRandoms = max(maxUniformRandoms, required);
-        uniformRandoms.initialize<mm_float4>(cc, maxUniformRandoms, "uniformRandoms");
-        randomSeed.initialize<mm_int4>(cc, cc.getNumThreadBlocks()*64, "randomSeed");
-        vector<mm_int4> seed(randomSeed.getSize());
-        int rseed = integrator.getRandomNumberSeed();
-        // A random seed of 0 means use a unique one
-        if (rseed == 0)
-            rseed = osrngseed();
-        unsigned int r = (unsigned int) (rseed+1);
-        for (auto& s : seed) {
-            s.x = r = (1664525*r + 1013904223) & 0xFFFFFFFF;
-            s.y = r = (1664525*r + 1013904223) & 0xFFFFFFFF;
-            s.z = r = (1664525*r + 1013904223) & 0xFFFFFFFF;
-            s.w = r = (1664525*r + 1013904223) & 0xFFFFFFFF;
-        }
-        randomSeed.upload(seed);
-        ComputeProgram randomProgram = cc.compileProgram(CommonKernelSources::customIntegrator, defines);
-        randomKernel = randomProgram->createKernel("generateRandomNumbers");
-        randomKernel->addArg(maxUniformRandoms);
-        randomKernel->addArg(uniformRandoms);
-        randomKernel->addArg(randomSeed);
-        
-        // Create the kernel for computing kinetic energy.
-
-        stringstream computeKE;
-        for (int i = 0; i < perDofValues.size(); i++)
-            computeKE << tempType<<" perDof"<<cc.intToString(i)<<" = convertToTempType3(perDofValues"<<cc.intToString(i)<<"[index]);\n";
-        Lepton::ParsedExpression keExpression = Lepton::Parser::parse(integrator.getKineticEnergyExpression()).optimize();
-        computeKE << createPerDofComputation("", keExpression, integrator, "f", "", functionList, functionNames);
-        map<string, string> replacements;
-        replacements["COMPUTE_STEP"] = computeKE.str();
-        stringstream args;
-        for (int i = 0; i < perDofValues.size(); i++) {
-            string valueName = "perDofValues"+cc.intToString(i);
-            args << ", GLOBAL " << perDofType << "* RESTRICT " << valueName;
-        }
-        for (int i = 0; i < (int) tableTypes.size(); i++)
-            args << ", GLOBAL const " << tableTypes[i]<< "* RESTRICT table" << i;
-        replacements["PARAMETER_ARGUMENTS"] = args.str();
-        if (defines.find("LOAD_POS_AS_DELTA") != defines.end())
-            defines.erase("LOAD_POS_AS_DELTA");
-        ComputeProgram program = cc.compileProgram(cc.replaceStrings(CommonKernelSources::customIntegratorPerDof, replacements), defines);
-        kineticEnergyKernel = program->createKernel("computePerDof");
-        kineticEnergyKernel->addArg(cc.getPosq());
-        if (cc.getUseMixedPrecision())
-            kineticEnergyKernel->addArg(cc.getPosqCorrection());
-        else
-            kineticEnergyKernel->addArg(nullptr);
-        kineticEnergyKernel->addArg(integration.getPosDelta());
-        kineticEnergyKernel->addArg(cc.getVelm());
-        kineticEnergyKernel->addArg(cc.getLongForceBuffer());
-        kineticEnergyKernel->addArg(integration.getStepSize());
-        kineticEnergyKernel->addArg(globalValues);
-        kineticEnergyKernel->addArg(sumBuffer);
-        kineticEnergyKernel->addArg();
-        kineticEnergyKernel->addArg();
-        kineticEnergyKernel->addArg(uniformRandoms);
-        if (cc.getUseDoublePrecision() || cc.getUseMixedPrecision())
-            kineticEnergyKernel->addArg(0.0);
-        else
-            kineticEnergyKernel->addArg(0.0f);
-        kineticEnergyKernel->addArg(perDofEnergyParamDerivs);
-        for (auto& array : perDofValues)
-            kineticEnergyKernel->addArg(array);
-        for (auto& array : tabulatedFunctions)
-            kineticEnergyKernel->addArg(array);
-
-        // Create a second kernel to sum the values.
-
-        program = cc.compileProgram(CommonKernelSources::customIntegrator, defines);
-        sumKineticEnergyKernel = program->createKernel(useDouble ? "computeDoubleSum" : "computeFloatSum");
-        sumKineticEnergyKernel->addArg(sumBuffer);
-        sumKineticEnergyKernel->addArg(summedValue);
-        sumKineticEnergyKernel->addArg(numAtoms);
-
-        // Delete the custom functions.
-
-        for (auto& function : functions)
-            delete function.second;
-    }
-
-    // Make sure all values (variables, parameters, etc.) are up to date.
-    
-    for (int i = 0; i < perDofValues.size(); i++) {
-        if (!deviceValuesAreCurrent[i]) {
-            if (useDouble)
-                perDofValues[i].upload(localPerDofValuesDouble[i]);
-            else
-                perDofValues[i].upload(localPerDofValuesFloat[i]);
-            deviceValuesAreCurrent[i] = true;
-        }
-        localValuesAreCurrent[i] = false;
-    }
-    double stepSize = integrator.getStepSize();
-    recordGlobalValue(stepSize, GlobalTarget(DT, dtVariableIndex), integrator);
-    for (int i = 0; i < (int) parameterNames.size(); i++) {
-        double value = context.getParameter(parameterNames[i]);
-        if (value != localGlobalValues[parameterVariableIndex[i]]) {
-            expressionSet.setVariable(parameterVariableIndex[i], value);
-            localGlobalValues[parameterVariableIndex[i]] = value;
-            deviceGlobalsAreCurrent = false;
-        }
-    }
-}
-
-ExpressionTreeNode CommonIntegrateCustomStepKernel::replaceDerivFunctions(const ExpressionTreeNode& node, ContextImpl& context) {
-    // This is called recursively to identify calls to the deriv() function inside global expressions,
-    // and replace them with a custom function that returns the correct value.
-    
-    const Operation& op = node.getOperation();
-    if (op.getId() == Operation::CUSTOM && op.getName() == "deriv") {
-        string param = node.getChildren()[1].getOperation().getName();
-        if (context.getParameters().find(param) == context.getParameters().end())
-            throw OpenMMException("The second argument to deriv() must be a context parameter");
-        needsEnergyParamDerivs = true;
-        return ExpressionTreeNode(new Operation::Custom("deriv", new DerivFunction(energyParamDerivs, param)));
-    }
-    else {
-        vector<ExpressionTreeNode> children;
-        for (auto& child : node.getChildren())
-            children.push_back(replaceDerivFunctions(child, context));
-        return ExpressionTreeNode(op.clone(), children);
-    }
-}
-
-void CommonIntegrateCustomStepKernel::findExpressionsForDerivs(const ExpressionTreeNode& node, vector<pair<ExpressionTreeNode, string> >& variableNodes) {
-    // This is called recursively to identify calls to the deriv() function inside per-DOF expressions,
-    // and record the code to replace them with.
-    
-    const Operation& op = node.getOperation();
-    if (op.getId() == Operation::CUSTOM && op.getName() == "deriv") {
-        string param = node.getChildren()[1].getOperation().getName();
-        int index;
-        for (index = 0; index < perDofEnergyParamDerivNames.size() && param != perDofEnergyParamDerivNames[index]; index++)
-            ;
-        if (index == perDofEnergyParamDerivNames.size())
-            perDofEnergyParamDerivNames.push_back(param);
-        string tempType = (cc.getSupportsDoublePrecision() ? "double3" : "float3");
-        variableNodes.push_back(make_pair(node, "make_"+tempType+"(energyParamDerivs["+cc.intToString(index)+"])"));
-        needsEnergyParamDerivs = true;
-    }
-    else {
-        for (auto& child : node.getChildren())
-            findExpressionsForDerivs(child, variableNodes);
-    }
-}
-
-void CommonIntegrateCustomStepKernel::execute(ContextImpl& context, CustomIntegrator& integrator, bool& forcesAreValid) {
-    ContextSelector selector(cc);
-    prepareForComputation(context, integrator, forcesAreValid);
-    IntegrationUtilities& integration = cc.getIntegrationUtilities();
-    int numAtoms = cc.getNumAtoms();
-    int numSteps = integrator.getNumComputations();
-    if (!forcesAreValid)
-        savedEnergy.clear();
-
-    // Loop over computation steps in the integrator and execute them.
-
-    for (int step = 0; step < numSteps; ) {
-        int nextStep = step+1;
-        int forceGroups = forceGroupFlags[step];
-        int lastForceGroups = context.getLastForceGroups();
-        bool haveForces = (!needsForces[step] || (forcesAreValid && lastForceGroups == forceGroups));
-        bool haveEnergy = (!needsEnergy[step] || savedEnergy.find(forceGroups) != savedEnergy.end());
-        if (!haveForces || !haveEnergy) {
-            if (forcesAreValid) {
-                if (savedForces.find(lastForceGroups) != savedForces.end() && validSavedForces.find(lastForceGroups) == validSavedForces.end()) {
-                    // The forces are still valid.  We just need a different force group right now.  Save the old
-                    // forces in case we need them again.
-
-                    cc.getLongForceBuffer().copyTo(savedForces[lastForceGroups]);
-                    validSavedForces.insert(lastForceGroups);
-                }
-            }
-            else
-                validSavedForces.clear();
-            
-            // Recompute forces and/or energy.  Figure out what is actually needed
-            // between now and the next time they get invalidated again.
-            
-            bool computeForce = (needsForces[step] || computeBothForceAndEnergy[step]);
-            bool computeEnergy = (needsEnergy[step] || computeBothForceAndEnergy[step]);
-            if (!computeEnergy && validSavedForces.find(forceGroups) != validSavedForces.end()) {
-                // We can just restore the forces we saved earlier.
-                
-                savedForces[forceGroups].copyTo(cc.getLongForceBuffer());
-                context.getLastForceGroups() = forceGroups;
-            }
-            else {
-                recordChangedParameters(context);
-                energy = context.calcForcesAndEnergy(computeForce, computeEnergy, forceGroups);
-                savedEnergy[forceGroups] = energy;
-                if (needsEnergyParamDerivs) {
-                    context.getEnergyParameterDerivatives(energyParamDerivs);
-                    if (perDofEnergyParamDerivNames.size() > 0) {
-                        for (int i = 0; i < perDofEnergyParamDerivNames.size(); i++)
-                            localPerDofEnergyParamDerivs[i] = energyParamDerivs[perDofEnergyParamDerivNames[i]];
-                        perDofEnergyParamDerivs.upload(localPerDofEnergyParamDerivs, true);
-                    }
-                }
-            }
-            forcesAreValid = true;
-        }
-        if (needsEnergy[step])
-            energy = savedEnergy[forceGroups];
-        if (needsGlobals[step] && !deviceGlobalsAreCurrent) {
-            // Upload the global values to the device.
-
-            globalValues.upload(localGlobalValues, true);
-            deviceGlobalsAreCurrent = true;
-        }
-        bool stepInvalidatesForces = invalidatesForces[step];
-        if (stepType[step] == CustomIntegrator::ComputePerDof && !merged[step]) {
-            kernels[step][0]->setArg(9, integration.prepareRandomNumbers(requiredGaussian[step]));
-            kernels[step][0]->setArg(8, integration.getRandom());
-            kernels[step][0]->setArg(10, uniformRandoms);
-            if (cc.getUseDoublePrecision() || cc.getUseMixedPrecision())
-                kernels[step][0]->setArg(11, energy);
-            else
-                kernels[step][0]->setArg(11, (float) energy);
-            if (requiredUniform[step] > 0)
-                randomKernel->execute(numAtoms, 64);
-            kernels[step][0]->execute(numAtoms, 128);
-        }
-        else if (stepType[step] == CustomIntegrator::ComputeGlobal) {
-            expressionSet.setVariable(uniformVariableIndex, SimTKOpenMMUtilities::getUniformlyDistributedRandomNumber());
-            expressionSet.setVariable(gaussianVariableIndex, SimTKOpenMMUtilities::getNormallyDistributedRandomNumber());
-            expressionSet.setVariable(stepEnergyVariableIndex[step], energy);
-            recordGlobalValue(globalExpressions[step][0].evaluate(), stepTarget[step], integrator);
-        }
-        else if (stepType[step] == CustomIntegrator::ComputeSum) {
-            kernels[step][0]->setArg(9, integration.prepareRandomNumbers(requiredGaussian[step]));
-            kernels[step][0]->setArg(8, integration.getRandom());
-            kernels[step][0]->setArg(10, uniformRandoms);
-            if (cc.getUseDoublePrecision() || cc.getUseMixedPrecision())
-                kernels[step][0]->setArg(11, energy);
-            else
-                kernels[step][0]->setArg(11, (float) energy);
-            if (requiredUniform[step] > 0)
-                randomKernel->execute(numAtoms, 64);
-            cc.clearBuffer(sumBuffer);
-            kernels[step][0]->execute(numAtoms, 128);
-            kernels[step][1]->execute(sumWorkGroupSize, sumWorkGroupSize);
-            if (cc.getUseDoublePrecision() || cc.getUseMixedPrecision()) {
-                double value;
-                summedValue.download(&value);
-                recordGlobalValue(value, stepTarget[step], integrator);
-            }
-            else {
-                float value;
-                summedValue.download(&value);
-                recordGlobalValue(value, stepTarget[step], integrator);
-            }
-        }
-        else if (stepType[step] == CustomIntegrator::UpdateContextState) {
-            recordChangedParameters(context);
-            stepInvalidatesForces = context.updateContextState();
-        }
-        else if (stepType[step] == CustomIntegrator::ConstrainPositions) {
-            if (hasAnyConstraints) {
-                cc.getIntegrationUtilities().applyConstraints(integrator.getConstraintTolerance());
-                kernels[step][0]->execute(numAtoms);
-            }
-            cc.getIntegrationUtilities().computeVirtualSites();
-        }
-        else if (stepType[step] == CustomIntegrator::ConstrainVelocities) {
-            cc.getIntegrationUtilities().applyVelocityConstraints(integrator.getConstraintTolerance());
-        }
-        else if (stepType[step] == CustomIntegrator::IfBlockStart) {
-            if (!evaluateCondition(step))
-                nextStep = blockEnd[step]+1;
-        }
-        else if (stepType[step] == CustomIntegrator::WhileBlockStart) {
-            if (!evaluateCondition(step))
-                nextStep = blockEnd[step]+1;
-        }
-        else if (stepType[step] == CustomIntegrator::BlockEnd) {
-            if (blockEnd[step] != -1)
-                nextStep = blockEnd[step]; // Return to the start of a while block.
-        }
-        if (stepInvalidatesForces) {
-            forcesAreValid = false;
-            savedEnergy.clear();
-        }
-        step = nextStep;
-    }
-    recordChangedParameters(context);
-
-    // Update the time and step count.
-
-    cc.setTime(cc.getTime()+integrator.getStepSize());
-    cc.setStepCount(cc.getStepCount()+1);
-    cc.reorderAtoms();
-    if (cc.getAtomsWereReordered()) {
-        forcesAreValid = false;
-        validSavedForces.clear();
-    }
-    
-    // Reduce UI lag.
-
-    flushPeriodically(cc);
-}
-
-bool CommonIntegrateCustomStepKernel::evaluateCondition(int step) {
-    expressionSet.setVariable(uniformVariableIndex, SimTKOpenMMUtilities::getUniformlyDistributedRandomNumber());
-    expressionSet.setVariable(gaussianVariableIndex, SimTKOpenMMUtilities::getNormallyDistributedRandomNumber());
-    expressionSet.setVariable(stepEnergyVariableIndex[step], energy);
-    double lhs = globalExpressions[step][0].evaluate();
-    double rhs = globalExpressions[step][1].evaluate();
-    switch (comparisons[step]) {
-        case CustomIntegratorUtilities::EQUAL:
-            return (lhs == rhs);
-        case CustomIntegratorUtilities::LESS_THAN:
-            return (lhs < rhs);
-        case CustomIntegratorUtilities::GREATER_THAN:
-            return (lhs > rhs);
-        case CustomIntegratorUtilities::NOT_EQUAL:
-            return (lhs != rhs);
-        case CustomIntegratorUtilities::LESS_THAN_OR_EQUAL:
-            return (lhs <= rhs);
-        case CustomIntegratorUtilities::GREATER_THAN_OR_EQUAL:
-            return (lhs >= rhs);
-    }
-    throw OpenMMException("Invalid comparison operator");
-}
-
-double CommonIntegrateCustomStepKernel::computeKineticEnergy(ContextImpl& context, CustomIntegrator& integrator, bool& forcesAreValid) {
-    ContextSelector selector(cc);
-    prepareForComputation(context, integrator, forcesAreValid);
-    cc.clearBuffer(sumBuffer);
-    kineticEnergyKernel->setArg(8, cc.getIntegrationUtilities().getRandom());
-    kineticEnergyKernel->setArg(9, 0);
-    kineticEnergyKernel->execute(cc.getNumAtoms());
-    sumKineticEnergyKernel->execute(sumWorkGroupSize, sumWorkGroupSize);
-    if (cc.getUseDoublePrecision() || cc.getUseMixedPrecision()) {
-        double ke;
-        summedValue.download(&ke);
-        return ke;
-    }
-    else {
-        float ke;
-        summedValue.download(&ke);
-        return ke;
-    }
-}
-
-void CommonIntegrateCustomStepKernel::recordGlobalValue(double value, GlobalTarget target, CustomIntegrator& integrator) {
-    switch (target.type) {
-        case DT:
-            if (value != localGlobalValues[dtVariableIndex])
-                deviceGlobalsAreCurrent = false;
-            expressionSet.setVariable(dtVariableIndex, value);
-            localGlobalValues[dtVariableIndex] = value;
-            cc.getIntegrationUtilities().setNextStepSize(value);
-            integrator.setStepSize(value);
-            break;
-        case VARIABLE:
-        case PARAMETER:
-            expressionSet.setVariable(target.variableIndex, value);
-            localGlobalValues[target.variableIndex] = value;
-            deviceGlobalsAreCurrent = false;
-            break;
-    }
-}
-
-void CommonIntegrateCustomStepKernel::recordChangedParameters(ContextImpl& context) {
-    if (!modifiesParameters)
-        return;
-    for (int i = 0; i < (int) parameterNames.size(); i++) {
-        double value = context.getParameter(parameterNames[i]);
-        if (value != localGlobalValues[parameterVariableIndex[i]])
-            context.setParameter(parameterNames[i], localGlobalValues[parameterVariableIndex[i]]);
-    }
-}
-
-void CommonIntegrateCustomStepKernel::getGlobalVariables(ContextImpl& context, vector<double>& values) const {
-    if (!globalValues.isInitialized()) {
-        // The data structures haven't been created yet, so just return the list of values that was given earlier.
-        
-        values = initialGlobalVariables;
-        return;
-    }
-    values.resize(numGlobalVariables);
-    for (int i = 0; i < numGlobalVariables; i++)
-        values[i] = localGlobalValues[globalVariableIndex[i]];
-}
-
-void CommonIntegrateCustomStepKernel::setGlobalVariables(ContextImpl& context, const vector<double>& values) {
-    if (numGlobalVariables == 0)
-        return;
-    if (!globalValues.isInitialized()) {
-        // The data structures haven't been created yet, so just store the list of values.
-        
-        initialGlobalVariables = values;
-        return;
-    }
-    for (int i = 0; i < numGlobalVariables; i++) {
-        localGlobalValues[globalVariableIndex[i]] = values[i];
-        expressionSet.setVariable(globalVariableIndex[i], values[i]);
-    }
-    deviceGlobalsAreCurrent = false;
-}
-
-void CommonIntegrateCustomStepKernel::getPerDofVariable(ContextImpl& context, int variable, vector<Vec3>& values) const {
-    ContextSelector selector(cc);
-    values.resize(perDofValues[variable].getSize());
-    const vector<int>& order = cc.getAtomIndex();
-    if (cc.getUseDoublePrecision() || cc.getUseMixedPrecision()) {
-        if (!localValuesAreCurrent[variable]) {
-            perDofValues[variable].download(localPerDofValuesDouble[variable]);
-            localValuesAreCurrent[variable] = true;
-        }
-        for (int i = 0; i < (int) values.size(); i++) {
-            values[order[i]][0] = localPerDofValuesDouble[variable][i].x;
-            values[order[i]][1] = localPerDofValuesDouble[variable][i].y;
-            values[order[i]][2] = localPerDofValuesDouble[variable][i].z;
-        }
-    }
-    else {
-        if (!localValuesAreCurrent[variable]) {
-            perDofValues[variable].download(localPerDofValuesFloat[variable]);
-            localValuesAreCurrent[variable] = true;
-        }
-        for (int i = 0; i < (int) values.size(); i++) {
-            values[order[i]][0] = localPerDofValuesFloat[variable][i].x;
-            values[order[i]][1] = localPerDofValuesFloat[variable][i].y;
-            values[order[i]][2] = localPerDofValuesFloat[variable][i].z;
-        }
-    }
-}
-
-void CommonIntegrateCustomStepKernel::setPerDofVariable(ContextImpl& context, int variable, const vector<Vec3>& values) {
-    const vector<int>& order = cc.getAtomIndex();
-    localValuesAreCurrent[variable] = true;
-    deviceValuesAreCurrent[variable] = false;
-    if (cc.getUseDoublePrecision() || cc.getUseMixedPrecision()) {
-        localPerDofValuesDouble[variable].resize(values.size());
-        for (int i = 0; i < (int) values.size(); i++)
-            localPerDofValuesDouble[variable][i] = mm_double4(values[order[i]][0], values[order[i]][1], values[order[i]][2], 0);
-    }
-    else {
-        localPerDofValuesFloat[variable].resize(values.size());
-        for (int i = 0; i < (int) values.size(); i++)
-            localPerDofValuesFloat[variable][i] = mm_float4(values[order[i]][0], values[order[i]][1], values[order[i]][2], 0);
-    }
-}
-
 class CommonIntegrateDPDStepKernel::ReorderListener : public ComputeContext::ReorderListener {
 public:
     ReorderListener(ComputeContext& cc, vector<int>& particleTypes, ComputeArray& particleTypeArray) :
@@ -4355,8 +3450,6 @@
     return cc.getIntegrationUtilities().computeKineticEnergy(0.0);
 }
 
-=======
->>>>>>> d2318e3b
 void CommonRemoveCMMotionKernel::initialize(const System& system, const CMMotionRemover& force) {
     ContextSelector selector(cc);
     frequency = force.getFrequency();
