--- conflicted
+++ resolved
@@ -4070,14 +4070,6 @@
 
     ComputeContext& cc0 = getInnerComputeContext(innerContext0);
     ComputeContext& cc1 = getInnerComputeContext(innerContext1);
-<<<<<<< HEAD
-    cc0.reorderAtoms();
-    cc1.reorderAtoms();
-
-    setDisplacementsKernel->execute(numParticles);
-    copyStateKernel->execute(numParticles);
-=======
->>>>>>> 1ce5d91d
 
     Vec3 a, b, c;
     context.getPeriodicBoxVectors(a, b, c);
