/* -------------------------------------------------------------------------- *
 *                                   OpenMM                                   *
 * -------------------------------------------------------------------------- *
 * This is part of the OpenMM molecular simulation toolkit originating from   *
 * Simbios, the NIH National Center for Physics-Based Simulation of           *
 * Biological Structures at Stanford, funded under the NIH Roadmap for        *
 * Medical Research, grant U54 GM072970. See https://simtk.org.               *
 *                                                                            *
 * Portions copyright (c) 2008-2024 Stanford University and the Authors.      *
 * Authors: Peter Eastman                                                     *
 * Contributors:                                                              *
 *                                                                            *
 * This program is free software: you can redistribute it and/or modify       *
 * it under the terms of the GNU Lesser General Public License as published   *
 * by the Free Software Foundation, either version 3 of the License, or       *
 * (at your option) any later version.                                        *
 *                                                                            *
 * This program is distributed in the hope that it will be useful,            *
 * but WITHOUT ANY WARRANTY; without even the implied warranty of             *
 * MERCHANTABILITY or FITNESS FOR A PARTICULAR PURPOSE.  See the              *
 * GNU Lesser General Public License for more details.                        *
 *                                                                            *
 * You should have received a copy of the GNU Lesser General Public License   *
 * along with this program.  If not, see <http://www.gnu.org/licenses/>.      *
 * -------------------------------------------------------------------------- */

#include "openmm/common/CommonKernels.h"
#include "openmm/common/ContextSelector.h"
#include "openmm/common/ExpressionUtilities.h"
#include "openmm/Context.h"
#include "openmm/internal/AndersenThermostatImpl.h"
#include "openmm/internal/CMAPTorsionForceImpl.h"
#include "openmm/internal/ContextImpl.h"
#include "openmm/internal/CustomCentroidBondForceImpl.h"
#include "openmm/internal/CustomCompoundBondForceImpl.h"
#include "openmm/internal/CustomHbondForceImpl.h"
#include "openmm/internal/CustomManyParticleForceImpl.h"
#include "openmm/internal/timer.h"
#include "CommonKernelSources.h"
#include "lepton/CustomFunction.h"
#include "lepton/ExpressionTreeNode.h"
#include "lepton/Operation.h"
#include "lepton/Parser.h"
#include "lepton/ParsedExpression.h"
#include "ReferenceTabulatedFunction.h"
#include "SimTKOpenMMRealType.h"
#include "SimTKOpenMMUtilities.h"
#include "jama_eig.h"
#include <algorithm>
#include <cmath>
#include <iterator>
#include <set>

using namespace OpenMM;
using namespace std;
using namespace Lepton;

static void setPeriodicBoxArgs(ComputeContext& cc, ComputeKernel kernel, int index) {
    Vec3 a, b, c;
    cc.getPeriodicBoxVectors(a, b, c);
    if (cc.getUseDoublePrecision()) {
        kernel->setArg(index++, mm_double4(a[0], b[1], c[2], 0.0));
        kernel->setArg(index++, mm_double4(1.0/a[0], 1.0/b[1], 1.0/c[2], 0.0));
        kernel->setArg(index++, mm_double4(a[0], a[1], a[2], 0.0));
        kernel->setArg(index++, mm_double4(b[0], b[1], b[2], 0.0));
        kernel->setArg(index, mm_double4(c[0], c[1], c[2], 0.0));
    }
    else {
        kernel->setArg(index++, mm_float4((float) a[0], (float) b[1], (float) c[2], 0.0f));
        kernel->setArg(index++, mm_float4(1.0f/(float) a[0], 1.0f/(float) b[1], 1.0f/(float) c[2], 0.0f));
        kernel->setArg(index++, mm_float4((float) a[0], (float) a[1], (float) a[2], 0.0f));
        kernel->setArg(index++, mm_float4((float) b[0], (float) b[1], (float) b[2], 0.0f));
        kernel->setArg(index, mm_float4((float) c[0], (float) c[1], (float) c[2], 0.0f));
    }
}

static bool isZeroExpression(const Lepton::ParsedExpression& expression) {
    const Lepton::Operation& op = expression.getRootNode().getOperation();
    if (op.getId() != Lepton::Operation::CONSTANT)
        return false;
    return (dynamic_cast<const Lepton::Operation::Constant&>(op).getValue() == 0.0);
}

static bool usesVariable(const Lepton::ExpressionTreeNode& node, const string& variable) {
    const Lepton::Operation& op = node.getOperation();
    if (op.getId() == Lepton::Operation::VARIABLE && op.getName() == variable)
        return true;
    for (auto& child : node.getChildren())
        if (usesVariable(child, variable))
            return true;
    return false;
}

static bool usesVariable(const Lepton::ParsedExpression& expression, const string& variable) {
    return usesVariable(expression.getRootNode(), variable);
}

static pair<ExpressionTreeNode, string> makeVariable(const string& name, const string& value) {
    return make_pair(ExpressionTreeNode(new Operation::Variable(name)), value);
}

static void flushPeriodically(ComputeContext& cc) {
#ifdef WIN32
    // When running on Windows, we periodically flush the queue to keep the UI responsive.

    static double lastTime = getCurrentTime();
    double currentTime = getCurrentTime();
    if (currentTime-lastTime > 0.025) {
        cc.flushQueue();
        lastTime = currentTime;
    }
#endif
}

void CommonUpdateStateDataKernel::initialize(const System& system) {
}

double CommonUpdateStateDataKernel::getTime(const ContextImpl& context) const {
    return cc.getTime();
}

void CommonUpdateStateDataKernel::setTime(ContextImpl& context, double time) {
    for (auto ctx : cc.getAllContexts())
        ctx->setTime(time);
}

long long CommonUpdateStateDataKernel::getStepCount(const ContextImpl& context) const {
    return cc.getStepCount();
}

void CommonUpdateStateDataKernel::setStepCount(const ContextImpl& context, long long count) {
    for (auto ctx : cc.getAllContexts())
        ctx->setStepCount(count);
}

void CommonUpdateStateDataKernel::getPositions(ContextImpl& context, vector<Vec3>& positions) {
    ContextSelector selector(cc);
    int numParticles = context.getSystem().getNumParticles();
    positions.resize(numParticles);
    vector<mm_float4> posCorrection;
    if (cc.getUseDoublePrecision()) {
        mm_double4* posq = (mm_double4*) cc.getPinnedBuffer();
        cc.getPosq().download(posq);
    }
    else if (cc.getUseMixedPrecision()) {
        mm_float4* posq = (mm_float4*) cc.getPinnedBuffer();
        cc.getPosq().download(posq, false);
        posCorrection.resize(numParticles);
        cc.getPosqCorrection().download(posCorrection);
    }
    else {
        mm_float4* posq = (mm_float4*) cc.getPinnedBuffer();
        cc.getPosq().download(posq);
    }
    
    // Filling in the output array is done in parallel for speed.
    
    cc.getThreadPool().execute([&] (ThreadPool& threads, int threadIndex) {
        // Compute the position of each particle to return to the user.  This is done in parallel for speed.
        
        const vector<int>& order = cc.getAtomIndex();
        int numParticles = cc.getNumAtoms();
        Vec3 boxVectors[3];
        cc.getPeriodicBoxVectors(boxVectors[0], boxVectors[1], boxVectors[2]);
        int numThreads = threads.getNumThreads();
        int start = threadIndex*numParticles/numThreads;
        int end = (threadIndex+1)*numParticles/numThreads;
        if (cc.getUseDoublePrecision()) {
            mm_double4* posq = (mm_double4*) cc.getPinnedBuffer();
            for (int i = start; i < end; ++i) {
                mm_double4 pos = posq[i];
                mm_int4 offset = cc.getPosCellOffsets()[i];
                positions[order[i]] = Vec3(pos.x, pos.y, pos.z)-boxVectors[0]*offset.x-boxVectors[1]*offset.y-boxVectors[2]*offset.z;
            }
        }
        else if (cc.getUseMixedPrecision()) {
            mm_float4* posq = (mm_float4*) cc.getPinnedBuffer();
            for (int i = start; i < end; ++i) {
                mm_float4 pos1 = posq[i];
                mm_float4 pos2 = posCorrection[i];
                mm_int4 offset = cc.getPosCellOffsets()[i];
                positions[order[i]] = Vec3((double)pos1.x+(double)pos2.x, (double)pos1.y+(double)pos2.y, (double)pos1.z+(double)pos2.z)-boxVectors[0]*offset.x-boxVectors[1]*offset.y-boxVectors[2]*offset.z;
            }
        }
        else {
            mm_float4* posq = (mm_float4*) cc.getPinnedBuffer();
            for (int i = start; i < end; ++i) {
                mm_float4 pos = posq[i];
                mm_int4 offset = cc.getPosCellOffsets()[i];
                positions[order[i]] = Vec3(pos.x, pos.y, pos.z)-boxVectors[0]*offset.x-boxVectors[1]*offset.y-boxVectors[2]*offset.z;
            }
        }
    });
    cc.getThreadPool().waitForThreads();
}

void CommonUpdateStateDataKernel::setPositions(ContextImpl& context, const vector<Vec3>& positions) {
    ContextSelector selector(cc);
    const vector<int>& order = cc.getAtomIndex();
    int numParticles = context.getSystem().getNumParticles();
    if (cc.getUseDoublePrecision()) {
        mm_double4* posq = (mm_double4*) cc.getPinnedBuffer();
        cc.getPosq().download(posq);
        for (int i = 0; i < numParticles; ++i) {
            mm_double4& pos = posq[i];
            const Vec3& p = positions[order[i]];
            pos.x = p[0];
            pos.y = p[1];
            pos.z = p[2];
        }
        for (int i = numParticles; i < cc.getPaddedNumAtoms(); i++)
            posq[i] = mm_double4(0.0, 0.0, 0.0, 0.0);
        cc.getPosq().upload(posq);
    }
    else {
        mm_float4* posq = (mm_float4*) cc.getPinnedBuffer();
        cc.getPosq().download(posq);
        for (int i = 0; i < numParticles; ++i) {
            mm_float4& pos = posq[i];
            const Vec3& p = positions[order[i]];
            pos.x = (float) p[0];
            pos.y = (float) p[1];
            pos.z = (float) p[2];
        }
        for (int i = numParticles; i < cc.getPaddedNumAtoms(); i++)
            posq[i] = mm_float4(0.0f, 0.0f, 0.0f, 0.0f);
        cc.getPosq().upload(posq);
    }
    if (cc.getUseMixedPrecision()) {
        mm_float4* posCorrection = (mm_float4*) cc.getPinnedBuffer();
        for (int i = 0; i < numParticles; ++i) {
            mm_float4& c = posCorrection[i];
            const Vec3& p = positions[order[i]];
            c.x = (float) (p[0]-(float)p[0]);
            c.y = (float) (p[1]-(float)p[1]);
            c.z = (float) (p[2]-(float)p[2]);
            c.w = 0;
        }
        for (int i = numParticles; i < cc.getPaddedNumAtoms(); i++)
            posCorrection[i] = mm_float4(0.0f, 0.0f, 0.0f, 0.0f);
        cc.getPosqCorrection().upload(posCorrection);
    }
    for (auto& offset : cc.getPosCellOffsets())
        offset = mm_int4(0, 0, 0, 0);
    cc.reorderAtoms();
}

void CommonUpdateStateDataKernel::getVelocities(ContextImpl& context, vector<Vec3>& velocities) {
    ContextSelector selector(cc);
    const vector<int>& order = cc.getAtomIndex();
    int numParticles = context.getSystem().getNumParticles();
    velocities.resize(numParticles);
    if (cc.getUseDoublePrecision() || cc.getUseMixedPrecision()) {
        mm_double4* velm = (mm_double4*) cc.getPinnedBuffer();
        cc.getVelm().download(velm);
        for (int i = 0; i < numParticles; ++i) {
            mm_double4 vel = velm[i];
            velocities[order[i]] = Vec3(vel.x, vel.y, vel.z);
        }
    }
    else {
        mm_float4* velm = (mm_float4*) cc.getPinnedBuffer();
        cc.getVelm().download(velm);
        for (int i = 0; i < numParticles; ++i) {
            mm_float4 vel = velm[i];
            velocities[order[i]] = Vec3(vel.x, vel.y, vel.z);
        }
    }
}

void CommonUpdateStateDataKernel::setVelocities(ContextImpl& context, const vector<Vec3>& velocities) {
    ContextSelector selector(cc);
    const vector<int>& order = cc.getAtomIndex();
    int numParticles = context.getSystem().getNumParticles();
    if (cc.getUseDoublePrecision() || cc.getUseMixedPrecision()) {
        mm_double4* velm = (mm_double4*) cc.getPinnedBuffer();
        cc.getVelm().download(velm);
        for (int i = 0; i < numParticles; ++i) {
            mm_double4& vel = velm[i];
            const Vec3& p = velocities[order[i]];
            vel.x = p[0];
            vel.y = p[1];
            vel.z = p[2];
        }
        for (int i = numParticles; i < cc.getPaddedNumAtoms(); i++)
            velm[i] = mm_double4(0.0, 0.0, 0.0, 0.0);
        cc.getVelm().upload(velm);
    }
    else {
        mm_float4* velm = (mm_float4*) cc.getPinnedBuffer();
        cc.getVelm().download(velm);
        for (int i = 0; i < numParticles; ++i) {
            mm_float4& vel = velm[i];
            const Vec3& p = velocities[order[i]];
            vel.x = p[0];
            vel.y = p[1];
            vel.z = p[2];
        }
        for (int i = numParticles; i < cc.getPaddedNumAtoms(); i++)
            velm[i] = mm_float4(0.0f, 0.0f, 0.0f, 0.0f);
        cc.getVelm().upload(velm);
    }
}

void CommonUpdateStateDataKernel::computeShiftedVelocities(ContextImpl& context, double timeShift, vector<Vec3>& velocities) {
    cc.getIntegrationUtilities().computeShiftedVelocities(timeShift, velocities);
}

void CommonUpdateStateDataKernel::getForces(ContextImpl& context, vector<Vec3>& forces) {
    ContextSelector selector(cc);
    long long* force = (long long*) cc.getPinnedBuffer();
    cc.getLongForceBuffer().download(force);
    const vector<int>& order = cc.getAtomIndex();
    int numParticles = context.getSystem().getNumParticles();
    int paddedNumParticles = cc.getPaddedNumAtoms();
    forces.resize(numParticles);
    double scale = 1.0/(double) 0x100000000LL;
    for (int i = 0; i < numParticles; ++i)
        forces[order[i]] = Vec3(scale*force[i], scale*force[i+paddedNumParticles], scale*force[i+paddedNumParticles*2]);
}

void CommonUpdateStateDataKernel::getEnergyParameterDerivatives(ContextImpl& context, map<string, double>& derivs) {
    ContextSelector selector(cc);
    const vector<string>& paramDerivNames = cc.getEnergyParamDerivNames();
    int numDerivs = paramDerivNames.size();
    if (numDerivs == 0)
        return;
    derivs = cc.getEnergyParamDerivWorkspace();
    ArrayInterface& derivArray = cc.getEnergyParamDerivBuffer();
    if (cc.getUseDoublePrecision() || cc.getUseMixedPrecision()) {
        vector<double> derivBuffers;
        derivArray.download(derivBuffers);
        for (int i = numDerivs; i < derivArray.getSize(); i += numDerivs)
            for (int j = 0; j < numDerivs; j++)
                derivBuffers[j] += derivBuffers[i+j];
        for (int i = 0; i < numDerivs; i++)
            derivs[paramDerivNames[i]] += derivBuffers[i];
    }
    else {
        vector<float> derivBuffers;
        derivArray.download(derivBuffers);
        for (int i = numDerivs; i < derivArray.getSize(); i += numDerivs)
            for (int j = 0; j < numDerivs; j++)
                derivBuffers[j] += derivBuffers[i+j];
        for (int i = 0; i < numDerivs; i++)
            derivs[paramDerivNames[i]] += derivBuffers[i];
    }
}

void CommonUpdateStateDataKernel::getPeriodicBoxVectors(ContextImpl& context, Vec3& a, Vec3& b, Vec3& c) const {
    cc.getPeriodicBoxVectors(a, b, c);
}

void CommonUpdateStateDataKernel::setPeriodicBoxVectors(ContextImpl& context, const Vec3& a, const Vec3& b, const Vec3& c) {
    // If any particles have been wrapped to the first periodic box, we need to unwrap them
    // to avoid changing their positions.

    vector<Vec3> positions;
    for (auto offset : cc.getPosCellOffsets()) {
        if (offset.x != 0 || offset.y != 0 || offset.z != 0) {
            getPositions(context, positions);
            break;
        }
    }
    
    // Update the vectors.

    for (auto ctx : cc.getAllContexts())
        ctx->setPeriodicBoxVectors(a, b, c);
    if (positions.size() > 0)
        setPositions(context, positions);
}

void CommonUpdateStateDataKernel::createCheckpoint(ContextImpl& context, ostream& stream) {
    ContextSelector selector(cc);
    int version = 3;
    stream.write((char*) &version, sizeof(int));
    int precision = (cc.getUseDoublePrecision() ? 2 : cc.getUseMixedPrecision() ? 1 : 0);
    stream.write((char*) &precision, sizeof(int));
    double time = cc.getTime();
    stream.write((char*) &time, sizeof(double));
    long long stepCount = cc.getStepCount();
    stream.write((char*) &stepCount, sizeof(long long));
    int stepsSinceReorder = cc.getStepsSinceReorder();
    stream.write((char*) &stepsSinceReorder, sizeof(int));
    char* buffer = (char*) cc.getPinnedBuffer();
    cc.getPosq().download(buffer);
    stream.write(buffer, cc.getPosq().getSize()*cc.getPosq().getElementSize());
    if (cc.getUseMixedPrecision()) {
        cc.getPosqCorrection().download(buffer);
        stream.write(buffer, cc.getPosqCorrection().getSize()*cc.getPosqCorrection().getElementSize());
    }
    cc.getVelm().download(buffer);
    stream.write(buffer, cc.getVelm().getSize()*cc.getVelm().getElementSize());
    stream.write((char*) &cc.getAtomIndex()[0], sizeof(int)*cc.getAtomIndex().size());
    stream.write((char*) &cc.getPosCellOffsets()[0], sizeof(mm_int4)*cc.getPosCellOffsets().size());
    Vec3 boxVectors[3];
    cc.getPeriodicBoxVectors(boxVectors[0], boxVectors[1], boxVectors[2]);
    stream.write((char*) boxVectors, 3*sizeof(Vec3));
    cc.getIntegrationUtilities().createCheckpoint(stream);
    SimTKOpenMMUtilities::createCheckpoint(stream);
}

void CommonUpdateStateDataKernel::loadCheckpoint(ContextImpl& context, istream& stream) {
    ContextSelector selector(cc);
    int version;
    stream.read((char*) &version, sizeof(int));
    if (version != 3)
        throw OpenMMException("Checkpoint was created with a different version of OpenMM");
    int precision;
    stream.read((char*) &precision, sizeof(int));
    int expectedPrecision = (cc.getUseDoublePrecision() ? 2 : cc.getUseMixedPrecision() ? 1 : 0);
    if (precision != expectedPrecision)
        throw OpenMMException("Checkpoint was created with a different numeric precision");
    double time;
    stream.read((char*) &time, sizeof(double));
    long long stepCount;
    stream.read((char*) &stepCount, sizeof(long long));
    int stepsSinceReorder;
    stream.read((char*) &stepsSinceReorder, sizeof(int));
    vector<ComputeContext*> contexts = cc.getAllContexts();
    for (auto ctx : contexts) {
        ctx->setTime(time);
        ctx->setStepCount(stepCount);
        ctx->setStepsSinceReorder(stepsSinceReorder);
    }
    char* buffer = (char*) cc.getPinnedBuffer();
    stream.read(buffer, cc.getPosq().getSize()*cc.getPosq().getElementSize());
    cc.getPosq().upload(buffer);
    if (cc.getUseMixedPrecision()) {
        stream.read(buffer, cc.getPosqCorrection().getSize()*cc.getPosqCorrection().getElementSize());
        cc.getPosqCorrection().upload(buffer);
    }
    stream.read(buffer, cc.getVelm().getSize()*cc.getVelm().getElementSize());
    cc.getVelm().upload(buffer);
    stream.read((char*) &cc.getAtomIndex()[0], sizeof(int)*cc.getAtomIndex().size());
    cc.getAtomIndexArray().upload(cc.getAtomIndex());
    stream.read((char*) &cc.getPosCellOffsets()[0], sizeof(mm_int4)*cc.getPosCellOffsets().size());
    Vec3 boxVectors[3];
    stream.read((char*) &boxVectors, 3*sizeof(Vec3));
    for (auto ctx : contexts)
        ctx->setPeriodicBoxVectors(boxVectors[0], boxVectors[1], boxVectors[2]);
    cc.getIntegrationUtilities().loadCheckpoint(stream);
    SimTKOpenMMUtilities::loadCheckpoint(stream);
    for (auto listener : cc.getReorderListeners())
        listener->execute();
    cc.validateAtomOrder();
}

void CommonApplyConstraintsKernel::initialize(const System& system) {
}

void CommonApplyConstraintsKernel::apply(ContextImpl& context, double tol) {
    ContextSelector selector(cc);
    if (!hasInitializedKernel) {
        hasInitializedKernel = true;
        map<string, string> defines;
        ComputeProgram program = cc.compileProgram(CommonKernelSources::constraints, defines);
        applyDeltasKernel = program->createKernel("applyPositionDeltas");
        applyDeltasKernel->addArg(cc.getNumAtoms());
        applyDeltasKernel->addArg(cc.getPosq());
        applyDeltasKernel->addArg(cc.getIntegrationUtilities().getPosDelta());
        if (cc.getUseMixedPrecision())
            applyDeltasKernel->addArg(cc.getPosqCorrection());
    }
    IntegrationUtilities& integration = cc.getIntegrationUtilities();
    cc.clearBuffer(integration.getPosDelta());
    integration.applyConstraints(tol);
    applyDeltasKernel->execute(cc.getNumAtoms());
    integration.computeVirtualSites();
}

void CommonApplyConstraintsKernel::applyToVelocities(ContextImpl& context, double tol) {
    cc.getIntegrationUtilities().applyVelocityConstraints(tol);
}

void CommonVirtualSitesKernel::initialize(const System& system) {
}

void CommonVirtualSitesKernel::computePositions(ContextImpl& context) {
    cc.getIntegrationUtilities().computeVirtualSites();
}

class CommonCalcHarmonicBondForceKernel::ForceInfo : public ComputeForceInfo {
public:
    ForceInfo(const HarmonicBondForce& force) : force(force) {
    }
    int getNumParticleGroups() {
        return force.getNumBonds();
    }
    void getParticlesInGroup(int index, vector<int>& particles) {
        int particle1, particle2;
        double length, k;
        force.getBondParameters(index, particle1, particle2, length, k);
        particles.resize(2);
        particles[0] = particle1;
        particles[1] = particle2;
    }
    bool areGroupsIdentical(int group1, int group2) {
        int particle1, particle2;
        double length1, length2, k1, k2;
        force.getBondParameters(group1, particle1, particle2, length1, k1);
        force.getBondParameters(group2, particle1, particle2, length2, k2);
        return (length1 == length2 && k1 == k2);
    }
private:
    const HarmonicBondForce& force;
};

void CommonCalcHarmonicBondForceKernel::initialize(const System& system, const HarmonicBondForce& force) {
    ContextSelector selector(cc);
    int numContexts = cc.getNumContexts();
    int startIndex = cc.getContextIndex()*force.getNumBonds()/numContexts;
    int endIndex = (cc.getContextIndex()+1)*force.getNumBonds()/numContexts;
    numBonds = endIndex-startIndex;
    if (numBonds == 0)
        return;
    vector<vector<int> > atoms(numBonds, vector<int>(2));
    params.initialize<mm_float2>(cc, numBonds, "bondParams");
    vector<mm_float2> paramVector(numBonds);
    for (int i = 0; i < numBonds; i++) {
        double length, k;
        force.getBondParameters(startIndex+i, atoms[i][0], atoms[i][1], length, k);
        paramVector[i] = mm_float2((float) length, (float) k);
    }
    params.upload(paramVector);
    map<string, string> replacements;
    replacements["APPLY_PERIODIC"] = (force.usesPeriodicBoundaryConditions() ? "1" : "0");
    replacements["COMPUTE_FORCE"] = CommonKernelSources::harmonicBondForce;
    replacements["PARAMS"] = cc.getBondedUtilities().addArgument(params, "float2");
    cc.getBondedUtilities().addInteraction(atoms, cc.replaceStrings(CommonKernelSources::bondForce, replacements), force.getForceGroup());
    info = new ForceInfo(force);
    cc.addForce(info);
}

double CommonCalcHarmonicBondForceKernel::execute(ContextImpl& context, bool includeForces, bool includeEnergy) {
    return 0.0;
}

void CommonCalcHarmonicBondForceKernel::copySomeParametersToContext(int start, int count, ContextImpl& context, const HarmonicBondForce& force) {
    ContextSelector selector(cc);
    int numContexts = cc.getNumContexts();
    int startIndex = cc.getContextIndex()*force.getNumBonds()/numContexts;
    int endIndex = (cc.getContextIndex()+1)*force.getNumBonds()/numContexts;
    if (numBonds != endIndex-startIndex)
        throw OpenMMException("updateParametersInContext: The number of bonds has changed");
    else if (start < 0 or start+count > force.getNumBonds())
        throw OpenMMException("updateParametersInContext[bond]: Illegal start/count parameters: " + std::to_string(start) + "/" + std::to_string(count));

    if (numBonds == 0 or count == 0)
        return;
    
    // Record the per-bond parameters.
    if (startIndex >= start+count or endIndex < start)
        // nothing to update
        return;

    start = max(0, start-startIndex);
    count = min(count, endIndex-startIndex-start+1);

    vector<mm_float2> paramVector(count);
    for (int i = 0; i < count; i++) {
        int atom1, atom2;
        double length, k;
        force.getBondParameters(startIndex+start+i, atom1, atom2, length, k);
        paramVector[i] = mm_float2((float) length, (float) k);
    }
    params.uploadSubArray(paramVector.data(), start, count);
    
    // Mark that the current reordering may be invalid.
    cc.invalidateMoleculesByGroup(info, start, count);
}

void CommonCalcHarmonicBondForceKernel::copyParametersToContext(ContextImpl& context, const HarmonicBondForce& force) {
    copySomeParametersToContext(0, force.getNumBonds(), context, force);
}

class CommonCalcCustomBondForceKernel::ForceInfo : public ComputeForceInfo {
public:
    ForceInfo(const CustomBondForce& force) : force(force) {
    }
    int getNumParticleGroups() {
        return force.getNumBonds();
    }
    void getParticlesInGroup(int index, vector<int>& particles) {
        int particle1, particle2;
        thread_local static vector<double> parameters;
        force.getBondParameters(index, particle1, particle2, parameters);
        particles.resize(2);
        particles[0] = particle1;
        particles[1] = particle2;
    }
    bool areGroupsIdentical(int group1, int group2) {
        int particle1, particle2;
        thread_local static vector<double> parameters1, parameters2;
        force.getBondParameters(group1, particle1, particle2, parameters1);
        force.getBondParameters(group2, particle1, particle2, parameters2);
        for (int i = 0; i < (int) parameters1.size(); i++)
            if (parameters1[i] != parameters2[i])
                return false;
        return true;
    }
private:
    const CustomBondForce& force;
};

CommonCalcCustomBondForceKernel::~CommonCalcCustomBondForceKernel() {
    ContextSelector selector(cc);
    if (params != NULL)
        delete params;
}

void CommonCalcCustomBondForceKernel::initialize(const System& system, const CustomBondForce& force) {
    ContextSelector selector(cc);
    int numContexts = cc.getNumContexts();
    int startIndex = cc.getContextIndex()*force.getNumBonds()/numContexts;
    int endIndex = (cc.getContextIndex()+1)*force.getNumBonds()/numContexts;
    numBonds = endIndex-startIndex;
    if (numBonds == 0)
        return;
    vector<vector<int> > atoms(numBonds, vector<int>(2));
    params = new ComputeParameterSet(cc, force.getNumPerBondParameters(), numBonds, "customBondParams");
    vector<vector<double> > paramVector(numBonds);
    for (int i = 0; i < numBonds; i++)
        force.getBondParameters(startIndex+i, atoms[i][0], atoms[i][1], paramVector[i]);
    params->setParameterValues(paramVector, true);
    info = new ForceInfo(force);
    cc.addForce(info);

    // Record information for the expressions.

    globalParamNames.resize(force.getNumGlobalParameters());
    globalParamValues.resize(force.getNumGlobalParameters());
    for (int i = 0; i < force.getNumGlobalParameters(); i++) {
        globalParamNames[i] = force.getGlobalParameterName(i);
        globalParamValues[i] = (float) force.getGlobalParameterDefaultValue(i);
    }
    Lepton::ParsedExpression energyExpression = Lepton::Parser::parse(force.getEnergyFunction()).optimize();
    Lepton::ParsedExpression forceExpression = energyExpression.differentiate("r").optimize();
    map<string, Lepton::ParsedExpression> expressions;
    expressions["energy += "] = energyExpression;
    expressions["real dEdR = "] = forceExpression;

    // Create the kernels.

    map<string, string> variables;
    variables["r"] = "r";
    for (int i = 0; i < force.getNumPerBondParameters(); i++) {
        const string& name = force.getPerBondParameterName(i);
        variables[name] = "bondParams"+params->getParameterSuffix(i);
    }
    if (force.getNumGlobalParameters() > 0) {
        globals.initialize<float>(cc, force.getNumGlobalParameters(), "customBondGlobals");
        globals.upload(globalParamValues);
        string argName = cc.getBondedUtilities().addArgument(globals, "float");
        for (int i = 0; i < force.getNumGlobalParameters(); i++) {
            const string& name = force.getGlobalParameterName(i);
            string value = argName+"["+cc.intToString(i)+"]";
            variables[name] = value;
        }
    }
    for (int i = 0; i < force.getNumEnergyParameterDerivatives(); i++) {
        string paramName = force.getEnergyParameterDerivativeName(i);
        string derivVariable = cc.getBondedUtilities().addEnergyParameterDerivative(paramName);
        Lepton::ParsedExpression derivExpression = energyExpression.differentiate(paramName).optimize();
        expressions[derivVariable+" += "] = derivExpression;
    }
    stringstream compute;
    for (int i = 0; i < (int) params->getParameterInfos().size(); i++) {
        ComputeParameterInfo& parameter = params->getParameterInfos()[i];
        string argName = cc.getBondedUtilities().addArgument(parameter.getArray(), parameter.getType());
        compute<<parameter.getType()<<" bondParams"<<(i+1)<<" = "<<argName<<"[index];\n";
    }
    vector<const TabulatedFunction*> functions;
    vector<pair<string, string> > functionNames;
    compute << cc.getExpressionUtilities().createExpressions(expressions, variables, functions, functionNames, "temp");
    map<string, string> replacements;
    replacements["APPLY_PERIODIC"] = (force.usesPeriodicBoundaryConditions() ? "1" : "0");
    replacements["COMPUTE_FORCE"] = compute.str();
    cc.getBondedUtilities().addInteraction(atoms, cc.replaceStrings(CommonKernelSources::bondForce, replacements), force.getForceGroup());
}

double CommonCalcCustomBondForceKernel::execute(ContextImpl& context, bool includeForces, bool includeEnergy) {
    ContextSelector selector(cc);
    if (globals.isInitialized()) {
        bool changed = false;
        for (int i = 0; i < (int) globalParamNames.size(); i++) {
            float value = (float) context.getParameter(globalParamNames[i]);
            if (value != globalParamValues[i])
                changed = true;
            globalParamValues[i] = value;
        }
        if (changed)
            globals.upload(globalParamValues);
    }
    return 0.0;
}

void CommonCalcCustomBondForceKernel::copySomeParametersToContext(int start, int count, ContextImpl& context, const CustomBondForce& force) {
    ContextSelector selector(cc);
    int numContexts = cc.getNumContexts();
    int startIndex = cc.getContextIndex()*force.getNumBonds()/numContexts;
    int endIndex = (cc.getContextIndex()+1)*force.getNumBonds()/numContexts;
    if (numBonds != endIndex-startIndex)
        throw OpenMMException("updateParametersInContext: The number of bonds has changed");
    else if (start < 0 or start+count > force.getNumBonds())
        throw OpenMMException("updateParametersInContext[custombond]: Illegal start/count parameters: " + std::to_string(start) + "/" + std::to_string(count));

    if (numBonds == 0 or count == 0)
        return;
    
    // Record the per-bond parameters.
    if (startIndex >= start+count or endIndex < start)
        // nothing to update
        return;

    start = max(0, start-startIndex);
    count = min(count, endIndex-startIndex-start+1);
    
<<<<<<< HEAD
    vector<vector<float> > paramVector(count);
    vector<double> parameters;

    for (int i = 0; i < count; i++) {
        int atom1, atom2;
        force.getBondParameters(startIndex+start+i, atom1, atom2, parameters);
        paramVector[i].resize(parameters.size());
        for (int j = 0; j < (int) parameters.size(); j++)
            paramVector[i][j] = (float) parameters[j];
    }
    params->setSomeParameterValues(start, paramVector);
=======
    vector<vector<double> > paramVector(numBonds);
    int atom1, atom2;
    for (int i = 0; i < numBonds; i++)
        force.getBondParameters(startIndex+i, atom1, atom2, paramVector[i]);
    params->setParameterValues(paramVector, true);
>>>>>>> 51a112a3
    
    // Mark that the current reordering may be invalid.
    
    cc.invalidateMoleculesByGroup(info, start, count);
}

void CommonCalcCustomBondForceKernel::copyParametersToContext(ContextImpl& context, const CustomBondForce& force) {
    copySomeParametersToContext(0, force.getNumBonds(), context, force);
}

class CommonCalcHarmonicAngleForceKernel::ForceInfo : public ComputeForceInfo {
public:
    ForceInfo(const HarmonicAngleForce& force) : force(force) {
    }
    int getNumParticleGroups() {
        return force.getNumAngles();
    }
    void getParticlesInGroup(int index, vector<int>& particles) {
        int particle1, particle2, particle3;
        double angle, k;
        force.getAngleParameters(index, particle1, particle2, particle3, angle, k);
        particles.resize(3);
        particles[0] = particle1;
        particles[1] = particle2;
        particles[2] = particle3;
    }
    bool areGroupsIdentical(int group1, int group2) {
        int particle1, particle2, particle3;
        double angle1, angle2, k1, k2;
        force.getAngleParameters(group1, particle1, particle2, particle3, angle1, k1);
        force.getAngleParameters(group2, particle1, particle2, particle3, angle2, k2);
        return (angle1 == angle2 && k1 == k2);
    }
private:
    const HarmonicAngleForce& force;
};

void CommonCalcHarmonicAngleForceKernel::initialize(const System& system, const HarmonicAngleForce& force) {
    ContextSelector selector(cc);
    int numContexts = cc.getNumContexts();
    int startIndex = cc.getContextIndex()*force.getNumAngles()/numContexts;
    int endIndex = (cc.getContextIndex()+1)*force.getNumAngles()/numContexts;
    numAngles = endIndex-startIndex;
    if (numAngles == 0)
        return;
    vector<vector<int> > atoms(numAngles, vector<int>(3));
    params.initialize<mm_float2>(cc, numAngles, "angleParams");
    vector<mm_float2> paramVector(numAngles);
    for (int i = 0; i < numAngles; i++) {
        double angle, k;
        force.getAngleParameters(startIndex+i, atoms[i][0], atoms[i][1], atoms[i][2], angle, k);
        paramVector[i] = mm_float2((float) angle, (float) k);

    }
    params.upload(paramVector);
    map<string, string> replacements;
    replacements["APPLY_PERIODIC"] = (force.usesPeriodicBoundaryConditions() ? "1" : "0");
    replacements["COMPUTE_FORCE"] = CommonKernelSources::harmonicAngleForce;
    replacements["PARAMS"] = cc.getBondedUtilities().addArgument(params, "float2");
    cc.getBondedUtilities().addInteraction(atoms, cc.replaceStrings(CommonKernelSources::angleForce, replacements), force.getForceGroup());
    info = new ForceInfo(force);
    cc.addForce(info);
}

double CommonCalcHarmonicAngleForceKernel::execute(ContextImpl& context, bool includeForces, bool includeEnergy) {
    return 0.0;
}

void CommonCalcHarmonicAngleForceKernel::copySomeParametersToContext(int start, int count, ContextImpl& context, const HarmonicAngleForce& force) {
    ContextSelector selector(cc);
    int numContexts = cc.getNumContexts();
    int startIndex = cc.getContextIndex()*force.getNumAngles()/numContexts;
    int endIndex = (cc.getContextIndex()+1)*force.getNumAngles()/numContexts;
    if (numAngles != endIndex-startIndex)
        throw OpenMMException("updateParametersInContext: The number of angles has changed");
    else if (start < 0 or start+count > force.getNumAngles())
        throw OpenMMException("updateParametersInContext[angle]: Illegal start/count parameters: " + std::to_string(start) + "/" + std::to_string(count));
    
    if (numAngles == 0 or count == 0)
        return;
    
    // Record the per-angle parameters.
    if (startIndex >= start+count or endIndex < start)
        // nothing to update
        return;

    start = max(0, start-startIndex);
    count = min(count, endIndex-startIndex-start+1);

    vector<mm_float2> paramVector(count);
    for (int i = 0; i < count; i++) {
        int atom1, atom2, atom3;
        double angle, k;
        force.getAngleParameters(startIndex+start+i, atom1, atom2, atom3, angle, k);
        paramVector[i] = mm_float2((float) angle, (float) k);
    }
    params.uploadSubArray(paramVector.data(), start, count);
    
    // Mark that the current reordering may be invalid.
    cc.invalidateMoleculesByGroup(info, start, count);
}

void CommonCalcHarmonicAngleForceKernel::copyParametersToContext(ContextImpl& context, const HarmonicAngleForce& force) {
    copySomeParametersToContext(0, force.getNumAngles(), context, force);
}

class CommonCalcCustomAngleForceKernel::ForceInfo : public ComputeForceInfo {
public:
    ForceInfo(const CustomAngleForce& force) : force(force) {
    }
    int getNumParticleGroups() {
        return force.getNumAngles();
    }
    void getParticlesInGroup(int index, vector<int>& particles) {
        int particle1, particle2, particle3;
        thread_local static vector<double> parameters;
        force.getAngleParameters(index, particle1, particle2, particle3, parameters);
        particles.resize(3);
        particles[0] = particle1;
        particles[1] = particle2;
        particles[2] = particle3;
    }
    bool areGroupsIdentical(int group1, int group2) {
        int particle1, particle2, particle3;
        thread_local static vector<double> parameters1, parameters2;
        force.getAngleParameters(group1, particle1, particle2, particle3, parameters1);
        force.getAngleParameters(group2, particle1, particle2, particle3, parameters2);
        for (int i = 0; i < (int) parameters1.size(); i++)
            if (parameters1[i] != parameters2[i])
                return false;
        return true;
    }
private:
    const CustomAngleForce& force;
};

CommonCalcCustomAngleForceKernel::~CommonCalcCustomAngleForceKernel() {
    ContextSelector selector(cc);
    if (params != NULL)
        delete params;
}

void CommonCalcCustomAngleForceKernel::initialize(const System& system, const CustomAngleForce& force) {
    ContextSelector selector(cc);
    int numContexts = cc.getNumContexts();
    int startIndex = cc.getContextIndex()*force.getNumAngles()/numContexts;
    int endIndex = (cc.getContextIndex()+1)*force.getNumAngles()/numContexts;
    numAngles = endIndex-startIndex;
    if (numAngles == 0)
        return;
    vector<vector<int> > atoms(numAngles, vector<int>(3));
    params = new ComputeParameterSet(cc, force.getNumPerAngleParameters(), numAngles, "customAngleParams");
    vector<vector<double> > paramVector(numAngles);
    for (int i = 0; i < numAngles; i++)
        force.getAngleParameters(startIndex+i, atoms[i][0], atoms[i][1], atoms[i][2], paramVector[i]);
    params->setParameterValues(paramVector, true);
    info = new ForceInfo(force);
    cc.addForce(info);

    // Record information for the expressions.

    globalParamNames.resize(force.getNumGlobalParameters());
    globalParamValues.resize(force.getNumGlobalParameters());
    for (int i = 0; i < force.getNumGlobalParameters(); i++) {
        globalParamNames[i] = force.getGlobalParameterName(i);
        globalParamValues[i] = (float) force.getGlobalParameterDefaultValue(i);
    }
    Lepton::ParsedExpression energyExpression = Lepton::Parser::parse(force.getEnergyFunction()).optimize();
    Lepton::ParsedExpression forceExpression = energyExpression.differentiate("theta").optimize();
    map<string, Lepton::ParsedExpression> expressions;
    expressions["energy += "] = energyExpression;
    expressions["real dEdAngle = "] = forceExpression;

    // Create the kernels.

    map<string, string> variables;
    variables["theta"] = "theta";
    for (int i = 0; i < force.getNumPerAngleParameters(); i++) {
        const string& name = force.getPerAngleParameterName(i);
        variables[name] = "angleParams"+params->getParameterSuffix(i);
    }
    if (force.getNumGlobalParameters() > 0) {
        globals.initialize<float>(cc, force.getNumGlobalParameters(), "customAngleGlobals");
        globals.upload(globalParamValues);
        string argName = cc.getBondedUtilities().addArgument(globals, "float");
        for (int i = 0; i < force.getNumGlobalParameters(); i++) {
            const string& name = force.getGlobalParameterName(i);
            string value = argName+"["+cc.intToString(i)+"]";
            variables[name] = value;
        }
    }
    for (int i = 0; i < force.getNumEnergyParameterDerivatives(); i++) {
        string paramName = force.getEnergyParameterDerivativeName(i);
        string derivVariable = cc.getBondedUtilities().addEnergyParameterDerivative(paramName);
        Lepton::ParsedExpression derivExpression = energyExpression.differentiate(paramName).optimize();
        expressions[derivVariable+" += "] = derivExpression;
    }
    stringstream compute;
    for (int i = 0; i < (int) params->getParameterInfos().size(); i++) {
        ComputeParameterInfo& parameter = params->getParameterInfos()[i];
        string argName = cc.getBondedUtilities().addArgument(parameter.getArray(), parameter.getType());
        compute<<parameter.getType()<<" angleParams"<<(i+1)<<" = "<<argName<<"[index];\n";
    }
    vector<const TabulatedFunction*> functions;
    vector<pair<string, string> > functionNames;
    compute << cc.getExpressionUtilities().createExpressions(expressions, variables, functions, functionNames, "temp");
    map<string, string> replacements;
    replacements["APPLY_PERIODIC"] = (force.usesPeriodicBoundaryConditions() ? "1" : "0");
    replacements["COMPUTE_FORCE"] = compute.str();
    cc.getBondedUtilities().addInteraction(atoms, cc.replaceStrings(CommonKernelSources::angleForce, replacements), force.getForceGroup());
}

double CommonCalcCustomAngleForceKernel::execute(ContextImpl& context, bool includeForces, bool includeEnergy) {
    ContextSelector selector(cc);
    if (globals.isInitialized()) {
        bool changed = false;
        for (int i = 0; i < (int) globalParamNames.size(); i++) {
            float value = (float) context.getParameter(globalParamNames[i]);
            if (value != globalParamValues[i])
                changed = true;
            globalParamValues[i] = value;
        }
        if (changed)
            globals.upload(globalParamValues);
    }
    return 0.0;
}

void CommonCalcCustomAngleForceKernel::copyParametersToContext(ContextImpl& context, const CustomAngleForce& force) {
    ContextSelector selector(cc);
    int numContexts = cc.getNumContexts();
    int startIndex = cc.getContextIndex()*force.getNumAngles()/numContexts;
    int endIndex = (cc.getContextIndex()+1)*force.getNumAngles()/numContexts;
    if (numAngles != endIndex-startIndex)
        throw OpenMMException("updateParametersInContext: The number of angles has changed");
    if (numAngles == 0)
        return;
    
    // Record the per-angle parameters.
    
    vector<vector<double> > paramVector(numAngles);
    int atom1, atom2, atom3;
    for (int i = 0; i < numAngles; i++)
        force.getAngleParameters(startIndex+i, atom1, atom2, atom3, paramVector[i]);
    params->setParameterValues(paramVector, true);
    
    // Mark that the current reordering may be invalid.
    
    cc.invalidateMolecules(info);
}

class CommonCalcPeriodicTorsionForceKernel::ForceInfo : public ComputeForceInfo {
public:
    ForceInfo(const PeriodicTorsionForce& force) : force(force) {
    }
    int getNumParticleGroups() {
        return force.getNumTorsions();
    }
    void getParticlesInGroup(int index, vector<int>& particles) {
        int particle1, particle2, particle3, particle4, periodicity;
        double phase, k;
        force.getTorsionParameters(index, particle1, particle2, particle3, particle4, periodicity, phase, k);
        particles.resize(4);
        particles[0] = particle1;
        particles[1] = particle2;
        particles[2] = particle3;
        particles[3] = particle4;
    }
    bool areGroupsIdentical(int group1, int group2) {
        int particle1, particle2, particle3, particle4, periodicity1, periodicity2;
        double phase1, phase2, k1, k2;
        force.getTorsionParameters(group1, particle1, particle2, particle3, particle4, periodicity1, phase1, k1);
        force.getTorsionParameters(group2, particle1, particle2, particle3, particle4, periodicity2, phase2, k2);
        return (periodicity1 == periodicity2 && phase1 == phase2 && k1 == k2);
    }
private:
    const PeriodicTorsionForce& force;
};

void CommonCalcPeriodicTorsionForceKernel::initialize(const System& system, const PeriodicTorsionForce& force) {
    ContextSelector selector(cc);
    int numContexts = cc.getNumContexts();
    int startIndex = cc.getContextIndex()*force.getNumTorsions()/numContexts;
    int endIndex = (cc.getContextIndex()+1)*force.getNumTorsions()/numContexts;
    numTorsions = endIndex-startIndex;
    if (numTorsions == 0)
        return;
    vector<vector<int> > atoms(numTorsions, vector<int>(4));
    params.initialize<mm_float4>(cc, numTorsions, "periodicTorsionParams");
    vector<mm_float4> paramVector(numTorsions);
    for (int i = 0; i < numTorsions; i++) {
        int periodicity;
        double phase, k;
        force.getTorsionParameters(startIndex+i, atoms[i][0], atoms[i][1], atoms[i][2], atoms[i][3], periodicity, phase, k);
        paramVector[i] = mm_float4((float) k, (float) phase, (float) periodicity, 0.0f);
    }
    params.upload(paramVector);
    map<string, string> replacements;
    replacements["APPLY_PERIODIC"] = (force.usesPeriodicBoundaryConditions() ? "1" : "0");
    replacements["COMPUTE_FORCE"] = CommonKernelSources::periodicTorsionForce;
    replacements["PARAMS"] = cc.getBondedUtilities().addArgument(params, "float4");
    cc.getBondedUtilities().addInteraction(atoms, cc.replaceStrings(CommonKernelSources::torsionForce, replacements), force.getForceGroup());
    info = new ForceInfo(force);
    cc.addForce(info);
}

double CommonCalcPeriodicTorsionForceKernel::execute(ContextImpl& context, bool includeForces, bool includeEnergy) {
    return 0.0;
}

void CommonCalcPeriodicTorsionForceKernel::copySomeParametersToContext(int start, int count, ContextImpl& context, const PeriodicTorsionForce& force) {
    ContextSelector selector(cc);
    int numContexts = cc.getNumContexts();
    int startIndex = cc.getContextIndex()*force.getNumTorsions()/numContexts;
    int endIndex = (cc.getContextIndex()+1)*force.getNumTorsions()/numContexts;
    if (numTorsions != endIndex-startIndex)
        throw OpenMMException("updateParametersInContext: The number of torsions has changed");
    else if (start < 0 or start+count > force.getNumTorsions())
        throw OpenMMException("updateParametersInContext[torsion]: Illegal start/count parameters: " + std::to_string(start) + "/" + std::to_string(count));

    if (numTorsions == 0 or count == 0)
        return;
    
    // Record the per-torsion parameters.
    if (startIndex >= start+count or endIndex < start)
        // nothing to update
        return;

    start = max(0, start-startIndex);
    count = min(count, endIndex-startIndex-start+1);

    vector<mm_float4> paramVector(count);
    for (int i = 0; i < count; i++) {
        int atom1, atom2, atom3, atom4, periodicity;
        double phase, k;
        force.getTorsionParameters(startIndex+start+i, atom1, atom2, atom3, atom4, periodicity, phase, k);
        paramVector[i] = mm_float4((float) k, (float) phase, (float) periodicity, 0.0f);
    }
    params.uploadSubArray(paramVector.data(), start, count);
    
    // Mark that the current reordering may be invalid.
    cc.invalidateMoleculesByGroup(info, start, count);
}

void CommonCalcPeriodicTorsionForceKernel::copyParametersToContext(ContextImpl& context, const PeriodicTorsionForce& force) {
    copySomeParametersToContext(0, force.getNumTorsions(), context, force);
}

class CommonCalcRBTorsionForceKernel::ForceInfo : public ComputeForceInfo {
public:
    ForceInfo(const RBTorsionForce& force) : force(force) {
    }
    int getNumParticleGroups() {
        return force.getNumTorsions();
    }
    void getParticlesInGroup(int index, vector<int>& particles) {
        int particle1, particle2, particle3, particle4;
        double c0, c1, c2, c3, c4, c5;
        force.getTorsionParameters(index, particle1, particle2, particle3, particle4, c0, c1, c2, c3, c4, c5);
        particles.resize(4);
        particles[0] = particle1;
        particles[1] = particle2;
        particles[2] = particle3;
        particles[3] = particle4;
    }
    bool areGroupsIdentical(int group1, int group2) {
        int particle1, particle2, particle3, particle4;
        double c0a, c0b, c1a, c1b, c2a, c2b, c3a, c3b, c4a, c4b, c5a, c5b;
        force.getTorsionParameters(group1, particle1, particle2, particle3, particle4, c0a, c1a, c2a, c3a, c4a, c5a);
        force.getTorsionParameters(group2, particle1, particle2, particle3, particle4, c0b, c1b, c2b, c3b, c4b, c5b);
        return (c0a == c0b && c1a == c1b && c2a == c2b && c3a == c3b && c4a == c4b && c5a == c5b);
    }
private:
    const RBTorsionForce& force;
};

void CommonCalcRBTorsionForceKernel::initialize(const System& system, const RBTorsionForce& force) {
    ContextSelector selector(cc);
    int numContexts = cc.getNumContexts();
    int startIndex = cc.getContextIndex()*force.getNumTorsions()/numContexts;
    int endIndex = (cc.getContextIndex()+1)*force.getNumTorsions()/numContexts;
    numTorsions = endIndex-startIndex;
    if (numTorsions == 0)
        return;
    vector<vector<int> > atoms(numTorsions, vector<int>(4));
    params1.initialize<mm_float4>(cc, numTorsions, "rbTorsionParams1");
    params2.initialize<mm_float2>(cc, numTorsions, "rbTorsionParams2");
    vector<mm_float4> paramVector1(numTorsions);
    vector<mm_float2> paramVector2(numTorsions);
    for (int i = 0; i < numTorsions; i++) {
        double c0, c1, c2, c3, c4, c5;
        force.getTorsionParameters(startIndex+i, atoms[i][0], atoms[i][1], atoms[i][2], atoms[i][3], c0, c1, c2, c3, c4, c5);
        paramVector1[i] = mm_float4((float) c0, (float) c1, (float) c2, (float) c3);
        paramVector2[i] = mm_float2((float) c4, (float) c5);

    }
    params1.upload(paramVector1);
    params2.upload(paramVector2);
    map<string, string> replacements;
    replacements["APPLY_PERIODIC"] = (force.usesPeriodicBoundaryConditions() ? "1" : "0");
    replacements["COMPUTE_FORCE"] = CommonKernelSources::rbTorsionForce;
    replacements["PARAMS1"] = cc.getBondedUtilities().addArgument(params1, "float4");
    replacements["PARAMS2"] = cc.getBondedUtilities().addArgument(params2, "float2");
    cc.getBondedUtilities().addInteraction(atoms, cc.replaceStrings(CommonKernelSources::torsionForce, replacements), force.getForceGroup());
    info = new ForceInfo(force);
    cc.addForce(info);
}

double CommonCalcRBTorsionForceKernel::execute(ContextImpl& context, bool includeForces, bool includeEnergy) {
    return 0.0;
}

void CommonCalcRBTorsionForceKernel::copyParametersToContext(ContextImpl& context, const RBTorsionForce& force) {
    ContextSelector selector(cc);
    int numContexts = cc.getNumContexts();
    int startIndex = cc.getContextIndex()*force.getNumTorsions()/numContexts;
    int endIndex = (cc.getContextIndex()+1)*force.getNumTorsions()/numContexts;
    if (numTorsions != endIndex-startIndex)
        throw OpenMMException("updateParametersInContext: The number of torsions has changed");
    if (numTorsions == 0)
        return;
    
    // Record the per-torsion parameters.
    
    vector<mm_float4> paramVector1(numTorsions);
    vector<mm_float2> paramVector2(numTorsions);
    for (int i = 0; i < numTorsions; i++) {
        int atom1, atom2, atom3, atom4;
        double c0, c1, c2, c3, c4, c5;
        force.getTorsionParameters(startIndex+i, atom1, atom2, atom3, atom4, c0, c1, c2, c3, c4, c5);
        paramVector1[i] = mm_float4((float) c0, (float) c1, (float) c2, (float) c3);
        paramVector2[i] = mm_float2((float) c4, (float) c5);
    }
    params1.upload(paramVector1);
    params2.upload(paramVector2);
    
    // Mark that the current reordering may be invalid.
    
    cc.invalidateMolecules();
}

class CommonCalcCustomTorsionForceKernel::ForceInfo : public ComputeForceInfo {
public:
    ForceInfo(const CustomTorsionForce& force) : force(force) {
    }
    int getNumParticleGroups() {
        return force.getNumTorsions();
    }
    void getParticlesInGroup(int index, vector<int>& particles) {
        int particle1, particle2, particle3, particle4;
        thread_local static vector<double> parameters;
        force.getTorsionParameters(index, particle1, particle2, particle3, particle4, parameters);
        particles.resize(4);
        particles[0] = particle1;
        particles[1] = particle2;
        particles[2] = particle3;
        particles[3] = particle4;
    }
    bool areGroupsIdentical(int group1, int group2) {
        int particle1, particle2, particle3, particle4;
        thread_local static vector<double> parameters1, parameters2;
        force.getTorsionParameters(group1, particle1, particle2, particle3, particle4, parameters1);
        force.getTorsionParameters(group2, particle1, particle2, particle3, particle4, parameters2);
        for (int i = 0; i < (int) parameters1.size(); i++)
            if (parameters1[i] != parameters2[i])
                return false;
        return true;
    }
private:
    const CustomTorsionForce& force;
};

CommonCalcCustomTorsionForceKernel::~CommonCalcCustomTorsionForceKernel() {
    if (params != NULL)
        delete params;
}

void CommonCalcCustomTorsionForceKernel::initialize(const System& system, const CustomTorsionForce& force) {
    ContextSelector selector(cc);
    int numContexts = cc.getNumContexts();
    int startIndex = cc.getContextIndex()*force.getNumTorsions()/numContexts;
    int endIndex = (cc.getContextIndex()+1)*force.getNumTorsions()/numContexts;
    numTorsions = endIndex-startIndex;
    if (numTorsions == 0)
        return;
    vector<vector<int> > atoms(numTorsions, vector<int>(4));
    params = new ComputeParameterSet(cc, force.getNumPerTorsionParameters(), numTorsions, "customTorsionParams");
    vector<vector<double> > paramVector(numTorsions);
    for (int i = 0; i < numTorsions; i++)
        force.getTorsionParameters(startIndex+i, atoms[i][0], atoms[i][1], atoms[i][2], atoms[i][3], paramVector[i]);
    params->setParameterValues(paramVector, true);
    info = new ForceInfo(force);
    cc.addForce(info);

    // Record information for the expressions.

    globalParamNames.resize(force.getNumGlobalParameters());
    globalParamValues.resize(force.getNumGlobalParameters());
    for (int i = 0; i < force.getNumGlobalParameters(); i++) {
        globalParamNames[i] = force.getGlobalParameterName(i);
        globalParamValues[i] = (float) force.getGlobalParameterDefaultValue(i);
    }
    Lepton::ParsedExpression energyExpression = Lepton::Parser::parse(force.getEnergyFunction()).optimize();
    Lepton::ParsedExpression forceExpression = energyExpression.differentiate("theta").optimize();
    map<string, Lepton::ParsedExpression> expressions;
    expressions["energy += "] = energyExpression;
    expressions["real dEdAngle = "] = forceExpression;

    // Create the kernels.

    map<string, string> variables;
    variables["theta"] = "theta";
    for (int i = 0; i < force.getNumPerTorsionParameters(); i++) {
        const string& name = force.getPerTorsionParameterName(i);
        variables[name] = "torsionParams"+params->getParameterSuffix(i);
    }
    if (force.getNumGlobalParameters() > 0) {
        globals.initialize<float>(cc, force.getNumGlobalParameters(), "customTorsionGlobals");
        globals.upload(globalParamValues);
        string argName = cc.getBondedUtilities().addArgument(globals, "float");
        for (int i = 0; i < force.getNumGlobalParameters(); i++) {
            const string& name = force.getGlobalParameterName(i);
            string value = argName+"["+cc.intToString(i)+"]";
            variables[name] = value;
        }
    }
    for (int i = 0; i < force.getNumEnergyParameterDerivatives(); i++) {
        string paramName = force.getEnergyParameterDerivativeName(i);
        string derivVariable = cc.getBondedUtilities().addEnergyParameterDerivative(paramName);
        Lepton::ParsedExpression derivExpression = energyExpression.differentiate(paramName).optimize();
        expressions[derivVariable+" += "] = derivExpression;
    }
    stringstream compute;
    for (int i = 0; i < (int) params->getParameterInfos().size(); i++) {
        ComputeParameterInfo& parameter = params->getParameterInfos()[i];
        string argName = cc.getBondedUtilities().addArgument(parameter.getArray(), parameter.getType());
        compute<<parameter.getType()<<" torsionParams"<<(i+1)<<" = "<<argName<<"[index];\n";
    }
    vector<const TabulatedFunction*> functions;
    vector<pair<string, string> > functionNames;
    compute << cc.getExpressionUtilities().createExpressions(expressions, variables, functions, functionNames, "temp");
    map<string, string> replacements;
    replacements["APPLY_PERIODIC"] = (force.usesPeriodicBoundaryConditions() ? "1" : "0");
    replacements["COMPUTE_FORCE"] = compute.str();
    cc.getBondedUtilities().addInteraction(atoms, cc.replaceStrings(CommonKernelSources::torsionForce, replacements), force.getForceGroup());
}

double CommonCalcCustomTorsionForceKernel::execute(ContextImpl& context, bool includeForces, bool includeEnergy) {
    ContextSelector selector(cc);
    if (globals.isInitialized()) {
        bool changed = false;
        for (int i = 0; i < (int) globalParamNames.size(); i++) {
            float value = (float) context.getParameter(globalParamNames[i]);
            if (value != globalParamValues[i])
                changed = true;
            globalParamValues[i] = value;
        }
        if (changed)
            globals.upload(globalParamValues);
    }
    return 0.0;
}

void CommonCalcCustomTorsionForceKernel::copyParametersToContext(ContextImpl& context, const CustomTorsionForce& force) {
    ContextSelector selector(cc);
    int numContexts = cc.getNumContexts();
    int startIndex = cc.getContextIndex()*force.getNumTorsions()/numContexts;
    int endIndex = (cc.getContextIndex()+1)*force.getNumTorsions()/numContexts;
    if (numTorsions != endIndex-startIndex)
        throw OpenMMException("updateParametersInContext: The number of torsions has changed");
    if (numTorsions == 0)
        return;
    
    // Record the per-torsion parameters.
    
    vector<vector<double> > paramVector(numTorsions);
    int atom1, atom2, atom3, atom4;
    for (int i = 0; i < numTorsions; i++)
        force.getTorsionParameters(startIndex+i, atom1, atom2, atom3, atom4, paramVector[i]);
    params->setParameterValues(paramVector, true);
    
    // Mark that the current reordering may be invalid.
    
    cc.invalidateMolecules(info);
}

class CommonCalcCMAPTorsionForceKernel::ForceInfo : public ComputeForceInfo {
public:
    ForceInfo(const CMAPTorsionForce& force) : force(force) {
    }
    int getNumParticleGroups() {
        return force.getNumTorsions();
    }
    void getParticlesInGroup(int index, vector<int>& particles) {
        int map, a1, a2, a3, a4, b1, b2, b3, b4;
        force.getTorsionParameters(index, map, a1, a2, a3, a4, b1, b2, b3, b4);
        particles.resize(8);
        particles[0] = a1;
        particles[1] = a2;
        particles[2] = a3;
        particles[3] = a4;
        particles[4] = b1;
        particles[5] = b2;
        particles[6] = b3;
        particles[7] = b4;
    }
    bool areGroupsIdentical(int group1, int group2) {
        int map1, map2, a1, a2, a3, a4, b1, b2, b3, b4;
        force.getTorsionParameters(group1, map1, a1, a2, a3, a4, b1, b2, b3, b4);
        force.getTorsionParameters(group2, map2, a1, a2, a3, a4, b1, b2, b3, b4);
        return (map1 == map2);
    }
private:
    const CMAPTorsionForce& force;
};

void CommonCalcCMAPTorsionForceKernel::initialize(const System& system, const CMAPTorsionForce& force) {
    ContextSelector selector(cc);
    int numContexts = cc.getNumContexts();
    int startIndex = cc.getContextIndex()*force.getNumTorsions()/numContexts;
    int endIndex = (cc.getContextIndex()+1)*force.getNumTorsions()/numContexts;
    numTorsions = endIndex-startIndex;
    if (numTorsions == 0)
        return;
    int numMaps = force.getNumMaps();
    vector<mm_float4> coeffVec;
    mapPositionsVec.resize(numMaps);
    vector<double> energy;
    vector<vector<double> > c;
    int currentPosition = 0;
    for (int i = 0; i < numMaps; i++) {
        int size;
        force.getMapParameters(i, size, energy);
        CMAPTorsionForceImpl::calcMapDerivatives(size, energy, c);
        mapPositionsVec[i] = mm_int2(currentPosition, size);
        currentPosition += 4*size*size;
        for (int j = 0; j < size*size; j++) {
            coeffVec.push_back(mm_float4((float) c[j][0], (float) c[j][1], (float) c[j][2], (float) c[j][3]));
            coeffVec.push_back(mm_float4((float) c[j][4], (float) c[j][5], (float) c[j][6], (float) c[j][7]));
            coeffVec.push_back(mm_float4((float) c[j][8], (float) c[j][9], (float) c[j][10], (float) c[j][11]));
            coeffVec.push_back(mm_float4((float) c[j][12], (float) c[j][13], (float) c[j][14], (float) c[j][15]));
        }
    }
    vector<vector<int> > atoms(numTorsions, vector<int>(8));
    vector<int> torsionMapsVec(numTorsions);
    for (int i = 0; i < numTorsions; i++)
        force.getTorsionParameters(startIndex+i, torsionMapsVec[i], atoms[i][0], atoms[i][1], atoms[i][2], atoms[i][3], atoms[i][4], atoms[i][5], atoms[i][6], atoms[i][7]);
    coefficients.initialize<mm_float4>(cc, coeffVec.size(), "cmapTorsionCoefficients");
    mapPositions.initialize<mm_int2>(cc, numMaps, "cmapTorsionMapPositions");
    torsionMaps.initialize<int>(cc, numTorsions, "cmapTorsionMaps");
    coefficients.upload(coeffVec);
    mapPositions.upload(mapPositionsVec);
    torsionMaps.upload(torsionMapsVec);
    map<string, string> replacements;
    replacements["APPLY_PERIODIC"] = (force.usesPeriodicBoundaryConditions() ? "1" : "0");
    replacements["COEFF"] = cc.getBondedUtilities().addArgument(coefficients, "float4");
    replacements["MAP_POS"] = cc.getBondedUtilities().addArgument(mapPositions, "int2");
    replacements["MAPS"] = cc.getBondedUtilities().addArgument(torsionMaps, "int");
    cc.getBondedUtilities().addInteraction(atoms, cc.replaceStrings(CommonKernelSources::cmapTorsionForce, replacements), force.getForceGroup());
    info = new ForceInfo(force);
    cc.addForce(info);
}

double CommonCalcCMAPTorsionForceKernel::execute(ContextImpl& context, bool includeForces, bool includeEnergy) {
    return 0.0;
}

void CommonCalcCMAPTorsionForceKernel::copyParametersToContext(ContextImpl& context, const CMAPTorsionForce& force) {
    int numMaps = force.getNumMaps();
    int numContexts = cc.getNumContexts();
    int startIndex = cc.getContextIndex()*force.getNumTorsions()/numContexts;
    int endIndex = (cc.getContextIndex()+1)*force.getNumTorsions()/numContexts;
    numTorsions = endIndex-startIndex;
    if (mapPositions.getSize() != numMaps)
        throw OpenMMException("updateParametersInContext: The number of maps has changed");
    if (torsionMaps.getSize() != numTorsions)
        throw OpenMMException("updateParametersInContext: The number of CMAP torsions has changed");

    // Update the maps.

    ContextSelector selector(cc);
    vector<mm_float4> coeffVec;
    vector<double> energy;
    vector<vector<double> > c;
    int currentPosition = 0;
    for (int i = 0; i < numMaps; i++) {
        int size;
        force.getMapParameters(i, size, energy);
        if (size != mapPositionsVec[i].y)
            throw OpenMMException("updateParametersInContext: The size of a map has changed");
        CMAPTorsionForceImpl::calcMapDerivatives(size, energy, c);
        currentPosition += 4*size*size;
        for (int j = 0; j < size*size; j++) {
            coeffVec.push_back(mm_float4((float) c[j][0], (float) c[j][1], (float) c[j][2], (float) c[j][3]));
            coeffVec.push_back(mm_float4((float) c[j][4], (float) c[j][5], (float) c[j][6], (float) c[j][7]));
            coeffVec.push_back(mm_float4((float) c[j][8], (float) c[j][9], (float) c[j][10], (float) c[j][11]));
            coeffVec.push_back(mm_float4((float) c[j][12], (float) c[j][13], (float) c[j][14], (float) c[j][15]));
        }
    }
    coefficients.upload(coeffVec);

    // Update the indices.

    vector<int> torsionMapsVec(numTorsions);
    for (int i = 0; i < numTorsions; i++) {
        int index[8];
        force.getTorsionParameters(i, torsionMapsVec[i], index[0], index[1], index[2], index[3], index[4], index[5], index[6], index[7]);
    }
    torsionMaps.upload(torsionMapsVec);
}
class CommonCalcCustomExternalForceKernel::ForceInfo : public ComputeForceInfo {
public:
    ForceInfo(const CustomExternalForce& force, int numParticles) : force(force), indices(numParticles, -1) {
        vector<double> params;
        for (int i = 0; i < force.getNumParticles(); i++) {
            int particle;
            force.getParticleParameters(i, particle, params);
            indices[particle] = i;
        }
    }
    bool areParticlesIdentical(int particle1, int particle2) {
        particle1 = indices[particle1];
        particle2 = indices[particle2];
        if (particle1 == -1 && particle2 == -1)
            return true;
        if (particle1 == -1 || particle2 == -1)
            return false;
        int temp;
        thread_local static vector<double> params1, params2;
        force.getParticleParameters(particle1, temp, params1);
        force.getParticleParameters(particle2, temp, params2);
        for (int i = 0; i < (int) params1.size(); i++)
            if (params1[i] != params2[i])
                return false;
        return true;
    }
private:
    const CustomExternalForce& force;
    vector<int> indices;
};

CommonCalcCustomExternalForceKernel::~CommonCalcCustomExternalForceKernel() {
    ContextSelector selector(cc);
    if (params != NULL)
        delete params;
}

void CommonCalcCustomExternalForceKernel::initialize(const System& system, const CustomExternalForce& force) {
    ContextSelector selector(cc);
    int numContexts = cc.getNumContexts();
    int startIndex = cc.getContextIndex()*force.getNumParticles()/numContexts;
    int endIndex = (cc.getContextIndex()+1)*force.getNumParticles()/numContexts;
    numParticles = endIndex-startIndex;
    if (numParticles == 0)
        return;
    vector<vector<int> > atoms(numParticles, vector<int>(1));
    params = new ComputeParameterSet(cc, force.getNumPerParticleParameters(), numParticles, "customExternalParams");
    vector<vector<double> > paramVector(numParticles);
    for (int i = 0; i < numParticles; i++)
        force.getParticleParameters(startIndex+i, atoms[i][0], paramVector[i]);
    params->setParameterValues(paramVector, true);
    info = new ForceInfo(force, system.getNumParticles());
    cc.addForce(info);

    // Record information for the expressions.

    globalParamNames.resize(force.getNumGlobalParameters());
    globalParamValues.resize(force.getNumGlobalParameters());
    for (int i = 0; i < force.getNumGlobalParameters(); i++) {
        globalParamNames[i] = force.getGlobalParameterName(i);
        globalParamValues[i] = (float) force.getGlobalParameterDefaultValue(i);
    }
    map<string, Lepton::CustomFunction*> customFunctions;
    customFunctions["periodicdistance"] = cc.getExpressionUtilities().getPeriodicDistancePlaceholder();
    Lepton::ParsedExpression energyExpression = Lepton::Parser::parse(force.getEnergyFunction(), customFunctions).optimize();
    Lepton::ParsedExpression forceExpressionX = energyExpression.differentiate("x").optimize();
    Lepton::ParsedExpression forceExpressionY = energyExpression.differentiate("y").optimize();
    Lepton::ParsedExpression forceExpressionZ = energyExpression.differentiate("z").optimize();
    map<string, Lepton::ParsedExpression> expressions;
    expressions["energy += "] = energyExpression;
    expressions["real dEdX = "] = forceExpressionX;
    expressions["real dEdY = "] = forceExpressionY;
    expressions["real dEdZ = "] = forceExpressionZ;

    // Create the kernels.

    map<string, string> variables;
    variables["x"] = "pos1.x";
    variables["y"] = "pos1.y";
    variables["z"] = "pos1.z";
    for (int i = 0; i < force.getNumPerParticleParameters(); i++) {
        const string& name = force.getPerParticleParameterName(i);
        variables[name] = "particleParams"+params->getParameterSuffix(i);
    }
    if (force.getNumGlobalParameters() > 0) {
        globals.initialize<float>(cc, force.getNumGlobalParameters(), "customExternalGlobals");
        globals.upload(globalParamValues);
        string argName = cc.getBondedUtilities().addArgument(globals, "float");
        for (int i = 0; i < force.getNumGlobalParameters(); i++) {
            const string& name = force.getGlobalParameterName(i);
            string value = argName+"["+cc.intToString(i)+"]";
            variables[name] = value;
        }
    }
    stringstream compute;
    for (int i = 0; i < (int) params->getParameterInfos().size(); i++) {
        ComputeParameterInfo& parameter = params->getParameterInfos()[i];
        string argName = cc.getBondedUtilities().addArgument(parameter.getArray(), parameter.getType());
        compute<<parameter.getType()<<" particleParams"<<(i+1)<<" = "<<argName<<"[index];\n";
    }
    vector<const TabulatedFunction*> functions;
    vector<pair<string, string> > functionNames;
    compute << cc.getExpressionUtilities().createExpressions(expressions, variables, functions, functionNames, "temp");
    map<string, string> replacements;
    replacements["COMPUTE_FORCE"] = compute.str();
    cc.getBondedUtilities().addInteraction(atoms, cc.replaceStrings(CommonKernelSources::customExternalForce, replacements), force.getForceGroup());
}

double CommonCalcCustomExternalForceKernel::execute(ContextImpl& context, bool includeForces, bool includeEnergy) {
    ContextSelector selector(cc);
    if (globals.isInitialized()) {
        bool changed = false;
        for (int i = 0; i < (int) globalParamNames.size(); i++) {
            float value = (float) context.getParameter(globalParamNames[i]);
            if (value != globalParamValues[i])
                changed = true;
            globalParamValues[i] = value;
        }
        if (changed)
            globals.upload(globalParamValues);
    }
    return 0.0;
}

void CommonCalcCustomExternalForceKernel::copyParametersToContext(ContextImpl& context, const CustomExternalForce& force) {
    ContextSelector selector(cc);
    int numContexts = cc.getNumContexts();
    int startIndex = cc.getContextIndex()*force.getNumParticles()/numContexts;
    int endIndex = (cc.getContextIndex()+1)*force.getNumParticles()/numContexts;
    if (numParticles != endIndex-startIndex)
        throw OpenMMException("updateParametersInContext: The number of particles has changed");
    if (numParticles == 0)
        return;
    
    // Record the per-particle parameters.
    
    vector<vector<double> > paramVector(numParticles);
    int particle;
    for (int i = 0; i < numParticles; i++)
        force.getParticleParameters(startIndex+i, particle, paramVector[i]);
    params->setParameterValues(paramVector, true);
    
    // Mark that the current reordering may be invalid.
    
    cc.invalidateMolecules(info);
}

class CommonCalcCustomCompoundBondForceKernel::ForceInfo : public ComputeForceInfo {
public:
    ForceInfo(const CustomCompoundBondForce& force) : force(force) {
    }
    int getNumParticleGroups() {
        return force.getNumBonds();
    }
    void getParticlesInGroup(int index, vector<int>& particles) {
        thread_local static vector<double> parameters;
        force.getBondParameters(index, particles, parameters);
    }
    bool areGroupsIdentical(int group1, int group2) {
        thread_local static vector<int> particles;
        thread_local static vector<double> parameters1, parameters2;
        force.getBondParameters(group1, particles, parameters1);
        force.getBondParameters(group2, particles, parameters2);
        for (int i = 0; i < (int) parameters1.size(); i++)
            if (parameters1[i] != parameters2[i])
                return false;
        return true;
    }
private:
    const CustomCompoundBondForce& force;
};

CommonCalcCustomCompoundBondForceKernel::~CommonCalcCustomCompoundBondForceKernel() {
    ContextSelector selector(cc);
    if (params != NULL)
        delete params;
}

void CommonCalcCustomCompoundBondForceKernel::initialize(const System& system, const CustomCompoundBondForce& force) {
    ContextSelector selector(cc);
    int numContexts = cc.getNumContexts();
    int startIndex = cc.getContextIndex()*force.getNumBonds()/numContexts;
    int endIndex = (cc.getContextIndex()+1)*force.getNumBonds()/numContexts;
    numBonds = endIndex-startIndex;
    if (numBonds == 0)
        return;
    int particlesPerBond = force.getNumParticlesPerBond();
    vector<vector<int> > atoms(numBonds, vector<int>(particlesPerBond));
    params = new ComputeParameterSet(cc, force.getNumPerBondParameters(), numBonds, "customCompoundBondParams", false, cc.getUseDoublePrecision());
    vector<vector<double> > paramVector(numBonds);
    for (int i = 0; i < numBonds; i++)
        force.getBondParameters(startIndex+i, atoms[i], paramVector[i]);
    params->setParameterValues(paramVector, true);
    info = new ForceInfo(force);
    cc.addForce(info);

    // Record the tabulated functions.

    map<string, Lepton::CustomFunction*> functions;
    vector<pair<string, string> > functionDefinitions;
    vector<const TabulatedFunction*> functionList;
    tabulatedFunctionArrays.resize(force.getNumTabulatedFunctions());
    for (int i = 0; i < force.getNumTabulatedFunctions(); i++) {
        functionList.push_back(&force.getTabulatedFunction(i));
        string name = force.getTabulatedFunctionName(i);
        tabulatedFunctionUpdateCount[name] = force.getTabulatedFunction(i).getUpdateCount();
        functions[name] = cc.getExpressionUtilities().getFunctionPlaceholder(force.getTabulatedFunction(i));
        int width;
        vector<float> f = cc.getExpressionUtilities().computeFunctionCoefficients(force.getTabulatedFunction(i), width);
        tabulatedFunctionArrays[i].initialize<float>(cc, f.size(), "TabulatedFunction");
        tabulatedFunctionArrays[i].upload(f);
        string arrayName = cc.getBondedUtilities().addArgument(tabulatedFunctionArrays[i], width == 1 ? "float" : "float"+cc.intToString(width));
        functionDefinitions.push_back(make_pair(name, arrayName));
    }
    
    // Record information about parameters.

    globalParamNames.resize(force.getNumGlobalParameters());
    globalParamValues.resize(force.getNumGlobalParameters());
    for (int i = 0; i < force.getNumGlobalParameters(); i++) {
        globalParamNames[i] = force.getGlobalParameterName(i);
        globalParamValues[i] = (float) force.getGlobalParameterDefaultValue(i);
    }
    map<string, string> variables;
    for (int i = 0; i < particlesPerBond; i++) {
        string index = cc.intToString(i+1);
        variables["x"+index] = "pos"+index+".x";
        variables["y"+index] = "pos"+index+".y";
        variables["z"+index] = "pos"+index+".z";
    }
    for (int i = 0; i < force.getNumPerBondParameters(); i++) {
        const string& name = force.getPerBondParameterName(i);
        variables[name] = "bondParams"+params->getParameterSuffix(i);
    }
    if (force.getNumGlobalParameters() > 0) {
        globals.initialize<float>(cc, force.getNumGlobalParameters(), "customCompoundBondGlobals");
        globals.upload(globalParamValues);
        string argName = cc.getBondedUtilities().addArgument(globals, "float");
        for (int i = 0; i < force.getNumGlobalParameters(); i++) {
            const string& name = force.getGlobalParameterName(i);
            string value = argName+"["+cc.intToString(i)+"]";
            variables[name] = value;
        }
    }

    // Generate the kernel.

    Lepton::ParsedExpression energyExpression = CustomCompoundBondForceImpl::prepareExpression(force, functions);
    map<string, Lepton::ParsedExpression> forceExpressions;
    stringstream compute;
    for (int i = 0; i < (int) params->getParameterInfos().size(); i++) {
        ComputeParameterInfo& parameter = params->getParameterInfos()[i];
        string argName = cc.getBondedUtilities().addArgument(parameter.getArray(), parameter.getType());
        compute<<parameter.getType()<<" bondParams"<<(i+1)<<" = "<<argName<<"[index];\n";
    }
    forceExpressions["energy += "] = energyExpression;
    for (int i = 0; i < force.getNumEnergyParameterDerivatives(); i++) {
        string paramName = force.getEnergyParameterDerivativeName(i);
        string derivVariable = cc.getBondedUtilities().addEnergyParameterDerivative(paramName);
        Lepton::ParsedExpression derivExpression = energyExpression.differentiate(paramName).optimize();
        forceExpressions[derivVariable+" += "] = derivExpression;
    }
    vector<string> forceNames;
    for (int i = 0; i < particlesPerBond; i++) {
        string istr = cc.intToString(i+1);
        string forceName = "force"+istr;
        forceNames.push_back(forceName);
        compute<<"real3 "<<forceName<<" = make_real3(0);\n";
        Lepton::ParsedExpression forceExpressionX = energyExpression.differentiate("x"+istr).optimize();
        Lepton::ParsedExpression forceExpressionY = energyExpression.differentiate("y"+istr).optimize();
        Lepton::ParsedExpression forceExpressionZ = energyExpression.differentiate("z"+istr).optimize();
        if (!isZeroExpression(forceExpressionX))
            forceExpressions[forceName+".x -= "] = forceExpressionX;
        if (!isZeroExpression(forceExpressionY))
            forceExpressions[forceName+".y -= "] = forceExpressionY;
        if (!isZeroExpression(forceExpressionZ))
            forceExpressions[forceName+".z -= "] = forceExpressionZ;
    }
    compute << cc.getExpressionUtilities().createExpressions(forceExpressions, variables, functionList, functionDefinitions, "temp", "real", force.usesPeriodicBoundaryConditions());
    cc.getBondedUtilities().addInteraction(atoms, compute.str(), force.getForceGroup());
    map<string, string> replacements;
    replacements["M_PI"] = cc.doubleToString(M_PI);
    cc.getBondedUtilities().addPrefixCode(cc.replaceStrings(CommonKernelSources::pointFunctions, replacements));
}

double CommonCalcCustomCompoundBondForceKernel::execute(ContextImpl& context, bool includeForces, bool includeEnergy) {
    ContextSelector selector(cc);
    if (globals.isInitialized()) {
        bool changed = false;
        for (int i = 0; i < (int) globalParamNames.size(); i++) {
            float value = (float) context.getParameter(globalParamNames[i]);
            if (value != globalParamValues[i])
                changed = true;
            globalParamValues[i] = value;
        }
        if (changed)
            globals.upload(globalParamValues);
    }
    return 0.0;
}

void CommonCalcCustomCompoundBondForceKernel::copyParametersToContext(ContextImpl& context, const CustomCompoundBondForce& force) {
    ContextSelector selector(cc);
    int numContexts = cc.getNumContexts();
    int startIndex = cc.getContextIndex()*force.getNumBonds()/numContexts;
    int endIndex = (cc.getContextIndex()+1)*force.getNumBonds()/numContexts;
    if (numBonds != endIndex-startIndex)
        throw OpenMMException("updateParametersInContext: The number of bonds has changed");
    if (numBonds == 0)
        return;

    // Record the per-bond parameters.

    vector<vector<double> > paramVector(numBonds);
    vector<int> particles;
    for (int i = 0; i < numBonds; i++)
        force.getBondParameters(startIndex+i, particles, paramVector[i]);
    params->setParameterValues(paramVector, true);

    // See if any tabulated functions have changed.

    for (int i = 0; i < force.getNumTabulatedFunctions(); i++) {
        string name = force.getTabulatedFunctionName(i);
        if (force.getTabulatedFunction(i).getUpdateCount() != tabulatedFunctionUpdateCount[name]) {
            tabulatedFunctionUpdateCount[name] = force.getTabulatedFunction(i).getUpdateCount();
            int width;
            vector<float> f = cc.getExpressionUtilities().computeFunctionCoefficients(force.getTabulatedFunction(i), width);
            tabulatedFunctionArrays[i].upload(f);
        }
    }

    // Mark that the current reordering may be invalid.

    cc.invalidateMolecules(info);
}

class CommonCalcCustomCentroidBondForceKernel::ForceInfo : public ComputeForceInfo {
public:
    ForceInfo(const CustomCentroidBondForce& force) : force(force) {
    }
    int getNumParticleGroups() {
        return force.getNumBonds();
    }
    void getParticlesInGroup(int index, vector<int>& particles) {
        thread_local static vector<double> parameters;
        thread_local static vector<int> groups;
        force.getBondParameters(index, groups, parameters);
        for (int group : groups) {
            vector<int> groupParticles;
            vector<double> weights;
            force.getGroupParameters(group, groupParticles, weights);
            particles.insert(particles.end(), groupParticles.begin(), groupParticles.end());
        }
    }
    bool areGroupsIdentical(int group1, int group2) {
        thread_local static vector<int> groups1, groups2;
        thread_local static vector<double> parameters1, parameters2;
        force.getBondParameters(group1, groups1, parameters1);
        force.getBondParameters(group2, groups2, parameters2);
        for (int i = 0; i < (int) parameters1.size(); i++)
            if (parameters1[i] != parameters2[i])
                return false;
        for (int i = 0; i < groups1.size(); i++) {
            vector<int> groupParticles;
            vector<double> weights1, weights2;
            force.getGroupParameters(groups1[i], groupParticles, weights1);
            force.getGroupParameters(groups2[i], groupParticles, weights2);
            if (weights1.size() != weights2.size())
                return false;
            for (int j = 0; j < weights1.size(); j++)
                if (weights1[j] != weights2[j])
                    return false;
        }
        return true;
    }
private:
    const CustomCentroidBondForce& force;
};

CommonCalcCustomCentroidBondForceKernel::~CommonCalcCustomCentroidBondForceKernel() {
    ContextSelector selector(cc);
    if (params != NULL)
        delete params;
}

void CommonCalcCustomCentroidBondForceKernel::initialize(const System& system, const CustomCentroidBondForce& force) {
    ContextSelector selector(cc);
    numBonds = force.getNumBonds();
    if (numBonds == 0)
        return;
    info = new ForceInfo(force);
    cc.addForce(info);
    
    // Record the groups.
    
    numGroups = force.getNumGroups();
    vector<int> groupParticleVec;
    vector<double> groupWeightVec;
    vector<int> groupOffsetVec;
    groupOffsetVec.push_back(0);
    for (int i = 0; i < numGroups; i++) {
        vector<int> particles;
        vector<double> weights;
        force.getGroupParameters(i, particles, weights);
        groupParticleVec.insert(groupParticleVec.end(), particles.begin(), particles.end());
        groupOffsetVec.push_back(groupParticleVec.size());
    }
    vector<vector<double> > normalizedWeights;
    CustomCentroidBondForceImpl::computeNormalizedWeights(force, system, normalizedWeights);
    for (int i = 0; i < numGroups; i++)
        groupWeightVec.insert(groupWeightVec.end(), normalizedWeights[i].begin(), normalizedWeights[i].end());
    groupParticles.initialize<int>(cc, groupParticleVec.size(), "groupParticles");
    groupParticles.upload(groupParticleVec);
    if (cc.getUseDoublePrecision()) {
        groupWeights.initialize<double>(cc, groupParticleVec.size(), "groupWeights");
        centerPositions.initialize<mm_double4>(cc, numGroups, "centerPositions");
    }
    else {
        groupWeights.initialize<float>(cc, groupParticleVec.size(), "groupWeights");
        centerPositions.initialize<mm_float4>(cc, numGroups, "centerPositions");
    }
    groupWeights.upload(groupWeightVec, true);
    groupOffsets.initialize<int>(cc, groupOffsetVec.size(), "groupOffsets");
    groupOffsets.upload(groupOffsetVec);
    groupForces.initialize<long long>(cc, numGroups*3, "groupForces");
    cc.addAutoclearBuffer(groupForces);
    
    // Record the bonds.
    
    int groupsPerBond = force.getNumGroupsPerBond();
    vector<int> bondGroupVec(numBonds*groupsPerBond);
    params = new ComputeParameterSet(cc, force.getNumPerBondParameters(), numBonds, "customCentroidBondParams", false, cc.getUseDoublePrecision());
    vector<vector<double> > paramVector(numBonds);
    for (int i = 0; i < numBonds; i++) {
        vector<int> groups;
        force.getBondParameters(i, groups, paramVector[i]);
        for (int j = 0; j < groups.size(); j++)
            bondGroupVec[i+j*numBonds] = groups[j];
    }
    params->setParameterValues(paramVector, true);
    bondGroups.initialize<int>(cc, bondGroupVec.size(), "bondGroups");
    bondGroups.upload(bondGroupVec);

    // Record the tabulated functions.

    map<string, Lepton::CustomFunction*> functions;
    vector<pair<string, string> > functionDefinitions;
    vector<const TabulatedFunction*> functionList;
    stringstream extraArgs;
    tabulatedFunctionArrays.resize(force.getNumTabulatedFunctions());
    for (int i = 0; i < force.getNumTabulatedFunctions(); i++) {
        functionList.push_back(&force.getTabulatedFunction(i));
        string name = force.getTabulatedFunctionName(i);
        tabulatedFunctionUpdateCount[name] = force.getTabulatedFunction(i).getUpdateCount();
        string arrayName = "table"+cc.intToString(i);
        functionDefinitions.push_back(make_pair(name, arrayName));
        functions[name] = cc.getExpressionUtilities().getFunctionPlaceholder(force.getTabulatedFunction(i));
        int width;
        vector<float> f = cc.getExpressionUtilities().computeFunctionCoefficients(force.getTabulatedFunction(i), width);
        tabulatedFunctionArrays[i].initialize<float>(cc, f.size(), "TabulatedFunction");
        tabulatedFunctionArrays[i].upload(f);
        extraArgs << ", GLOBAL const float";
        if (width > 1)
            extraArgs << width;
        extraArgs << "* RESTRICT " << arrayName;
    }
    
    // Record information about parameters.

    globalParamNames.resize(force.getNumGlobalParameters());
    globalParamValues.resize(force.getNumGlobalParameters());
    for (int i = 0; i < force.getNumGlobalParameters(); i++) {
        globalParamNames[i] = force.getGlobalParameterName(i);
        globalParamValues[i] = (float) force.getGlobalParameterDefaultValue(i);
    }
    map<string, string> variables;
    for (int i = 0; i < groupsPerBond; i++) {
        string index = cc.intToString(i+1);
        variables["x"+index] = "pos"+index+".x";
        variables["y"+index] = "pos"+index+".y";
        variables["z"+index] = "pos"+index+".z";
    }
    for (int i = 0; i < force.getNumPerBondParameters(); i++) {
        const string& name = force.getPerBondParameterName(i);
        variables[name] = "bondParams"+params->getParameterSuffix(i);
    }
    needEnergyParamDerivs = (force.getNumEnergyParameterDerivatives() > 0);
    if (needEnergyParamDerivs)
        extraArgs << ", GLOBAL mixed* RESTRICT energyParamDerivs";
    if (force.getNumGlobalParameters() > 0) {
        globals.initialize<float>(cc, force.getNumGlobalParameters(), "customCentroidBondGlobals");
        globals.upload(globalParamValues);
        extraArgs << ", GLOBAL const float* RESTRICT globals";
        for (int i = 0; i < force.getNumGlobalParameters(); i++) {
            const string& name = force.getGlobalParameterName(i);
            string value = "globals["+cc.intToString(i)+"]";
            variables[name] = value;
        }
    }

    // Generate the kernel.

    Lepton::ParsedExpression energyExpression = CustomCentroidBondForceImpl::prepareExpression(force, functions);
    map<string, Lepton::ParsedExpression> forceExpressions;
    stringstream compute, initParamDerivs, saveParamDerivs;
    for (int i = 0; i < groupsPerBond; i++) {
        compute<<"int group"<<(i+1)<<" = bondGroups[index+"<<(i*numBonds)<<"];\n";
        compute<<"real4 pos"<<(i+1)<<" = centerPositions[group"<<(i+1)<<"];\n";
    }
    for (int i = 0; i < (int) params->getParameterInfos().size(); i++) {
        ComputeParameterInfo& parameter = params->getParameterInfos()[i];
        extraArgs<<", GLOBAL const "<<parameter.getType()<<"* RESTRICT globalParams"<<i;
        compute<<parameter.getType()<<" bondParams"<<(i+1)<<" = globalParams"<<i<<"[index];\n";
    }
    forceExpressions["energy += "] = energyExpression;
    if (needEnergyParamDerivs) {
        for (int i = 0; i < force.getNumEnergyParameterDerivatives(); i++) {
            string paramName = force.getEnergyParameterDerivativeName(i);
            cc.addEnergyParameterDerivative(paramName);
            Lepton::ParsedExpression derivExpression = energyExpression.differentiate(paramName).optimize();
            forceExpressions[string("energyParamDeriv")+cc.intToString(i)+" += "] = derivExpression;
            initParamDerivs << "mixed energyParamDeriv" << i << " = 0;\n";
        }
        const vector<string>& allParamDerivNames = cc.getEnergyParamDerivNames();
        int numDerivs = allParamDerivNames.size();
        for (int i = 0; i < force.getNumEnergyParameterDerivatives(); i++)
            for (int index = 0; index < numDerivs; index++)
                if (allParamDerivNames[index] == force.getEnergyParameterDerivativeName(i))
                    saveParamDerivs << "energyParamDerivs[GLOBAL_ID*" << numDerivs << "+" << index << "] += energyParamDeriv" << i << ";\n";
    }
    vector<string> forceNames;
    for (int i = 0; i < groupsPerBond; i++) {
        string istr = cc.intToString(i+1);
        string forceName = "force"+istr;
        forceNames.push_back(forceName);
        compute<<"real3 "<<forceName<<" = make_real3(0);\n";
        Lepton::ParsedExpression forceExpressionX = energyExpression.differentiate("x"+istr).optimize();
        Lepton::ParsedExpression forceExpressionY = energyExpression.differentiate("y"+istr).optimize();
        Lepton::ParsedExpression forceExpressionZ = energyExpression.differentiate("z"+istr).optimize();
        if (!isZeroExpression(forceExpressionX))
            forceExpressions[forceName+".x -= "] = forceExpressionX;
        if (!isZeroExpression(forceExpressionY))
            forceExpressions[forceName+".y -= "] = forceExpressionY;
        if (!isZeroExpression(forceExpressionZ))
            forceExpressions[forceName+".z -= "] = forceExpressionZ;
    }
    compute << cc.getExpressionUtilities().createExpressions(forceExpressions, variables, functionList, functionDefinitions, "temp", "real", force.usesPeriodicBoundaryConditions());
    
    // Save the forces to global memory.
    
    for (int i = 0; i < groupsPerBond; i++) {
        compute<<"ATOMIC_ADD(&groupForce[group"<<(i+1)<<"], (mm_ulong) realToFixedPoint(force"<<(i+1)<<".x));\n";
        compute<<"ATOMIC_ADD(&groupForce[group"<<(i+1)<<"+numParticleGroups], (mm_ulong) realToFixedPoint(force"<<(i+1)<<".y));\n";
        compute<<"ATOMIC_ADD(&groupForce[group"<<(i+1)<<"+numParticleGroups*2], (mm_ulong) realToFixedPoint(force"<<(i+1)<<".z));\n";
        compute<<"MEM_FENCE;\n";
    }
    map<string, string> replacements;
    replacements["M_PI"] = cc.doubleToString(M_PI);
    replacements["NUM_BONDS"] = cc.intToString(numBonds);
    replacements["PADDED_NUM_ATOMS"] = cc.intToString(cc.getPaddedNumAtoms());
    replacements["EXTRA_ARGS"] = extraArgs.str();
    replacements["COMPUTE_FORCE"] = compute.str();
    replacements["INIT_PARAM_DERIVS"] = initParamDerivs.str();
    replacements["SAVE_PARAM_DERIVS"] = saveParamDerivs.str();
    ComputeProgram program = cc.compileProgram(cc.replaceStrings(CommonKernelSources::pointFunctions+CommonKernelSources::customCentroidBond, replacements));
    computeCentersKernel = program->createKernel("computeGroupCenters");
    computeCentersKernel->addArg(numGroups);
    computeCentersKernel->addArg(cc.getPosq());
    computeCentersKernel->addArg(groupParticles);
    computeCentersKernel->addArg(groupWeights);
    computeCentersKernel->addArg(groupOffsets);
    computeCentersKernel->addArg(centerPositions);
    groupForcesKernel = program->createKernel("computeGroupForces");
    groupForcesKernel->addArg(numGroups);
    groupForcesKernel->addArg(groupForces);
    groupForcesKernel->addArg(); // Energy buffer hasn't been created yet
    groupForcesKernel->addArg(centerPositions);
    groupForcesKernel->addArg(bondGroups);
    for (int i = 0; i < 5; i++)
        groupForcesKernel->addArg(); // Periodic box information will be set just before it is executed.
    if (needEnergyParamDerivs)
        groupForcesKernel->addArg(); // Deriv buffer hasn't been created yet.
    for (auto& function : tabulatedFunctionArrays)
        groupForcesKernel->addArg(function);
    if (globals.isInitialized())
        groupForcesKernel->addArg(globals);
    for (auto& parameter : params->getParameterInfos())
        groupForcesKernel->addArg(parameter.getArray());
    applyForcesKernel = program->createKernel("applyForcesToAtoms");
    applyForcesKernel->addArg(numGroups);
    applyForcesKernel->addArg(groupParticles);
    applyForcesKernel->addArg(groupWeights);
    applyForcesKernel->addArg(groupOffsets);
    applyForcesKernel->addArg(groupForces);
    applyForcesKernel->addArg();
}

double CommonCalcCustomCentroidBondForceKernel::execute(ContextImpl& context, bool includeForces, bool includeEnergy) {
    if (numBonds == 0)
        return 0.0;
    ContextSelector selector(cc);
    if (globals.isInitialized()) {
        bool changed = false;
        for (int i = 0; i < (int) globalParamNames.size(); i++) {
            float value = (float) context.getParameter(globalParamNames[i]);
            if (value != globalParamValues[i])
                changed = true;
            globalParamValues[i] = value;
        }
        if (changed)
            globals.upload(globalParamValues);
    }
    computeCentersKernel->execute(32*numGroups);
    groupForcesKernel->setArg(2, cc.getEnergyBuffer());
    setPeriodicBoxArgs(cc, groupForcesKernel, 5);
    if (needEnergyParamDerivs)
        groupForcesKernel->setArg(10, cc.getEnergyParamDerivBuffer());
    groupForcesKernel->execute(numBonds);
    applyForcesKernel->setArg(5, cc.getLongForceBuffer());
    applyForcesKernel->execute(32*numGroups);
    return 0.0;
}

void CommonCalcCustomCentroidBondForceKernel::copyParametersToContext(ContextImpl& context, const CustomCentroidBondForce& force) {
    ContextSelector selector(cc);
    if (numBonds != force.getNumBonds())
        throw OpenMMException("updateParametersInContext: The number of bonds has changed");
    if (numBonds == 0)
        return;

    // Record the per-bond parameters.

    vector<vector<double> > paramVector(numBonds);
    vector<int> particles;
    for (int i = 0; i < numBonds; i++)
        force.getBondParameters(i, particles, paramVector[i]);
    params->setParameterValues(paramVector, true);

    // See if any tabulated functions have changed.

    for (int i = 0; i < force.getNumTabulatedFunctions(); i++) {
        string name = force.getTabulatedFunctionName(i);
        if (force.getTabulatedFunction(i).getUpdateCount() != tabulatedFunctionUpdateCount[name]) {
            tabulatedFunctionUpdateCount[name] = force.getTabulatedFunction(i).getUpdateCount();
            int width;
            vector<float> f = cc.getExpressionUtilities().computeFunctionCoefficients(force.getTabulatedFunction(i), width);
            tabulatedFunctionArrays[i].upload(f);
        }
    }

    // Mark that the current reordering may be invalid.

    cc.invalidateMolecules(info);
}

class CommonCalcCustomNonbondedForceKernel::ForceInfo : public ComputeForceInfo {
public:
    ForceInfo(const CustomNonbondedForce& force) : force(force) {
        if (force.getNumInteractionGroups() > 0) {
            groupsForParticle.resize(force.getNumParticles());
            for (int i = 0; i < force.getNumInteractionGroups(); i++) {
                set<int> set1, set2;
                force.getInteractionGroupParameters(i, set1, set2);
                for (int p : set1)
                    groupsForParticle[p].insert(2*i);
                for (int p : set2)
                    groupsForParticle[p].insert(2*i+1);
            }
        }
    }
    bool areParticlesIdentical(int particle1, int particle2) {
        thread_local static vector<double> params1, params2;
        force.getParticleParameters(particle1, params1);
        force.getParticleParameters(particle2, params2);
        for (int i = 0; i < (int) params1.size(); i++)
            if (params1[i] != params2[i])
                return false;
        if (groupsForParticle.size() > 0 && groupsForParticle[particle1] != groupsForParticle[particle2])
            return false;
        return true;
    }
    int getNumParticleGroups() {
        return force.getNumExclusions();
    }
    void getParticlesInGroup(int index, vector<int>& particles) {
        int particle1, particle2;
        force.getExclusionParticles(index, particle1, particle2);
        particles.resize(2);
        particles[0] = particle1;
        particles[1] = particle2;
    }
    bool areGroupsIdentical(int group1, int group2) {
        return true;
    }
private:
    const CustomNonbondedForce& force;
    vector<set<int> > groupsForParticle;
};

class CommonCalcCustomNonbondedForceKernel::LongRangePostComputation : public ComputeContext::ForcePostComputation {
public:
    LongRangePostComputation(ComputeContext& cc, double& longRangeCoefficient, vector<double>& longRangeCoefficientDerivs, CustomNonbondedForce* force) :
            cc(cc), longRangeCoefficient(longRangeCoefficient), longRangeCoefficientDerivs(longRangeCoefficientDerivs), force(force) {
    }
    double computeForceAndEnergy(bool includeForces, bool includeEnergy, int groups) {
        if ((groups&(1<<force->getForceGroup())) == 0)
            return 0;
        if (!cc.getWorkThread().isCurrentThread())
            cc.getWorkThread().flush();
        Vec3 a, b, c;
        cc.getPeriodicBoxVectors(a, b, c);
        double volume = a[0]*b[1]*c[2];
        map<string, double>& derivs = cc.getEnergyParamDerivWorkspace();
        for (int i = 0; i < longRangeCoefficientDerivs.size(); i++)
            derivs[force->getEnergyParameterDerivativeName(i)] += longRangeCoefficientDerivs[i]/volume;
        return longRangeCoefficient/volume;
    }
private:
    ComputeContext& cc;
    double& longRangeCoefficient;
    vector<double>& longRangeCoefficientDerivs;
    CustomNonbondedForce* force;
};

class CommonCalcCustomNonbondedForceKernel::LongRangeTask : public ComputeContext::WorkTask {
public:
    LongRangeTask(ComputeContext& cc, Context& context, CustomNonbondedForceImpl::LongRangeCorrectionData& data,
                  double& longRangeCoefficient, vector<double>& longRangeCoefficientDerivs, CustomNonbondedForce* force) :
                        cc(cc), context(context), data(data), longRangeCoefficient(longRangeCoefficient),
                        longRangeCoefficientDerivs(longRangeCoefficientDerivs), force(force) {
    }
    void execute() {
        CustomNonbondedForceImpl::calcLongRangeCorrection(*force, data, context, longRangeCoefficient, longRangeCoefficientDerivs, cc.getThreadPool());
    }
private:
    ComputeContext& cc;
    Context& context;
    CustomNonbondedForceImpl::LongRangeCorrectionData& data;
    double& longRangeCoefficient;
    vector<double>& longRangeCoefficientDerivs;
    CustomNonbondedForce* force;
};

CommonCalcCustomNonbondedForceKernel::~CommonCalcCustomNonbondedForceKernel() {
    ContextSelector selector(cc);
    if (params != NULL)
        delete params;
    if (computedValues != NULL)
        delete computedValues;
    if (forceCopy != NULL)
        delete forceCopy;
}

void CommonCalcCustomNonbondedForceKernel::initialize(const System& system, const CustomNonbondedForce& force) {
    ContextSelector selector(cc);
    int forceIndex;
    for (forceIndex = 0; forceIndex < system.getNumForces() && &system.getForce(forceIndex) != &force; ++forceIndex)
        ;
    string prefix = (force.getNumInteractionGroups() == 0 ? "custom"+cc.intToString(forceIndex)+"_" : "");

    // Record parameters and exclusions.

    int numParticles = force.getNumParticles();
    int paddedNumParticles = cc.getPaddedNumAtoms();
    int numParams = force.getNumPerParticleParameters();
    params = new ComputeParameterSet(cc, numParams, paddedNumParticles, "customNonbondedParameters", true);
    if (force.getNumGlobalParameters() > 0)
        globals.initialize<float>(cc, force.getNumGlobalParameters(), "customNonbondedGlobals");
    vector<vector<float> > paramVector(paddedNumParticles, vector<float>(numParams, 0));
    vector<vector<int> > exclusionList(numParticles);
    for (int i = 0; i < numParticles; i++) {
        vector<double> parameters;
        force.getParticleParameters(i, parameters);
        paramVector[i].resize(parameters.size());
        for (int j = 0; j < (int) parameters.size(); j++)
            paramVector[i][j] = (float) parameters[j];
        exclusionList[i].push_back(i);
    }
    for (int i = 0; i < force.getNumExclusions(); i++) {
        int particle1, particle2;
        force.getExclusionParticles(i, particle1, particle2);
        exclusionList[particle1].push_back(particle2);
        exclusionList[particle2].push_back(particle1);
    }
    params->setParameterValues(paramVector);

    // Record the tabulated functions.

    map<string, Lepton::CustomFunction*> functions;
    vector<pair<string, string> > functionDefinitions;
    vector<const TabulatedFunction*> functionList;
    vector<string> tableTypes;
    stringstream tableArgs;
    tabulatedFunctionArrays.resize(force.getNumTabulatedFunctions());
    for (int i = 0; i < force.getNumTabulatedFunctions(); i++) {
        functionList.push_back(&force.getTabulatedFunction(i));
        string name = force.getTabulatedFunctionName(i);
        tabulatedFunctionUpdateCount[name] = force.getTabulatedFunction(i).getUpdateCount();
        string arrayName = prefix+"table"+cc.intToString(i);
        functionDefinitions.push_back(make_pair(name, arrayName));
        functions[name] = cc.getExpressionUtilities().getFunctionPlaceholder(force.getTabulatedFunction(i));
        int width;
        vector<float> f = cc.getExpressionUtilities().computeFunctionCoefficients(force.getTabulatedFunction(i), width);
        tabulatedFunctionArrays[i].initialize<float>(cc, f.size(), "TabulatedFunction");
        tabulatedFunctionArrays[i].upload(f);
        if (force.getNumInteractionGroups() == 0)
            cc.getNonbondedUtilities().addArgument(ComputeParameterInfo(tabulatedFunctionArrays[i], arrayName, "float", width));
        if (width == 1)
            tableTypes.push_back("float");
        else
            tableTypes.push_back("float"+cc.intToString(width));
        tableArgs << ", GLOBAL const float";
        if (width > 1)
            tableArgs << width;
        tableArgs << "* RESTRICT " << arrayName;
    }

    // Record information for the expressions.

    globalParamNames.resize(force.getNumGlobalParameters());
    globalParamValues.resize(force.getNumGlobalParameters());
    for (int i = 0; i < force.getNumGlobalParameters(); i++) {
        globalParamNames[i] = force.getGlobalParameterName(i);
        globalParamValues[i] = (float) force.getGlobalParameterDefaultValue(i);
    }
    if (globals.isInitialized())
        globals.upload(globalParamValues);
    bool useCutoff = (force.getNonbondedMethod() != CustomNonbondedForce::NoCutoff);
    bool usePeriodic = (force.getNonbondedMethod() != CustomNonbondedForce::NoCutoff && force.getNonbondedMethod() != CustomNonbondedForce::CutoffNonPeriodic);
    Lepton::ParsedExpression energyExpression = Lepton::Parser::parse(force.getEnergyFunction(), functions).optimize();
    Lepton::ParsedExpression forceExpression = energyExpression.differentiate("r").optimize();
    map<string, Lepton::ParsedExpression> forceExpressions;
    forceExpressions["real customEnergy = "] = energyExpression;
    forceExpressions["tempForce -= "] = forceExpression;

    // Record which per-particle parameters and computed values appear in the energy expression.

    if (force.getNumComputedValues() > 0)
        computedValues = new ComputeParameterSet(cc, force.getNumComputedValues(), paddedNumParticles, "customNonbondedComputedValues", true);
    for (int i = 0; i < force.getNumPerParticleParameters(); i++) {
        string name = force.getPerParticleParameterName(i);
        if (usesVariable(energyExpression, name+"1") || usesVariable(energyExpression, name+"2")) {
            paramNames.push_back(name);
            paramBuffers.push_back(params->getParameterInfos()[i]);
        }
    }
    for (int i = 0; i < force.getNumComputedValues(); i++) {
        string name, expression;
        force.getComputedValueParameters(i, name, expression);
        if (usesVariable(energyExpression, name+"1") || usesVariable(energyExpression, name+"2")) {
            computedValueNames.push_back(name);
            computedValueBuffers.push_back(computedValues->getParameterInfos()[i]);
        }
    }

    // Create the kernels.

    vector<pair<ExpressionTreeNode, string> > variables;
    ExpressionTreeNode rnode(new Operation::Variable("r"));
    variables.push_back(make_pair(rnode, "r"));
    variables.push_back(make_pair(ExpressionTreeNode(new Operation::Square(), rnode), "r2"));
    variables.push_back(make_pair(ExpressionTreeNode(new Operation::Reciprocal(), rnode), "invR"));
    for (int i = 0; i < paramNames.size(); i++) {
        variables.push_back(makeVariable(paramNames[i]+"1", "((real) "+prefix+"params"+cc.intToString(i+1)+"1)"));
        variables.push_back(makeVariable(paramNames[i]+"2", "((real) "+prefix+"params"+cc.intToString(i+1)+"2)"));
    }
    for (int i = 0; i < computedValueNames.size(); i++) {
        variables.push_back(makeVariable(computedValueNames[i]+"1", prefix+"values"+cc.intToString(i+1)+"1"));
        variables.push_back(makeVariable(computedValueNames[i]+"2", prefix+"values"+cc.intToString(i+1)+"2"));
    }
    for (int i = 0; i < force.getNumGlobalParameters(); i++) {
        const string& name = force.getGlobalParameterName(i);
        string value = "globals["+cc.intToString(i)+"]";
        variables.push_back(makeVariable(name, prefix+value));
    }
    for (int i = 0; i < force.getNumEnergyParameterDerivatives(); i++) {
        string paramName = force.getEnergyParameterDerivativeName(i);
        string derivVariable = cc.getNonbondedUtilities().addEnergyParameterDerivative(paramName);
        Lepton::ParsedExpression derivExpression = energyExpression.differentiate(paramName).optimize();
        forceExpressions[derivVariable+" += interactionScale*switchValue*"] = derivExpression;
    }
    stringstream compute;
    compute << cc.getExpressionUtilities().createExpressions(forceExpressions, variables, functionList, functionDefinitions, prefix+"temp");
    map<string, string> replacements;
    replacements["COMPUTE_FORCE"] = compute.str();
    replacements["USE_SWITCH"] = (useCutoff && force.getUseSwitchingFunction() ? "1" : "0");
    if (force.getUseSwitchingFunction()) {
        // Compute the switching coefficients.
        
        replacements["SWITCH_CUTOFF"] = cc.doubleToString(force.getSwitchingDistance());
        replacements["SWITCH_C3"] = cc.doubleToString(10/pow(force.getSwitchingDistance()-force.getCutoffDistance(), 3.0));
        replacements["SWITCH_C4"] = cc.doubleToString(15/pow(force.getSwitchingDistance()-force.getCutoffDistance(), 4.0));
        replacements["SWITCH_C5"] = cc.doubleToString(6/pow(force.getSwitchingDistance()-force.getCutoffDistance(), 5.0));
    }
    string source = cc.replaceStrings(CommonKernelSources::customNonbonded, replacements);
    if (force.getNumInteractionGroups() > 0)
        initInteractionGroups(force, source, tableTypes);
    else {
        cc.getNonbondedUtilities().addInteraction(useCutoff, usePeriodic, true, force.getCutoffDistance(), exclusionList, source, force.getForceGroup(), numParticles > 2000);
        for (int i = 0; i < paramBuffers.size(); i++)
            cc.getNonbondedUtilities().addParameter(ComputeParameterInfo(paramBuffers[i].getArray(), prefix+"params"+cc.intToString(i+1),
                    paramBuffers[i].getComponentType(), paramBuffers[i].getNumComponents()));
        for (int i = 0; i < computedValueBuffers.size(); i++)
            cc.getNonbondedUtilities().addParameter(ComputeParameterInfo(computedValueBuffers[i].getArray(), prefix+"values"+cc.intToString(i+1),
                    computedValueBuffers[i].getComponentType(), computedValueBuffers[i].getNumComponents()));
        if (globals.isInitialized()) {
            globals.upload(globalParamValues);
            cc.getNonbondedUtilities().addArgument(ComputeParameterInfo(globals, prefix+"globals", "float", 1));
        }
    }
    if (force.getNumComputedValues() > 0) {
        // Create the kernel to calculate computed values.

        stringstream valuesSource, args;
        for (int i = 0; i < computedValues->getParameterInfos().size(); i++) {
            ComputeParameterInfo& buffer = computedValues->getParameterInfos()[i];
            string valueName = "values"+cc.intToString(i+1);
            if (i > 0)
                args << ", ";
            args << "GLOBAL " << buffer.getType() << "* RESTRICT global_" << valueName;
            valuesSource << buffer.getType() << " local_" << valueName << ";\n";
        }
        if (force.getNumGlobalParameters() > 0)
            args << ", GLOBAL const float* globals";
        for (int i = 0; i < params->getParameterInfos().size(); i++) {
            ComputeParameterInfo& buffer = params->getParameterInfos()[i];
            string paramName = "params"+cc.intToString(i+1);
            args << ", GLOBAL const " << buffer.getType() << "* RESTRICT " << paramName;
        }
        map<string, string> variables;
        for (int i = 0; i < force.getNumPerParticleParameters(); i++)
            variables[force.getPerParticleParameterName(i)] = "params"+params->getParameterSuffix(i, "[index]");
        for (int i = 0; i < force.getNumGlobalParameters(); i++)
            variables[force.getGlobalParameterName(i)] = "globals["+cc.intToString(i)+"]";
        for (int i = 0; i < force.getNumComputedValues(); i++) {
            string name, expression;
            force.getComputedValueParameters(i, name, expression);
            variables[name] = "local_values"+computedValues->getParameterSuffix(i);
            map<string, Lepton::ParsedExpression> valueExpressions;
            valueExpressions["local_values"+computedValues->getParameterSuffix(i)+" = "] = Lepton::Parser::parse(expression, functions).optimize();
            valuesSource << cc.getExpressionUtilities().createExpressions(valueExpressions, variables, functionList, functionDefinitions, "value"+cc.intToString(i)+"_temp");
        }
        for (int i = 0; i < (int) computedValues->getParameterInfos().size(); i++) {
            string valueName = "values"+cc.intToString(i+1);
            valuesSource << "global_" << valueName << "[index] = local_" << valueName << ";\n";
        }
        map<string, string> replacements;
        replacements["PARAMETER_ARGUMENTS"] = args.str()+tableArgs.str();
        replacements["COMPUTE_VALUES"] = valuesSource.str();
        map<string, string> defines;
        defines["NUM_ATOMS"] = cc.intToString(cc.getNumAtoms());
        ComputeProgram program = cc.compileProgram(cc.replaceStrings(CommonKernelSources::customNonbondedComputedValues, replacements), defines);
        computedValuesKernel = program->createKernel("computePerParticleValues");
        for (auto& value : computedValues->getParameterInfos())
            computedValuesKernel->addArg(value.getArray());
        if (globals.isInitialized())
            computedValuesKernel->addArg(globals);
        for (auto& parameter : params->getParameterInfos())
            computedValuesKernel->addArg(parameter.getArray());
        for (auto& function : tabulatedFunctionArrays)
            computedValuesKernel->addArg(function);
    }
    info = new ForceInfo(force);
    cc.addForce(info);
    
    // Record information for the long range correction.
    
    if (force.getNonbondedMethod() == CustomNonbondedForce::CutoffPeriodic && force.getUseLongRangeCorrection() && cc.getContextIndex() == 0) {
        forceCopy = new CustomNonbondedForce(force);
        longRangeCorrectionData = CustomNonbondedForceImpl::prepareLongRangeCorrection(force, cc.getThreadPool().getNumThreads());
        cc.addPostComputation(new LongRangePostComputation(cc, longRangeCoefficient, longRangeCoefficientDerivs, forceCopy));
        hasInitializedLongRangeCorrection = false;
    }
    else {
        longRangeCoefficient = 0.0;
        hasInitializedLongRangeCorrection = true;
    }
}

void CommonCalcCustomNonbondedForceKernel::initInteractionGroups(const CustomNonbondedForce& force, const string& interactionSource, const vector<string>& tableTypes) {
    // Process groups to form tiles.
    
    vector<vector<int> > atomLists;
    vector<pair<int, int> > tiles;
    vector<int> tileGroup;
    vector<vector<int> > duplicateAtomsForGroup;
    for (int group = 0; group < force.getNumInteractionGroups(); group++) {
        // Get the list of atoms in this group and sort them.
        
        set<int> set1, set2;
        force.getInteractionGroupParameters(group, set1, set2);
        vector<int> atoms1, atoms2;
        atoms1.insert(atoms1.begin(), set1.begin(), set1.end());
        atoms2.insert(atoms2.begin(), set2.begin(), set2.end());
        sort(atoms1.begin(), atoms1.end());
        sort(atoms2.begin(), atoms2.end());
        duplicateAtomsForGroup.push_back(vector<int>());
        set_intersection(set1.begin(), set1.end(), set2.begin(), set2.end(),
                inserter(duplicateAtomsForGroup[group], duplicateAtomsForGroup[group].begin()));
        sort(duplicateAtomsForGroup[group].begin(), duplicateAtomsForGroup[group].end());
        
        // Find how many tiles we will create for this group.
        
        int tileWidth = min(min(32, (int) atoms1.size()), (int) atoms2.size());
        if (tileWidth == 0)
            continue;
        int numBlocks1 = (atoms1.size()+tileWidth-1)/tileWidth;
        int numBlocks2 = (atoms2.size()+tileWidth-1)/tileWidth;
        
        // Add the tiles.
        
        int firstTile = tiles.size();
        for (int i = 0; i < numBlocks1; i++)
            for (int j = 0; j < numBlocks2; j++) {
                tiles.push_back(make_pair(atomLists.size()+i, atomLists.size()+numBlocks1+j));
                tileGroup.push_back(group);
            }
        
        // Add the atom lists.
        
        for (int i = 0; i < numBlocks1; i++) {
            vector<int> atoms;
            int first = i*tileWidth;
            int last = min((i+1)*tileWidth, (int) atoms1.size());
            for (int j = first; j < last; j++)
                atoms.push_back(atoms1[j]);
            atomLists.push_back(atoms);
        }
        for (int i = 0; i < numBlocks2; i++) {
            vector<int> atoms;
            int first = i*tileWidth;
            int last = min((i+1)*tileWidth, (int) atoms2.size());
            for (int j = first; j < last; j++)
                atoms.push_back(atoms2[j]);
            atomLists.push_back(atoms);
        }
    }
    
    // Build a lookup table for quickly identifying excluded interactions.
    
    vector<set<int> > exclusions(force.getNumParticles());
    for (int i = 0; i < force.getNumExclusions(); i++) {
        int p1, p2;
        force.getExclusionParticles(i, p1, p2);
        exclusions[p1].insert(p2);
        exclusions[p2].insert(p1);
    }
    
    // Build the exclusion flags for each tile.  While we're at it, filter out tiles
    // where all interactions are excluded, and sort the tiles by size.

    vector<vector<int> > exclusionFlags(tiles.size());
    vector<pair<int, int> > tileOrder;
    for (int tile = 0; tile < tiles.size(); tile++) {
        bool swapped = false;
        if (atomLists[tiles[tile].first].size() < atomLists[tiles[tile].second].size()) {
            // For efficiency, we want the first axis to be the larger one.
            
            int swap = tiles[tile].first;
            tiles[tile].first = tiles[tile].second;
            tiles[tile].second = swap;
            swapped = true;
        }
        vector<int>& atoms1 = atomLists[tiles[tile].first];
        vector<int>& atoms2 = atomLists[tiles[tile].second];
        vector<int>& duplicateAtoms = duplicateAtomsForGroup[tileGroup[tile]];
        vector<int>& flags = exclusionFlags[tile];
        flags.resize(atoms1.size(), (int) (1LL<<atoms2.size())-1);
        int numExcluded = 0;
        for (int i = 0; i < (int) atoms1.size(); i++) {
            int a1 = atoms1[i];
            bool a1IsDuplicate = binary_search(duplicateAtoms.begin(), duplicateAtoms.end(), a1);
            for (int j = 0; j < (int) atoms2.size(); j++) {
                int a2 = atoms2[j];
                bool isExcluded = false;
                if (a1 == a2 || exclusions[a1].find(a2) != exclusions[a1].end())
                    isExcluded = true; // This is an excluded interaction.
                else if ((a1 > a2) == swapped && a1IsDuplicate && binary_search(duplicateAtoms.begin(), duplicateAtoms.end(), a2))
                    isExcluded = true; // Both atoms are in both sets, so skip duplicate interactions.
                if (isExcluded) {
                    flags[i] &= -1-(1<<j);
                    numExcluded++;
                }
            }
        }
        if (numExcluded == atoms1.size()*atoms2.size())
            continue; // All interactions are excluded.
        tileOrder.push_back(make_pair(-((int)atoms2.size()), tile));
    }
    sort(tileOrder.begin(), tileOrder.end());
    
    // Merge tiles to get as close as possible to 32 along the first axis of each one.
    
    vector<int> tileSetStart;
    tileSetStart.push_back(0);
    int tileSetSize = 0;
    for (int i = 0; i < tileOrder.size(); i++) {
        int tile = tileOrder[i].second;
        int size = atomLists[tiles[tile].first].size();
        if (tileSetSize+size > 32) {
            tileSetStart.push_back(i);
            tileSetSize = 0;
        }
        tileSetSize += size;
    }
    tileSetStart.push_back(tileOrder.size());
    
    // Build the data structures.
    
    int numTileSets = tileSetStart.size()-1;
    vector<mm_int4> groupData;
    for (int tileSet = 0; tileSet < numTileSets; tileSet++) {
        int indexInTileSet = 0;
        int minSize = 0;
        if (cc.getSIMDWidth() < 32) {
            // We need to include a barrier inside the inner loop, so ensure that all
            // threads will loop the same number of times.
            
            for (int i = tileSetStart[tileSet]; i < tileSetStart[tileSet+1]; i++)
                minSize = max(minSize, (int) atomLists[tiles[tileOrder[i].second].first].size());
        }
        for (int i = tileSetStart[tileSet]; i < tileSetStart[tileSet+1]; i++) {
            int tile = tileOrder[i].second;
            vector<int>& atoms1 = atomLists[tiles[tile].first];
            vector<int>& atoms2 = atomLists[tiles[tile].second];
            int range = indexInTileSet + ((indexInTileSet+max(minSize, (int) atoms1.size()))<<16);
            int allFlags = (1<<atoms2.size())-1;
            for (int j = 0; j < (int) atoms1.size(); j++) {
                int a1 = atoms1[j];
                int a2 = (j < atoms2.size() ? atoms2[j] : 0);
                int flags = (exclusionFlags[tile].size() > 0 ? exclusionFlags[tile][j] : allFlags);
                groupData.push_back(mm_int4(a1, a2, range, flags<<indexInTileSet));
            }
            indexInTileSet += atoms1.size();
        }
        for (; indexInTileSet < 32; indexInTileSet++)
            groupData.push_back(mm_int4(0, 0, minSize<<16, 0));
    }
    interactionGroupData.initialize<mm_int4>(cc, groupData.size(), "interactionGroupData");
    interactionGroupData.upload(groupData);
    numGroupTiles.initialize<int>(cc, 1, "numGroupTiles");

    // Allocate space for a neighbor list, if necessary.

    if (force.getNonbondedMethod() != CustomNonbondedForce::NoCutoff && groupData.size() > cc.getNumThreadBlocks()) {
        filteredGroupData.initialize<mm_int4>(cc, groupData.size(), "filteredGroupData");
        interactionGroupData.copyTo(filteredGroupData);
        int numTiles = groupData.size()/32;
        numGroupTiles.upload(&numTiles);
    }
    
    // Create the kernel.
    
    hasParamDerivs = (force.getNumEnergyParameterDerivatives() > 0);
    map<string, string> replacements;
    replacements["COMPUTE_INTERACTION"] = interactionSource;
    const string suffixes[] = {"x", "y", "z", "w"};
    stringstream localData;
    int localDataSize = 0;
    for (int i = 0; i < paramBuffers.size(); i++) {
        localData<<paramBuffers[i].getComponentType()<<" params"<<(i+1)<<";\n";
        localDataSize += paramBuffers[i].getSize();
    }
    for (int i = 0; i < computedValueBuffers.size(); i++) {
        localData<<computedValueBuffers[i].getComponentType()<<" values"<<(i+1)<<";\n";
        localDataSize += computedValueBuffers[i].getSize();
    }
    replacements["ATOM_PARAMETER_DATA"] = localData.str();
    stringstream args;
    for (int i = 0; i < paramBuffers.size(); i++)
        args<<", GLOBAL const "<<paramBuffers[i].getType()<<"* RESTRICT global_params"<<(i+1);
    for (int i = 0; i < computedValueBuffers.size(); i++)
        args<<", GLOBAL const "<<computedValueBuffers[i].getType()<<"* RESTRICT global_values"<<(i+1);
    for (int i = 0; i < tabulatedFunctionArrays.size(); i++)
        args << ", GLOBAL const " << tableTypes[i]<< "* RESTRICT table" << i;
    if (globals.isInitialized())
        args<<", GLOBAL const float* RESTRICT globals";
    if (hasParamDerivs)
        args << ", GLOBAL mixed* RESTRICT energyParamDerivs";
    replacements["PARAMETER_ARGUMENTS"] = args.str();
    stringstream load1;
    for (int i = 0; i < paramBuffers.size(); i++)
        load1<<paramBuffers[i].getType()<<" params"<<(i+1)<<"1 = global_params"<<(i+1)<<"[atom1];\n";
    for (int i = 0; i < computedValueBuffers.size(); i++)
        load1<<computedValueBuffers[i].getType()<<" values"<<(i+1)<<"1 = global_values"<<(i+1)<<"[atom1];\n";
    replacements["LOAD_ATOM1_PARAMETERS"] = load1.str();
    stringstream loadLocal2;
    for (int i = 0; i < paramBuffers.size(); i++)
        loadLocal2<<"localData[LOCAL_ID].params"<<(i+1)<<" = global_params"<<(i+1)<<"[atom2];\n";
    for (int i = 0; i < computedValueBuffers.size(); i++)
        loadLocal2<<"localData[LOCAL_ID].values"<<(i+1)<<" = global_values"<<(i+1)<<"[atom2];\n";
    replacements["LOAD_LOCAL_PARAMETERS"] = loadLocal2.str();
    stringstream load2;
    for (int i = 0; i < paramBuffers.size(); i++)
        load2<<paramBuffers[i].getType()<<" params"<<(i+1)<<"2 = localData[localIndex].params"<<(i+1)<<";\n";
    for (int i = 0; i < computedValueBuffers.size(); i++)
        load2<<computedValueBuffers[i].getType()<<" values"<<(i+1)<<"2 = localData[localIndex].values"<<(i+1)<<";\n";
    replacements["LOAD_ATOM2_PARAMETERS"] = load2.str();
    stringstream initDerivs, saveDerivs;
    const vector<string>& allParamDerivNames = cc.getEnergyParamDerivNames();
    int numDerivs = allParamDerivNames.size();
    for (int i = 0; i < force.getNumEnergyParameterDerivatives(); i++) {
        string paramName = force.getEnergyParameterDerivativeName(i);
        string derivVariable = cc.getNonbondedUtilities().addEnergyParameterDerivative(paramName);
        initDerivs<<"mixed "<<derivVariable<<" = 0;\n";
        for (int index = 0; index < numDerivs; index++)
            if (allParamDerivNames[index] == paramName)
                saveDerivs<<"energyParamDerivs[GLOBAL_ID*numDerivatives+"<<index<<"] += "<<derivVariable<<";\n";
    }
    replacements["INIT_DERIVATIVES"] = initDerivs.str();
    replacements["SAVE_DERIVATIVES"] = saveDerivs.str();
    map<string, string> defines;
    if (force.getNonbondedMethod() != CustomNonbondedForce::NoCutoff)
        defines["USE_CUTOFF"] = "1";
    if (force.getNonbondedMethod() == CustomNonbondedForce::CutoffPeriodic)
        defines["USE_PERIODIC"] = "1";
    int localMemorySize = max(32, cc.getNonbondedUtilities().getForceThreadBlockSize());
    defines["LOCAL_MEMORY_SIZE"] = cc.intToString(localMemorySize);
    defines["WARPS_IN_BLOCK"] = cc.intToString(localMemorySize/32);
    double cutoff = force.getCutoffDistance();
    defines["CUTOFF_SQUARED"] = cc.doubleToString(cutoff*cutoff);
    double paddedCutoff = cc.getNonbondedUtilities().padCutoff(cutoff);
    defines["PADDED_CUTOFF_SQUARED"] = cc.doubleToString(paddedCutoff*paddedCutoff);
    defines["PADDED_NUM_ATOMS"] = cc.intToString(cc.getPaddedNumAtoms());
    defines["TILE_SIZE"] = "32";
    defines["NUM_TILES"] = cc.intToString(numTileSets);
    int numContexts = cc.getNumContexts();
    int startIndex = cc.getContextIndex()*numTileSets/numContexts;
    int endIndex = (cc.getContextIndex()+1)*numTileSets/numContexts;
    defines["FIRST_TILE"] = cc.intToString(startIndex);
    defines["LAST_TILE"] = cc.intToString(endIndex);
    if ((localDataSize/4)%2 == 0 && !cc.getUseDoublePrecision())
        defines["PARAMETER_SIZE_IS_EVEN"] = "1";
    ComputeProgram program = cc.compileProgram(cc.replaceStrings(CommonKernelSources::customNonbondedGroups, replacements), defines);
    interactionGroupKernel = program->createKernel("computeInteractionGroups");
    prepareNeighborListKernel = program->createKernel("prepareToBuildNeighborList");
    buildNeighborListKernel = program->createKernel("buildNeighborList");
    numGroupThreadBlocks = cc.getNonbondedUtilities().getNumForceThreadBlocks();
}

double CommonCalcCustomNonbondedForceKernel::execute(ContextImpl& context, bool includeForces, bool includeEnergy) {
    useNeighborList = (filteredGroupData.isInitialized() && cc.getNonbondedUtilities().getUseCutoff());
    if (useNeighborList && cc.getContextIndex() > 0) {
        // When using a neighbor list, run the whole calculation on a single device.
        return 0.0;
    }
    ContextSelector selector(cc);
    bool recomputeLongRangeCorrection = !hasInitializedLongRangeCorrection;
    if (globals.isInitialized()) {
        bool changed = false;
        for (int i = 0; i < (int) globalParamNames.size(); i++) {
            float value = (float) context.getParameter(globalParamNames[i]);
            if (value != globalParamValues[i])
                changed = true;
            globalParamValues[i] = value;
        }
        if (changed) {
            globals.upload(globalParamValues);
            if (forceCopy != NULL)
                recomputeLongRangeCorrection = true;
        }
    }
    if (recomputeLongRangeCorrection) {
        if (includeEnergy || forceCopy->getNumEnergyParameterDerivatives() > 0) {
            cc.getWorkThread().addTask(new LongRangeTask(cc, context.getOwner(), longRangeCorrectionData, longRangeCoefficient, longRangeCoefficientDerivs, forceCopy));
            hasInitializedLongRangeCorrection = true;
        }
        else
            hasInitializedLongRangeCorrection = false;
    }
    if (computedValues != NULL)
        computedValuesKernel->execute(cc.getNumAtoms());
    if (interactionGroupData.isInitialized()) {
        if (!hasInitializedKernel) {
            hasInitializedKernel = true;
            interactionGroupKernel->addArg(cc.getLongForceBuffer());
            interactionGroupKernel->addArg(cc.getEnergyBuffer());
            interactionGroupKernel->addArg(cc.getPosq());
            interactionGroupKernel->addArg((useNeighborList ? filteredGroupData : interactionGroupData));
            interactionGroupKernel->addArg(numGroupTiles);
            interactionGroupKernel->addArg((int) useNeighborList);
            for (int i = 0; i < 5; i++)
                interactionGroupKernel->addArg(); // Periodic box information will be set just before it is executed.
            interactionGroupKernel->addArg((int) cc.getEnergyParamDerivNames().size());
            for (auto& buffer : paramBuffers)
                interactionGroupKernel->addArg(buffer.getArray());
            for (auto& buffer : computedValueBuffers)
                interactionGroupKernel->addArg(buffer.getArray());
            for (auto& function : tabulatedFunctionArrays)
                interactionGroupKernel->addArg(function);
            if (globals.isInitialized())
                interactionGroupKernel->addArg(globals);
            if (hasParamDerivs)
                interactionGroupKernel->addArg(cc.getEnergyParamDerivBuffer());
            if (useNeighborList) {
                // Initialize kernels for building the interaction group neighbor list.

                prepareNeighborListKernel->addArg(cc.getNonbondedUtilities().getRebuildNeighborList());
                prepareNeighborListKernel->addArg(numGroupTiles);
                buildNeighborListKernel->addArg(cc.getNonbondedUtilities().getRebuildNeighborList());
                buildNeighborListKernel->addArg(numGroupTiles);
                buildNeighborListKernel->addArg(cc.getPosq());
                buildNeighborListKernel->addArg(interactionGroupData);
                buildNeighborListKernel->addArg(filteredGroupData);
                for (int i = 0; i < 5; i++)
                    buildNeighborListKernel->addArg(); // Periodic box information will be set just before it is executed.
            }
        }
        int forceThreadBlockSize = max(32, cc.getNonbondedUtilities().getForceThreadBlockSize());
        if (useNeighborList) {
            // Rebuild the neighbor list, if necessary.

            setPeriodicBoxArgs(cc, buildNeighborListKernel, 5);
            prepareNeighborListKernel->execute(1, 1);
            buildNeighborListKernel->execute(numGroupThreadBlocks*forceThreadBlockSize, forceThreadBlockSize);
        }
        setPeriodicBoxArgs(cc, interactionGroupKernel, 6);
        interactionGroupKernel->execute(numGroupThreadBlocks*forceThreadBlockSize, forceThreadBlockSize);
    }
    return 0;
}

void CommonCalcCustomNonbondedForceKernel::copySomeParametersToContext(int start, int count, ContextImpl& context, const CustomNonbondedForce& force) {
    ContextSelector selector(cc);
    int numParticles = force.getNumParticles();
    if (numParticles != cc.getNumAtoms())
        throw OpenMMException("updateParametersInContext: The number of particles has changed");

    else if (start < 0 or start+count > numParticles)
        throw OpenMMException("updateParametersInContext[Nonbonded]: Illegal start/count parameters: " + std::to_string(start) + "/" + std::to_string(count));

    // Record the per-particle parameters.

    int numParams = force.getNumPerParticleParameters();

    vector<vector<float> > paramVector(count, std::vector<float>(numParams, 0));
    vector<double> parameters;

    for (int i = 0; i < count; i++) {
        force.getParticleParameters(start+i, parameters);
        paramVector[i].resize(parameters.size());
        for (int j = 0; j < (int) parameters.size(); j++)
            paramVector[i][j] = (float) parameters[j];
    }
    params->setSomeParameterValues(start, paramVector);

    // If necessary, recompute the long range correction.

    if (forceCopy != NULL) {
        longRangeCorrectionData = CustomNonbondedForceImpl::prepareLongRangeCorrection(force, cc.getThreadPool().getNumThreads());
        CustomNonbondedForceImpl::calcLongRangeCorrection(force, longRangeCorrectionData, context.getOwner(), longRangeCoefficient, longRangeCoefficientDerivs, cc.getThreadPool());
        hasInitializedLongRangeCorrection = false;
        *forceCopy = force;
    }

    // See if any tabulated functions have changed.

    for (int i = 0; i < force.getNumTabulatedFunctions(); i++) {
        string name = force.getTabulatedFunctionName(i);
        if (force.getTabulatedFunction(i).getUpdateCount() != tabulatedFunctionUpdateCount[name]) {
            tabulatedFunctionUpdateCount[name] = force.getTabulatedFunction(i).getUpdateCount();
            int width;
            vector<float> f = cc.getExpressionUtilities().computeFunctionCoefficients(force.getTabulatedFunction(i), width);
            tabulatedFunctionArrays[i].upload(f);
        }
    }

    // Mark that the current reordering may be invalid.
    cc.invalidateMoleculesByAtom(info, start, count);
}

void CommonCalcCustomNonbondedForceKernel::copyParametersToContext(ContextImpl& context, const CustomNonbondedForce& force) {
    this->copySomeParametersToContext(0, force.getNumParticles(), context, force);
}

class CommonCalcGBSAOBCForceKernel::ForceInfo : public ComputeForceInfo {
public:
    ForceInfo(const GBSAOBCForce& force) : force(force) {
    }
    bool areParticlesIdentical(int particle1, int particle2) {
        double charge1, charge2, radius1, radius2, scale1, scale2;
        force.getParticleParameters(particle1, charge1, radius1, scale1);
        force.getParticleParameters(particle2, charge2, radius2, scale2);
        return (charge1 == charge2 && radius1 == radius2 && scale1 == scale2);
    }
private:
    const GBSAOBCForce& force;
};

void CommonCalcGBSAOBCForceKernel::initialize(const System& system, const GBSAOBCForce& force) {
    ContextSelector selector(cc);
    if (cc.getNumContexts() > 1)
        throw OpenMMException("GBSAOBCForce does not support using multiple devices");
    int forceIndex;
    for (forceIndex = 0; forceIndex < system.getNumForces() && &system.getForce(forceIndex) != &force; ++forceIndex)
        ;
    string prefix = "obc"+cc.intToString(forceIndex)+"_";
    NonbondedUtilities& nb = cc.getNonbondedUtilities();
    params.initialize<mm_float2>(cc, cc.getPaddedNumAtoms(), "gbsaObcParams");
    int elementSize = (cc.getUseDoublePrecision() ? sizeof(double) : sizeof(float));
    charges.initialize(cc, cc.getPaddedNumAtoms(), elementSize, "gbsaObcCharges");
    bornRadii.initialize(cc, cc.getPaddedNumAtoms(), elementSize, "bornRadii");
    obcChain.initialize(cc, cc.getPaddedNumAtoms(), elementSize, "obcChain");
    bornSum.initialize<long long>(cc, cc.getPaddedNumAtoms(), "bornSum");
    bornForce.initialize<long long>(cc, cc.getPaddedNumAtoms(), "bornForce");
    cc.addAutoclearBuffer(bornSum);
    cc.addAutoclearBuffer(bornForce);
    vector<double> chargeVec(cc.getPaddedNumAtoms());
    vector<mm_float2> paramsVector(cc.getPaddedNumAtoms(), mm_float2(1,1));
    const double dielectricOffset = 0.009;
    for (int i = 0; i < force.getNumParticles(); i++) {
        double charge, radius, scalingFactor;
        force.getParticleParameters(i, charge, radius, scalingFactor);
        radius -= dielectricOffset;
        chargeVec[i] = charge;
        paramsVector[i] = mm_float2((float) radius, (float) (scalingFactor*radius));
    }
    charges.upload(chargeVec, true);
    params.upload(paramsVector);
    prefactor = -ONE_4PI_EPS0*((1.0/force.getSoluteDielectric())-(1.0/force.getSolventDielectric()));
    surfaceAreaFactor = -6.0*4*M_PI*force.getSurfaceAreaEnergy();
    bool useCutoff = (force.getNonbondedMethod() != GBSAOBCForce::NoCutoff);
    bool usePeriodic = (force.getNonbondedMethod() != GBSAOBCForce::NoCutoff && force.getNonbondedMethod() != GBSAOBCForce::CutoffNonPeriodic);
    cutoff = force.getCutoffDistance();
    string source = CommonKernelSources::gbsaObc2;
    map<string, string> replacements;
    replacements["CHARGE1"] = prefix+"charge1";
    replacements["CHARGE2"] = prefix+"charge2";
    replacements["OBC_PARAMS1"] = prefix+"obcParams1";
    replacements["OBC_PARAMS2"] = prefix+"obcParams2";
    replacements["BORN_FORCE1"] = prefix+"bornForce1";
    replacements["BORN_FORCE2"] = prefix+"bornForce2";
    source = cc.replaceStrings(source, replacements);
    nb.addInteraction(useCutoff, usePeriodic, false, cutoff, vector<vector<int> >(), source, force.getForceGroup());
    nb.addParameter(ComputeParameterInfo(charges, prefix+"charge", "float", 1));
    nb.addParameter(ComputeParameterInfo(params, prefix+"obcParams", "float", 2));
    nb.addParameter(ComputeParameterInfo(bornForce, prefix+"bornForce", "mm_long", 1));
    info = new ForceInfo(force);
    cc.addForce(info);
}

double CommonCalcGBSAOBCForceKernel::execute(ContextImpl& context, bool includeForces, bool includeEnergy) {
    ContextSelector selector(cc);
    NonbondedUtilities& nb = cc.getNonbondedUtilities();
    bool deviceIsCpu = cc.getIsCPU();
    if (!hasCreatedKernels) {
        // These Kernels cannot be created in initialize(), because the NonbondedUtilities has not been initialized yet then.

        hasCreatedKernels = true;
        maxTiles = (nb.getUseCutoff() ? nb.getInteractingTiles().getSize() : 0);
        int numAtomBlocks = cc.getPaddedNumAtoms()/32;
        map<string, string> defines;
        if (nb.getUseCutoff())
            defines["USE_CUTOFF"] = "1";
        if (nb.getUsePeriodic())
            defines["USE_PERIODIC"] = "1";
        defines["CUTOFF_SQUARED"] = cc.doubleToString(cutoff*cutoff);
        defines["CUTOFF"] = cc.doubleToString(cutoff);
        defines["PREFACTOR"] = cc.doubleToString(prefactor);
        defines["SURFACE_AREA_FACTOR"] = cc.doubleToString(surfaceAreaFactor);
        defines["NUM_ATOMS"] = cc.intToString(cc.getNumAtoms());
        defines["PADDED_NUM_ATOMS"] = cc.intToString(cc.getPaddedNumAtoms());
        defines["NUM_BLOCKS"] = cc.intToString(numAtomBlocks);
        defines["FORCE_WORK_GROUP_SIZE"] = cc.intToString(nb.getForceThreadBlockSize());
        defines["TILE_SIZE"] = "32";
        int numExclusionTiles = nb.getExclusionTiles().getSize();
        defines["NUM_TILES_WITH_EXCLUSIONS"] = cc.intToString(numExclusionTiles);
        defines["FIRST_EXCLUSION_TILE"] = "0";
        defines["LAST_EXCLUSION_TILE"] = cc.intToString(numExclusionTiles);
        string file;
        if (deviceIsCpu)
            file = CommonKernelSources::gbsaObc_cpu;
        else
            file = CommonKernelSources::gbsaObc;
        ComputeProgram program = cc.compileProgram(file, defines);
        computeBornSumKernel = program->createKernel("computeBornSum");
        computeBornSumKernel->addArg(bornSum);
        computeBornSumKernel->addArg(cc.getPosq());
        computeBornSumKernel->addArg(charges);
        computeBornSumKernel->addArg(params);
        if (nb.getUseCutoff()) {
            computeBornSumKernel->addArg(nb.getInteractingTiles());
            computeBornSumKernel->addArg(nb.getInteractionCount());
            for (int i = 0; i < 5; i++)
                computeBornSumKernel->addArg(); // The periodic box size arguments are set when the kernel is executed.
            computeBornSumKernel->addArg(maxTiles);
            computeBornSumKernel->addArg(nb.getBlockCenters());
            computeBornSumKernel->addArg(nb.getBlockBoundingBoxes());
            computeBornSumKernel->addArg(nb.getInteractingAtoms());
        }
        else
            computeBornSumKernel->addArg(numAtomBlocks*(numAtomBlocks+1)/2);
        computeBornSumKernel->addArg(nb.getExclusionTiles());
        force1Kernel = program->createKernel("computeGBSAForce1");
        force1Kernel->addArg(cc.getLongForceBuffer());
        force1Kernel->addArg(bornForce);
        force1Kernel->addArg(cc.getEnergyBuffer());
        force1Kernel->addArg(cc.getPosq());
        force1Kernel->addArg(charges);
        force1Kernel->addArg(bornRadii);
        force1Kernel->addArg(); // Whether to include energy.
        if (nb.getUseCutoff()) {
            force1Kernel->addArg(nb.getInteractingTiles());
            force1Kernel->addArg(nb.getInteractionCount());
            for (int i = 0; i < 5; i++)
                force1Kernel->addArg(); // The periodic box size arguments are set when the kernel is executed.
            force1Kernel->addArg(maxTiles);
            force1Kernel->addArg(nb.getBlockCenters());
            force1Kernel->addArg(nb.getBlockBoundingBoxes());
            force1Kernel->addArg(nb.getInteractingAtoms());
        }
        else
            force1Kernel->addArg(numAtomBlocks*(numAtomBlocks+1)/2);
        force1Kernel->addArg(nb.getExclusionTiles());
        program = cc.compileProgram(CommonKernelSources::gbsaObcReductions, defines);
        reduceBornSumKernel = program->createKernel("reduceBornSum");
        reduceBornSumKernel->addArg(1.0f);
        reduceBornSumKernel->addArg(0.8f);
        reduceBornSumKernel->addArg(4.85f);
        reduceBornSumKernel->addArg(bornSum);
        reduceBornSumKernel->addArg(params);
        reduceBornSumKernel->addArg(bornRadii);
        reduceBornSumKernel->addArg(obcChain);
        reduceBornForceKernel = program->createKernel("reduceBornForce");
        reduceBornForceKernel->addArg(bornForce);
        reduceBornForceKernel->addArg(cc.getEnergyBuffer());
        reduceBornForceKernel->addArg(params);
        reduceBornForceKernel->addArg(bornRadii);
        reduceBornForceKernel->addArg(obcChain);
    }
    force1Kernel->setArg(6, (int) includeEnergy);
    if (nb.getUseCutoff()) {
        setPeriodicBoxArgs(cc, computeBornSumKernel, 6);
        setPeriodicBoxArgs(cc, force1Kernel, 9);
        if (maxTiles < nb.getInteractingTiles().getSize()) {
            maxTiles = nb.getInteractingTiles().getSize();
            computeBornSumKernel->setArg(11, maxTiles);
            force1Kernel->setArg(14, maxTiles);
        }
    }
    computeBornSumKernel->execute(nb.getNumForceThreadBlocks()*nb.getForceThreadBlockSize(), nb.getForceThreadBlockSize());
    reduceBornSumKernel->execute(cc.getPaddedNumAtoms());
    force1Kernel->execute(nb.getNumForceThreadBlocks()*nb.getForceThreadBlockSize(), nb.getForceThreadBlockSize());
    reduceBornForceKernel->execute(cc.getPaddedNumAtoms());
    return 0.0;
}

void CommonCalcGBSAOBCForceKernel::copyParametersToContext(ContextImpl& context, const GBSAOBCForce& force) {
    // Make sure the new parameters are acceptable.
    
    ContextSelector selector(cc);
    int numParticles = force.getNumParticles();
    if (numParticles != cc.getNumAtoms())
        throw OpenMMException("updateParametersInContext: The number of particles has changed");
    
    // Record the per-particle parameters.
    
    vector<double> chargeVector(cc.getPaddedNumAtoms(), 0.0);
    vector<mm_float2> paramsVector(cc.getPaddedNumAtoms());
    const double dielectricOffset = 0.009;
    for (int i = 0; i < numParticles; i++) {
        double charge, radius, scalingFactor;
        force.getParticleParameters(i, charge, radius, scalingFactor);
        chargeVector[i] = charge;
        radius -= dielectricOffset;
        paramsVector[i] = mm_float2((float) radius, (float) (scalingFactor*radius));
    }
    for (int i = numParticles; i < cc.getPaddedNumAtoms(); i++)
        paramsVector[i] = mm_float2(1,1);
    charges.upload(chargeVector, true);
    params.upload(paramsVector);
    
    // Mark that the current reordering may be invalid.
    
    cc.invalidateMolecules(info);
}

class CommonCalcCustomGBForceKernel::ForceInfo : public ComputeForceInfo {
public:
    ForceInfo(const CustomGBForce& force) : force(force) {
    }
    bool areParticlesIdentical(int particle1, int particle2) {
        thread_local static vector<double> params1, params2;
        force.getParticleParameters(particle1, params1);
        force.getParticleParameters(particle2, params2);
        for (int i = 0; i < (int) params1.size(); i++)
            if (params1[i] != params2[i])
                return false;
        return true;
    }
    int getNumParticleGroups() {
        return force.getNumExclusions();
    }
    void getParticlesInGroup(int index, vector<int>& particles) {
        int particle1, particle2;
        force.getExclusionParticles(index, particle1, particle2);
        particles.resize(2);
        particles[0] = particle1;
        particles[1] = particle2;
    }
    bool areGroupsIdentical(int group1, int group2) {
        return true;
    }
private:
    const CustomGBForce& force;
};

CommonCalcCustomGBForceKernel::~CommonCalcCustomGBForceKernel() {
    ContextSelector selector(cc);
    if (params != NULL)
        delete params;
    if (computedValues != NULL)
        delete computedValues;
    if (energyDerivs != NULL)
        delete energyDerivs;
    if (energyDerivChain != NULL)
        delete energyDerivChain;
    for (auto d : dValuedParam)
        delete d;
}

void CommonCalcCustomGBForceKernel::initialize(const System& system, const CustomGBForce& force) {
    ContextSelector selector(cc);
    if (cc.getNumContexts() > 1)
        throw OpenMMException("CustomGBForce does not support using multiple devices");
    NonbondedUtilities& nb = cc.getNonbondedUtilities();
    cutoff = force.getCutoffDistance();
    bool useExclusionsForValue = false;
    numComputedValues = force.getNumComputedValues();
    vector<string> computedValueNames(numComputedValues);
    vector<string> computedValueExpressions(numComputedValues);
    if (numComputedValues > 0) {
        CustomGBForce::ComputationType type;
        force.getComputedValueParameters(0, computedValueNames[0], computedValueExpressions[0], type);
        if (type == CustomGBForce::SingleParticle)
            throw OpenMMException("The first computed value for a CustomGBForce must be of type ParticlePair or ParticlePairNoExclusions.");
        useExclusionsForValue = (type == CustomGBForce::ParticlePair);
        for (int i = 1; i < numComputedValues; i++) {
            force.getComputedValueParameters(i, computedValueNames[i], computedValueExpressions[i], type);
            if (type != CustomGBForce::SingleParticle)
                throw OpenMMException("A CustomGBForce may only have one computed value of type ParticlePair or ParticlePairNoExclusions.");
        }
    }
    int forceIndex;
    for (forceIndex = 0; forceIndex < system.getNumForces() && &system.getForce(forceIndex) != &force; ++forceIndex)
        ;
    string prefix = "custom"+cc.intToString(forceIndex)+"_";

    // Record parameters and exclusions.

    int numParticles = force.getNumParticles();
    int paddedNumParticles = cc.getPaddedNumAtoms();
    int numParams = force.getNumPerParticleParameters();
    params = new ComputeParameterSet(cc, force.getNumPerParticleParameters(), paddedNumParticles, "customGBParameters", true);
    computedValues = new ComputeParameterSet(cc, numComputedValues, paddedNumParticles, "customGBComputedValues", true, cc.getUseDoublePrecision());
    if (force.getNumGlobalParameters() > 0)
        globals.initialize<float>(cc, force.getNumGlobalParameters(), "customGBGlobals");
    vector<vector<float> > paramVector(paddedNumParticles, vector<float>(numParams, 0));
    vector<vector<int> > exclusionList(numParticles);
    for (int i = 0; i < numParticles; i++) {
        vector<double> parameters;
        force.getParticleParameters(i, parameters);
        for (int j = 0; j < (int) parameters.size(); j++)
            paramVector[i][j] = (float) parameters[j];
        exclusionList[i].push_back(i);
    }
    for (int i = 0; i < force.getNumExclusions(); i++) {
        int particle1, particle2;
        force.getExclusionParticles(i, particle1, particle2);
        exclusionList[particle1].push_back(particle2);
        exclusionList[particle2].push_back(particle1);
    }
    params->setParameterValues(paramVector);

    // Record the tabulated functions.

    map<string, Lepton::CustomFunction*> functions;
    vector<pair<string, string> > functionDefinitions;
    vector<const TabulatedFunction*> functionList;
    stringstream tableArgs;
    tabulatedFunctionArrays.resize(force.getNumTabulatedFunctions());
    for (int i = 0; i < force.getNumTabulatedFunctions(); i++) {
        functionList.push_back(&force.getTabulatedFunction(i));
        string name = force.getTabulatedFunctionName(i);
        tabulatedFunctionUpdateCount[name] = force.getTabulatedFunction(i).getUpdateCount();
        string arrayName = prefix+"table"+cc.intToString(i);
        functionDefinitions.push_back(make_pair(name, arrayName));
        functions[name] = cc.getExpressionUtilities().getFunctionPlaceholder(force.getTabulatedFunction(i));
        int width;
        vector<float> f = cc.getExpressionUtilities().computeFunctionCoefficients(force.getTabulatedFunction(i), width);
        tabulatedFunctionArrays[i].initialize<float>(cc, f.size(), "TabulatedFunction");
        tabulatedFunctionArrays[i].upload(f);
        nb.addArgument(ComputeParameterInfo(tabulatedFunctionArrays[i], arrayName, "float", width));
        tableArgs << ", GLOBAL const float";
        if (width > 1)
            tableArgs << width;
        tableArgs << "* RESTRICT " << arrayName;
    }

    // Record the global parameters.

    globalParamNames.resize(force.getNumGlobalParameters());
    globalParamValues.resize(force.getNumGlobalParameters());
    for (int i = 0; i < force.getNumGlobalParameters(); i++) {
        globalParamNames[i] = force.getGlobalParameterName(i);
        globalParamValues[i] = (float) force.getGlobalParameterDefaultValue(i);
    }
    if (globals.isInitialized())
        globals.upload(globalParamValues);

    // Record derivatives of expressions needed for the chain rule terms.

    vector<vector<Lepton::ParsedExpression> > valueGradientExpressions(numComputedValues);
    vector<vector<Lepton::ParsedExpression> > valueDerivExpressions(numComputedValues);
    vector<vector<Lepton::ParsedExpression> > valueParamDerivExpressions(numComputedValues);
    needParameterGradient = false;
    for (int i = 0; i < numComputedValues; i++) {
        Lepton::ParsedExpression ex = Lepton::Parser::parse(computedValueExpressions[i], functions).optimize();
        if (i > 0) {
            valueGradientExpressions[i].push_back(ex.differentiate("x").optimize());
            valueGradientExpressions[i].push_back(ex.differentiate("y").optimize());
            valueGradientExpressions[i].push_back(ex.differentiate("z").optimize());
            if (!isZeroExpression(valueGradientExpressions[i][0]) || !isZeroExpression(valueGradientExpressions[i][1]) || !isZeroExpression(valueGradientExpressions[i][2]))
                needParameterGradient = true;
            for (int j = 0; j < i; j++)
                valueDerivExpressions[i].push_back(ex.differentiate(computedValueNames[j]).optimize());
        }
        for (int j = 0; j < force.getNumEnergyParameterDerivatives(); j++)
            valueParamDerivExpressions[i].push_back(ex.differentiate(force.getEnergyParameterDerivativeName(j)).optimize());
    }
    vector<vector<Lepton::ParsedExpression> > energyDerivExpressions(force.getNumEnergyTerms());
    vector<vector<Lepton::ParsedExpression> > energyParamDerivExpressions(force.getNumEnergyTerms());
    vector<bool> needChainForValue(numComputedValues, false);
    for (int i = 0; i < force.getNumEnergyTerms(); i++) {
        string expression;
        CustomGBForce::ComputationType type;
        force.getEnergyTermParameters(i, expression, type);
        Lepton::ParsedExpression ex = Lepton::Parser::parse(expression, functions).optimize();
        for (int j = 0; j < numComputedValues; j++) {
            if (type == CustomGBForce::SingleParticle) {
                energyDerivExpressions[i].push_back(ex.differentiate(computedValueNames[j]).optimize());
                if (!isZeroExpression(energyDerivExpressions[i].back()))
                    needChainForValue[j] = true;
            }
            else {
                energyDerivExpressions[i].push_back(ex.differentiate(computedValueNames[j]+"1").optimize());
                if (!isZeroExpression(energyDerivExpressions[i].back()))
                    needChainForValue[j] = true;
                energyDerivExpressions[i].push_back(ex.differentiate(computedValueNames[j]+"2").optimize());
                if (!isZeroExpression(energyDerivExpressions[i].back()))
                    needChainForValue[j] = true;
            }
        }
        for (int j = 0; j < force.getNumEnergyParameterDerivatives(); j++)
            energyParamDerivExpressions[i].push_back(ex.differentiate(force.getEnergyParameterDerivativeName(j)).optimize());
    }
    bool deviceIsCpu = cc.getIsCPU();
    int elementSize = (cc.getUseDoublePrecision() ? sizeof(double) : sizeof(float));
    valueBuffers.initialize<long long>(cc, cc.getPaddedNumAtoms(), "customGBValueBuffers");
    longEnergyDerivs.initialize<long long>(cc, numComputedValues*cc.getPaddedNumAtoms(), "customGBLongEnergyDerivatives");
    energyDerivs = new ComputeParameterSet(cc, numComputedValues, cc.getPaddedNumAtoms(), "customGBEnergyDerivatives", true);
    cc.addAutoclearBuffer(valueBuffers);
    energyDerivChain = new ComputeParameterSet(cc, numComputedValues, cc.getPaddedNumAtoms(), "customGBEnergyDerivativeChain", true);
    needEnergyParamDerivs = (force.getNumEnergyParameterDerivatives() > 0);
    dValue0dParam.resize(force.getNumEnergyParameterDerivatives());
    for (int i = 0; i < force.getNumEnergyParameterDerivatives(); i++) {
        dValuedParam.push_back(new ComputeParameterSet(cc, numComputedValues, cc.getPaddedNumAtoms(), "dValuedParam", true, cc.getUseDoublePrecision()));
        dValue0dParam[i].initialize<long long>(cc, cc.getPaddedNumAtoms(), "dValue0dParam");
        cc.addAutoclearBuffer(dValue0dParam[i]);
        string name = force.getEnergyParameterDerivativeName(i);
        cc.addEnergyParameterDerivative(name);
    }

    // Create the kernels.

    bool useCutoff = (force.getNonbondedMethod() != CustomGBForce::NoCutoff);
    bool usePeriodic = (force.getNonbondedMethod() != CustomGBForce::NoCutoff && force.getNonbondedMethod() != CustomGBForce::CutoffNonPeriodic);
    int numAtomBlocks = cc.getPaddedNumAtoms()/32;
    {
        // Create the N2 value kernel.

        vector<pair<ExpressionTreeNode, string> > variables;
        map<string, string> rename;
        ExpressionTreeNode rnode(new Operation::Variable("r"));
        variables.push_back(make_pair(rnode, "r"));
        variables.push_back(make_pair(ExpressionTreeNode(new Operation::Square(), rnode), "r2"));
        variables.push_back(make_pair(ExpressionTreeNode(new Operation::Reciprocal(), rnode), "invR"));
        for (int i = 0; i < force.getNumPerParticleParameters(); i++) {
            const string& name = force.getPerParticleParameterName(i);
            variables.push_back(makeVariable(name+"1", "((real) params"+params->getParameterSuffix(i, "1)")));
            variables.push_back(makeVariable(name+"2", "((real) params"+params->getParameterSuffix(i, "2)")));
            rename[name+"1"] = name+"2";
            rename[name+"2"] = name+"1";
        }
        for (int i = 0; i < force.getNumGlobalParameters(); i++) {
            const string& name = force.getGlobalParameterName(i);
            string value = "globals["+cc.intToString(i)+"]";
            variables.push_back(makeVariable(name, value));
        }
        map<string, Lepton::ParsedExpression> n2ValueExpressions;
        stringstream n2ValueSource;
        Lepton::ParsedExpression ex = Lepton::Parser::parse(computedValueExpressions[0], functions).optimize();
        n2ValueExpressions["tempValue1 = "] = ex;
        n2ValueExpressions["tempValue2 = "] = ex.renameVariables(rename);
        for (int i = 0; i < valueParamDerivExpressions[0].size(); i++) {
            string variableBase = "temp_dValue0dParam"+cc.intToString(i+1);
            if (!isZeroExpression(valueParamDerivExpressions[0][i])) {
                n2ValueExpressions[variableBase+"_1 = "] = valueParamDerivExpressions[0][i];
                n2ValueExpressions[variableBase+"_2 = "] = valueParamDerivExpressions[0][i].renameVariables(rename);
            }
        }
        n2ValueSource << cc.getExpressionUtilities().createExpressions(n2ValueExpressions, variables, functionList, functionDefinitions, "temp");
        map<string, string> replacements;
        string n2ValueStr = n2ValueSource.str();
        replacements["COMPUTE_VALUE"] = n2ValueStr;
        stringstream extraArgs, atomParams, loadLocal1, loadLocal2, load1, load2, tempDerivs1, tempDerivs2, storeDeriv1, storeDeriv2;
        if (force.getNumGlobalParameters() > 0)
            extraArgs << ", GLOBAL const float* globals";
        pairValueUsesParam.resize(params->getParameterInfos().size(), false);
        for (int i = 0; i < (int) params->getParameterInfos().size(); i++) {
            ComputeParameterInfo& buffer = params->getParameterInfos()[i];
            string paramName = "params"+cc.intToString(i+1);
            if (n2ValueStr.find(paramName+"1") != n2ValueStr.npos || n2ValueStr.find(paramName+"2") != n2ValueStr.npos) {
                extraArgs << ", GLOBAL const " << buffer.getType() << "* RESTRICT global_" << paramName;
                atomParams << "LOCAL " << buffer.getType() << " local_" << paramName << "[LOCAL_BUFFER_SIZE];\n";
                loadLocal1 << "local_" << paramName << "[localAtomIndex] = " << paramName << "1;\n";
                loadLocal2 << "local_" << paramName << "[localAtomIndex] = global_" << paramName << "[j];\n";
                load1 << buffer.getType() << " " << paramName << "1 = global_" << paramName << "[atom1];\n";
                load2 << buffer.getType() << " " << paramName << "2 = local_" << paramName << "[atom2];\n";
                pairValueUsesParam[i] = true;
            }
        }
        for (int i = 0; i < force.getNumEnergyParameterDerivatives(); i++) {
            string derivName = "dValue0dParam"+cc.intToString(i+1);
            extraArgs << ", GLOBAL mm_ulong* RESTRICT global_" << derivName;
            atomParams << "LOCAL real local_" << derivName << "[LOCAL_BUFFER_SIZE];\n";
            loadLocal2 << "local_" << derivName << "[localAtomIndex] = 0;\n";
            load1 << "real " << derivName << " = 0;\n";
            if (!isZeroExpression(valueParamDerivExpressions[0][i])) {
                load2 << "real temp_" << derivName << "_1 = 0;\n";
                load2 << "real temp_" << derivName << "_2 = 0;\n";
                tempDerivs1 << derivName << " += temp_" << derivName << "_1;\n";
                if (deviceIsCpu)
                    tempDerivs2 << "local_" << derivName << "[j] += temp_" << derivName << "_2;\n";
                else
                    tempDerivs2 << "local_" << derivName << "[tbx+tj] += temp_" << derivName << "_2;\n";
                storeDeriv1 << "ATOMIC_ADD(&global_" << derivName << "[offset1], (mm_ulong) realToFixedPoint(" << derivName << "));\n";
                if (deviceIsCpu)
                    storeDeriv2 << "ATOMIC_ADD(&global_" << derivName << "[offset2], (mm_ulong) realToFixedPoint(local_" << derivName << "[tgx]));\n";
                else
                    storeDeriv2 << "ATOMIC_ADD(&global_" << derivName << "[offset2], (mm_ulong) realToFixedPoint(local_" << derivName << "[LOCAL_ID]));\n";
            }
        }
        replacements["PARAMETER_ARGUMENTS"] = extraArgs.str()+tableArgs.str();
        replacements["ATOM_PARAMETER_DATA"] = atomParams.str();
        replacements["LOAD_LOCAL_PARAMETERS_FROM_1"] = loadLocal1.str();
        replacements["LOAD_LOCAL_PARAMETERS_FROM_GLOBAL"] = loadLocal2.str();
        replacements["LOAD_ATOM1_PARAMETERS"] = load1.str();
        replacements["LOAD_ATOM2_PARAMETERS"] = load2.str();
        replacements["ADD_TEMP_DERIVS1"] = tempDerivs1.str();
        replacements["ADD_TEMP_DERIVS2"] = tempDerivs2.str();
        replacements["STORE_PARAM_DERIVS1"] = storeDeriv1.str();
        replacements["STORE_PARAM_DERIVS2"] = storeDeriv2.str();
        if (useCutoff)
            pairValueDefines["USE_CUTOFF"] = "1";
        if (usePeriodic)
            pairValueDefines["USE_PERIODIC"] = "1";
        if (useExclusionsForValue)
            pairValueDefines["USE_EXCLUSIONS"] = "1";
        pairValueDefines["LOCAL_BUFFER_SIZE"] = cc.intToString(deviceIsCpu ? 32 : nb.getForceThreadBlockSize());
        pairValueDefines["CUTOFF_SQUARED"] = cc.doubleToString(cutoff*cutoff);
        pairValueDefines["NUM_ATOMS"] = cc.intToString(cc.getNumAtoms());
        pairValueDefines["PADDED_NUM_ATOMS"] = cc.intToString(cc.getPaddedNumAtoms());
        pairValueDefines["NUM_BLOCKS"] = cc.intToString(numAtomBlocks);
        pairValueDefines["TILE_SIZE"] = "32";
        string file;
        if (deviceIsCpu)
            file = CommonKernelSources::customGBValueN2_cpu;
        else
            file = CommonKernelSources::customGBValueN2;
        pairValueSrc = cc.replaceStrings(file, replacements);
    }
    {
        // Create the kernel to reduce the N2 value and calculate other values.

        stringstream reductionSource, extraArgs, deriv0;
        if (force.getNumGlobalParameters() > 0)
            extraArgs << ", GLOBAL const float* globals";
        for (int i = 0; i < (int) params->getParameterInfos().size(); i++) {
            ComputeParameterInfo& buffer = params->getParameterInfos()[i];
            string paramName = "params"+cc.intToString(i+1);
            extraArgs << ", GLOBAL const " << buffer.getType() << "* RESTRICT " << paramName;
        }
        for (int i = 0; i < (int) computedValues->getParameterInfos().size(); i++) {
            ComputeParameterInfo& buffer = computedValues->getParameterInfos()[i];
            string valueName = "values"+cc.intToString(i+1);
            extraArgs << ", GLOBAL " << buffer.getType() << "* RESTRICT global_" << valueName;
            reductionSource << buffer.getType() << " local_" << valueName << ";\n";
        }
        for (int i = 0; i < force.getNumEnergyParameterDerivatives(); i++) {
            string variableName = "dValuedParam_0_"+cc.intToString(i);
            extraArgs << ", GLOBAL const mm_long* RESTRICT dValue0dParam" << i;
            deriv0 << "real " << variableName << " = RECIP((real) 0x100000000)*dValue0dParam" << i << "[index];\n";
            for (int j = 0; j < dValuedParam[i]->getParameterInfos().size(); j++)
                extraArgs << ", GLOBAL real* RESTRICT global_dValuedParam_" << j << "_" << i;
            deriv0 << "global_dValuedParam_0_" << i << "[index] = dValuedParam_0_" << i << ";\n";
        }
        reductionSource << "local_values" << computedValues->getParameterSuffix(0) << " = sum;\n";
        map<string, string> variables;
        variables["x"] = "pos.x";
        variables["y"] = "pos.y";
        variables["z"] = "pos.z";
        for (int i = 0; i < force.getNumPerParticleParameters(); i++)
            variables[force.getPerParticleParameterName(i)] = "params"+params->getParameterSuffix(i, "[index]");
        for (int i = 0; i < force.getNumGlobalParameters(); i++)
            variables[force.getGlobalParameterName(i)] = "globals["+cc.intToString(i)+"]";
        for (int i = 1; i < numComputedValues; i++) {
            variables[computedValueNames[i-1]] = "local_values"+computedValues->getParameterSuffix(i-1);
            map<string, Lepton::ParsedExpression> valueExpressions;
            valueExpressions["local_values"+computedValues->getParameterSuffix(i)+" = "] = Lepton::Parser::parse(computedValueExpressions[i], functions).optimize();
            reductionSource << cc.getExpressionUtilities().createExpressions(valueExpressions, variables, functionList, functionDefinitions, "value"+cc.intToString(i)+"_temp");
        }
        for (int i = 0; i < (int) computedValues->getParameterInfos().size(); i++) {
            string valueName = "values"+cc.intToString(i+1);
            reductionSource << "global_" << valueName << "[index] = local_" << valueName << ";\n";
        }
        if (needEnergyParamDerivs) {
            map<string, Lepton::ParsedExpression> derivExpressions;
            for (int i = 1; i < numComputedValues; i++) {
                for (int j = 0; j < valueParamDerivExpressions[i].size(); j++)
                    derivExpressions["real dValuedParam_"+cc.intToString(i)+"_"+cc.intToString(j)+" = "] = valueParamDerivExpressions[i][j];
                for (int j = 0; j < i; j++)
                    derivExpressions["real dVdV_"+cc.intToString(i)+"_"+cc.intToString(j)+" = "] = valueDerivExpressions[i][j];
            }
            reductionSource << cc.getExpressionUtilities().createExpressions(derivExpressions, variables, functionList, functionDefinitions, "derivChain_temp");
            for (int i = 1; i < numComputedValues; i++) {
                for (int j = 0; j < i; j++)
                    for (int k = 0; k < valueParamDerivExpressions[i].size(); k++)
                        reductionSource << "dValuedParam_" << i << "_" << k << " += dVdV_" << i << "_" << j << "*dValuedParam_" << j <<"_" << k << ";\n";
                for (int j = 0; j < valueParamDerivExpressions[i].size(); j++)
                    reductionSource << "global_dValuedParam_" << i << "_" << j << "[index] = dValuedParam_" << i << "_" << j << ";\n";
            }
        }
        map<string, string> replacements;
        replacements["PARAMETER_ARGUMENTS"] = extraArgs.str()+tableArgs.str();
        replacements["REDUCE_PARAM0_DERIV"] = deriv0.str();
        replacements["COMPUTE_VALUES"] = reductionSource.str();
        map<string, string> defines;
        defines["NUM_ATOMS"] = cc.intToString(cc.getNumAtoms());
        ComputeProgram program = cc.compileProgram(cc.replaceStrings(CommonKernelSources::customGBValuePerParticle, replacements), defines);
        perParticleValueKernel = program->createKernel("computePerParticleValues");
    }
    {
        // Create the N2 energy kernel.

        vector<pair<ExpressionTreeNode, string> > variables;
        ExpressionTreeNode rnode(new Operation::Variable("r"));
        variables.push_back(make_pair(rnode, "r"));
        variables.push_back(make_pair(ExpressionTreeNode(new Operation::Square(), rnode), "r2"));
        variables.push_back(make_pair(ExpressionTreeNode(new Operation::Reciprocal(), rnode), "invR"));
        for (int i = 0; i < force.getNumPerParticleParameters(); i++) {
            const string& name = force.getPerParticleParameterName(i);
            variables.push_back(makeVariable(name+"1", "((real) params"+params->getParameterSuffix(i, "1)")));
            variables.push_back(makeVariable(name+"2", "((real) params"+params->getParameterSuffix(i, "2)")));
        }
        for (int i = 0; i < numComputedValues; i++) {
            variables.push_back(makeVariable(computedValueNames[i]+"1", "values"+computedValues->getParameterSuffix(i, "1")));
            variables.push_back(makeVariable(computedValueNames[i]+"2", "values"+computedValues->getParameterSuffix(i, "2")));
        }
        for (int i = 0; i < force.getNumGlobalParameters(); i++)
            variables.push_back(makeVariable(force.getGlobalParameterName(i), "globals["+cc.intToString(i)+"]"));
        stringstream n2EnergySource;
        bool anyExclusions = (force.getNumExclusions() > 0);
        for (int i = 0; i < force.getNumEnergyTerms(); i++) {
            string expression;
            CustomGBForce::ComputationType type;
            force.getEnergyTermParameters(i, expression, type);
            if (type == CustomGBForce::SingleParticle)
                continue;
            bool exclude = (anyExclusions && type == CustomGBForce::ParticlePair);
            map<string, Lepton::ParsedExpression> n2EnergyExpressions;
            n2EnergyExpressions["tempEnergy += "] = Lepton::Parser::parse(expression, functions).optimize();
            n2EnergyExpressions["dEdR += "] = Lepton::Parser::parse(expression, functions).differentiate("r").optimize();
            for (int j = 0; j < numComputedValues; j++) {
                if (needChainForValue[j]) {
                    string index = cc.intToString(j+1);
                    n2EnergyExpressions["/*"+cc.intToString(i+1)+"*/ deriv"+index+"_1 += "] = energyDerivExpressions[i][2*j];
                    n2EnergyExpressions["/*"+cc.intToString(i+1)+"*/ deriv"+index+"_2 += "] = energyDerivExpressions[i][2*j+1];
                }
            }
            for (int j = 0; j < force.getNumEnergyParameterDerivatives(); j++)
                n2EnergyExpressions["energyParamDeriv"+cc.intToString(j)+" += interactionScale*"] = energyParamDerivExpressions[i][j];
            if (exclude)
                n2EnergySource << "if (!isExcluded) {\n";
            n2EnergySource << cc.getExpressionUtilities().createExpressions(n2EnergyExpressions, variables, functionList, functionDefinitions, "temp");
            if (exclude)
                n2EnergySource << "}\n";
        }
        map<string, string> replacements;
        string n2EnergyStr = n2EnergySource.str();
        replacements["COMPUTE_INTERACTION"] = n2EnergyStr;
        stringstream extraArgs, atomParams, loadLocal1, loadLocal2, clearLocal, load1, load2, declare1, recordDeriv, storeDerivs1, storeDerivs2, initParamDerivs, saveParamDerivs;
        if (force.getNumGlobalParameters() > 0)
            extraArgs << ", GLOBAL const float* globals";
        pairEnergyUsesParam.resize(params->getParameterInfos().size(), false);
        for (int i = 0; i < (int) params->getParameterInfos().size(); i++) {
            ComputeParameterInfo& buffer = params->getParameterInfos()[i];
            string paramName = "params"+cc.intToString(i+1);
            if (n2EnergyStr.find(paramName+"1") != n2EnergyStr.npos || n2EnergyStr.find(paramName+"2") != n2EnergyStr.npos) {
                extraArgs << ", GLOBAL const " << buffer.getType() << "* RESTRICT global_" << paramName;
                atomParams << "LOCAL " << buffer.getType() << " local_" << paramName << "[LOCAL_BUFFER_SIZE];\n";
                loadLocal1 << "local_" << paramName << "[localAtomIndex] = " << paramName << "1;\n";
                loadLocal2 << "local_" << paramName << "[localAtomIndex] = global_" << paramName << "[j];\n";
                load1 << buffer.getType() << " " << paramName << "1 = global_" << paramName << "[atom1];\n";
                load2 << buffer.getType() << " " << paramName << "2 = local_" << paramName << "[atom2];\n";
                pairEnergyUsesParam[i] = true;
            }
        }
        pairEnergyUsesValue.resize(computedValues->getParameterInfos().size(), false);
        for (int i = 0; i < (int) computedValues->getParameterInfos().size(); i++) {
            ComputeParameterInfo& buffer = computedValues->getParameterInfos()[i];
            string valueName = "values"+cc.intToString(i+1);
            if (n2EnergyStr.find(valueName+"1") != n2EnergyStr.npos || n2EnergyStr.find(valueName+"2") != n2EnergyStr.npos) {
                extraArgs << ", GLOBAL const " << buffer.getType() << "* RESTRICT global_" << valueName;
                atomParams << "LOCAL " << buffer.getType() << " local_" << valueName << "[LOCAL_BUFFER_SIZE];\n";
                loadLocal1 << "local_" << valueName << "[localAtomIndex] = " << valueName << "1;\n";
                loadLocal2 << "local_" << valueName << "[localAtomIndex] = global_" << valueName << "[j];\n";
                load1 << buffer.getType() << " " << valueName << "1 = global_" << valueName << "[atom1];\n";
                load2 << buffer.getType() << " " << valueName << "2 = local_" << valueName << "[atom2];\n";
                pairEnergyUsesValue[i] = true;
            }
        }
        extraArgs << ", GLOBAL mm_ulong* RESTRICT derivBuffers";
        for (int i = 0; i < numComputedValues; i++) {
            string index = cc.intToString(i+1);
            atomParams << "LOCAL real local_deriv" << index << "[LOCAL_BUFFER_SIZE];\n";
            clearLocal << "local_deriv" << index << "[localAtomIndex] = 0.0f;\n";
            declare1 << "real deriv" << index << "_1 = 0;\n";
            load2 << "real deriv" << index << "_2 = 0;\n";
            recordDeriv << "local_deriv" << index << "[atom2] += deriv" << index << "_2;\n";
            storeDerivs1 << "STORE_DERIVATIVE_1(" << index << ")\n";
            storeDerivs2 << "STORE_DERIVATIVE_2(" << index << ")\n";
        }
        if (needEnergyParamDerivs) {
            extraArgs << ", GLOBAL mixed* RESTRICT energyParamDerivs";
            const vector<string>& allParamDerivNames = cc.getEnergyParamDerivNames();
            int numDerivs = allParamDerivNames.size();
            for (int i = 0; i < force.getNumEnergyParameterDerivatives(); i++) {
                initParamDerivs << "mixed energyParamDeriv" << i << " = 0;\n";
                for (int index = 0; index < numDerivs; index++)
                    if (allParamDerivNames[index] == force.getEnergyParameterDerivativeName(i))
                        saveParamDerivs << "energyParamDerivs[GLOBAL_ID*" << numDerivs << "+" << index << "] += energyParamDeriv" << i << ";\n";
            }
        }
        replacements["PARAMETER_ARGUMENTS"] = extraArgs.str()+tableArgs.str();
        replacements["ATOM_PARAMETER_DATA"] = atomParams.str();
        replacements["LOAD_LOCAL_PARAMETERS_FROM_1"] = loadLocal1.str();
        replacements["LOAD_LOCAL_PARAMETERS_FROM_GLOBAL"] = loadLocal2.str();
        replacements["CLEAR_LOCAL_DERIVATIVES"] = clearLocal.str();
        replacements["LOAD_ATOM1_PARAMETERS"] = load1.str();
        replacements["LOAD_ATOM2_PARAMETERS"] = load2.str();
        replacements["DECLARE_ATOM1_DERIVATIVES"] = declare1.str();
        replacements["RECORD_DERIVATIVE_2"] = recordDeriv.str();
        replacements["STORE_DERIVATIVES_1"] = storeDerivs1.str();
        replacements["STORE_DERIVATIVES_2"] = storeDerivs2.str();
        replacements["INIT_PARAM_DERIVS"] = initParamDerivs.str();
        replacements["SAVE_PARAM_DERIVS"] = saveParamDerivs.str();
        if (useCutoff)
            pairEnergyDefines["USE_CUTOFF"] = "1";
        if (usePeriodic)
            pairEnergyDefines["USE_PERIODIC"] = "1";
        if (anyExclusions)
            pairEnergyDefines["USE_EXCLUSIONS"] = "1";
        pairEnergyDefines["LOCAL_BUFFER_SIZE"] = cc.intToString(deviceIsCpu ? 32 : nb.getForceThreadBlockSize());
        pairEnergyDefines["CUTOFF_SQUARED"] = cc.doubleToString(cutoff*cutoff);
        pairEnergyDefines["NUM_ATOMS"] = cc.intToString(cc.getNumAtoms());
        pairEnergyDefines["PADDED_NUM_ATOMS"] = cc.intToString(cc.getPaddedNumAtoms());
        pairEnergyDefines["NUM_BLOCKS"] = cc.intToString(numAtomBlocks);
        pairEnergyDefines["TILE_SIZE"] = "32";
        string file;
        if (deviceIsCpu)
            file = CommonKernelSources::customGBEnergyN2_cpu;
        else
            file = CommonKernelSources::customGBEnergyN2;
        pairEnergySrc = cc.replaceStrings(file, replacements);
    }
    {
        // Create the kernel to reduce the derivatives and calculate per-particle energy terms.

        stringstream compute, extraArgs, reduce, initParamDerivs, saveParamDerivs;
        if (force.getNumGlobalParameters() > 0)
            extraArgs << ", GLOBAL const float* globals";
        for (int i = 0; i < (int) params->getParameterInfos().size(); i++) {
            ComputeParameterInfo& buffer = params->getParameterInfos()[i];
            string paramName = "params"+cc.intToString(i+1);
            extraArgs << ", GLOBAL const " << buffer.getType() << "* RESTRICT " << paramName;
        }
        for (int i = 0; i < (int) computedValues->getParameterInfos().size(); i++) {
            ComputeParameterInfo& buffer = computedValues->getParameterInfos()[i];
            string valueName = "values"+cc.intToString(i+1);
            extraArgs << ", GLOBAL const " << buffer.getType() << "* RESTRICT " << valueName;
        }
        for (int i = 0; i < (int) energyDerivs->getParameterInfos().size(); i++) {
            ComputeParameterInfo& buffer = energyDerivs->getParameterInfos()[i];
            string index = cc.intToString(i+1);
            extraArgs << ", GLOBAL " << buffer.getType() << "* RESTRICT derivBuffers" << index;
            compute << buffer.getType() << " deriv" << index << " = derivBuffers" << index << "[index];\n";
        }
        for (int i = 0; i < (int) energyDerivChain->getParameterInfos().size(); i++) {
            ComputeParameterInfo& buffer = energyDerivChain->getParameterInfos()[i];
            string index = cc.intToString(i+1);
            extraArgs << ", GLOBAL " << buffer.getType() << "* RESTRICT derivChain" << index;
        }
        extraArgs << ", GLOBAL const mm_long* RESTRICT derivBuffersIn";
        for (int i = 0; i < energyDerivs->getNumParameters(); ++i)
            reduce << "derivBuffers" << energyDerivs->getParameterSuffix(i, "[index]") <<
                    " = RECIP((real) 0x100000000)*derivBuffersIn[index+PADDED_NUM_ATOMS*" << cc.intToString(i) << "];\n";
        if (needEnergyParamDerivs) {
            extraArgs << ", GLOBAL mixed* RESTRICT energyParamDerivs";
            const vector<string>& allParamDerivNames = cc.getEnergyParamDerivNames();
            int numDerivs = allParamDerivNames.size();
            for (int i = 0; i < force.getNumEnergyParameterDerivatives(); i++) {
                initParamDerivs << "mixed energyParamDeriv" << i << " = 0;\n";
                for (int index = 0; index < numDerivs; index++)
                    if (allParamDerivNames[index] == force.getEnergyParameterDerivativeName(i))
                        saveParamDerivs << "energyParamDerivs[GLOBAL_ID*" << numDerivs << "+" << index << "] += energyParamDeriv" << i << ";\n";
            }
        }
        
        // Compute the various expressions.
        
        map<string, string> variables;
        variables["x"] = "pos.x";
        variables["y"] = "pos.y";
        variables["z"] = "pos.z";
        for (int i = 0; i < force.getNumPerParticleParameters(); i++)
            variables[force.getPerParticleParameterName(i)] = "params"+params->getParameterSuffix(i, "[index]");
        for (int i = 0; i < force.getNumGlobalParameters(); i++)
            variables[force.getGlobalParameterName(i)] = "globals["+cc.intToString(i)+"]";
        for (int i = 0; i < numComputedValues; i++)
            variables[computedValueNames[i]] = "values"+computedValues->getParameterSuffix(i, "[index]");
        map<string, Lepton::ParsedExpression> expressions;
        for (int i = 0; i < force.getNumEnergyTerms(); i++) {
            string expression;
            CustomGBForce::ComputationType type;
            force.getEnergyTermParameters(i, expression, type);
            if (type != CustomGBForce::SingleParticle)
                continue;
            Lepton::ParsedExpression parsed = Lepton::Parser::parse(expression, functions).optimize();
            expressions["/*"+cc.intToString(i+1)+"*/ energy += "] = parsed;
            for (int j = 0; j < numComputedValues; j++)
                expressions["/*"+cc.intToString(i+1)+"*/ deriv"+energyDerivs->getParameterSuffix(j)+" += "] = energyDerivExpressions[i][j];
            Lepton::ParsedExpression gradx = parsed.differentiate("x").optimize();
            Lepton::ParsedExpression grady = parsed.differentiate("y").optimize();
            Lepton::ParsedExpression gradz = parsed.differentiate("z").optimize();
            if (!isZeroExpression(gradx))
                expressions["/*"+cc.intToString(i+1)+"*/ force.x -= "] = gradx;
            if (!isZeroExpression(grady))
                expressions["/*"+cc.intToString(i+1)+"*/ force.y -= "] = grady;
            if (!isZeroExpression(gradz))
                expressions["/*"+cc.intToString(i+1)+"*/ force.z -= "] = gradz;
            for (int j = 0; j < force.getNumEnergyParameterDerivatives(); j++)
                expressions["/*"+cc.intToString(i+1)+"*/ energyParamDeriv"+cc.intToString(j)+" += "] = energyParamDerivExpressions[i][j];
        }
        for (int i = 1; i < numComputedValues; i++)
            for (int j = 0; j < i; j++)
                expressions["real dV"+cc.intToString(i)+"dV"+cc.intToString(j)+" = "] = valueDerivExpressions[i][j];
        compute << cc.getExpressionUtilities().createExpressions(expressions, variables, functionList, functionDefinitions, "temp");
        
        // Record values.
        
        for (int i = 0; i < (int) energyDerivs->getParameterInfos().size(); i++) {
            string index = cc.intToString(i+1);
            compute << "derivBuffers" << index << "[index] = deriv" << index << ";\n";
        }
        compute << "forceBuffers[index] += realToFixedPoint(force.x);\n";
        compute << "forceBuffers[index+PADDED_NUM_ATOMS] += realToFixedPoint(force.y);\n";
        compute << "forceBuffers[index+PADDED_NUM_ATOMS*2] += realToFixedPoint(force.z);\n";
        for (int i = 1; i < numComputedValues; i++) {
            compute << "real totalDeriv"<<i<<" = dV"<<i<<"dV0";
            for (int j = 1; j < i; j++)
                compute << " + totalDeriv"<<j<<"*dV"<<i<<"dV"<<j;
            compute << ";\n";
            compute << "deriv"<<(i+1)<<" *= totalDeriv"<<i<<";\n";
        }
        for (int i = 0; i < (int) energyDerivs->getParameterInfos().size(); i++) {
            string index = cc.intToString(i+1);
            compute << "derivChain" << index << "[index] = deriv" << index << ";\n";
        }
        map<string, string> replacements;
        replacements["PARAMETER_ARGUMENTS"] = extraArgs.str()+tableArgs.str();
        replacements["REDUCE_DERIVATIVES"] = reduce.str();
        replacements["COMPUTE_ENERGY"] = compute.str();
        replacements["INIT_PARAM_DERIVS"] = initParamDerivs.str();
        replacements["SAVE_PARAM_DERIVS"] = saveParamDerivs.str();
        map<string, string> defines;
        defines["NUM_ATOMS"] = cc.intToString(cc.getNumAtoms());
        defines["PADDED_NUM_ATOMS"] = cc.intToString(cc.getPaddedNumAtoms());
        ComputeProgram program = cc.compileProgram(cc.replaceStrings(CommonKernelSources::customGBEnergyPerParticle, replacements), defines);
        perParticleEnergyKernel = program->createKernel("computePerParticleEnergy");
    }
    if (needParameterGradient || needEnergyParamDerivs) {
        // Create the kernel to compute chain rule terms for computed values that depend explicitly on particle coordinates, and for
        // derivatives with respect to global parameters.

        stringstream compute, extraArgs, initParamDerivs, saveParamDerivs;
        if (force.getNumGlobalParameters() > 0)
            extraArgs << ", GLOBAL const float* globals";
        for (int i = 0; i < (int) params->getParameterInfos().size(); i++) {
            ComputeParameterInfo& buffer = params->getParameterInfos()[i];
            string paramName = "params"+cc.intToString(i+1);
            extraArgs << ", GLOBAL const " << buffer.getType() << "* RESTRICT " << paramName;
        }
        for (int i = 0; i < (int) computedValues->getParameterInfos().size(); i++) {
            ComputeParameterInfo& buffer = computedValues->getParameterInfos()[i];
            string valueName = "values"+cc.intToString(i+1);
            extraArgs << ", GLOBAL const " << buffer.getType() << "* RESTRICT " << valueName;
        }
        for (int i = 0; i < (int) energyDerivs->getParameterInfos().size(); i++) {
            ComputeParameterInfo& buffer = energyDerivs->getParameterInfos()[i];
            string index = cc.intToString(i+1);
            extraArgs << ", GLOBAL " << buffer.getType() << "* RESTRICT derivBuffers" << index;
            compute << buffer.getType() << " deriv" << index << " = derivBuffers" << index << "[index];\n";
        }
        if (needEnergyParamDerivs) {
            extraArgs << ", GLOBAL mixed* RESTRICT energyParamDerivs";
            const vector<string>& allParamDerivNames = cc.getEnergyParamDerivNames();
            int numDerivs = allParamDerivNames.size();
            for (int i = 0; i < force.getNumEnergyParameterDerivatives(); i++) {
                for (int j = 0; j < dValuedParam[i]->getParameterInfos().size(); j++)
                    extraArgs << ", GLOBAL real* RESTRICT dValuedParam_" << j << "_" << i;
                initParamDerivs << "mixed energyParamDeriv" << i << " = 0;\n";
                for (int index = 0; index < numDerivs; index++)
                    if (allParamDerivNames[index] == force.getEnergyParameterDerivativeName(i))
                        saveParamDerivs << "energyParamDerivs[GLOBAL_ID*" << numDerivs << "+" << index << "] += energyParamDeriv" << i << ";\n";
            }
        }
        map<string, string> variables;
        variables["x"] = "pos.x";
        variables["y"] = "pos.y";
        variables["z"] = "pos.z";
        for (int i = 0; i < force.getNumPerParticleParameters(); i++)
            variables[force.getPerParticleParameterName(i)] = "params"+params->getParameterSuffix(i, "[index]");
        for (int i = 0; i < force.getNumGlobalParameters(); i++)
            variables[force.getGlobalParameterName(i)] = "globals["+cc.intToString(i)+"]";
        for (int i = 0; i < numComputedValues; i++)
            variables[computedValueNames[i]] = "values"+computedValues->getParameterSuffix(i, "[index]");
        if (needParameterGradient) {
            for (int i = 1; i < numComputedValues; i++) {
                string is = cc.intToString(i);
                compute << "real3 dV"<<is<<"dR = make_real3(0);\n";
                for (int j = 1; j < i; j++) {
                    if (!isZeroExpression(valueDerivExpressions[i][j])) {
                        map<string, Lepton::ParsedExpression> derivExpressions;
                        string js = cc.intToString(j);
                        derivExpressions["real dV"+is+"dV"+js+" = "] = valueDerivExpressions[i][j];
                        compute << cc.getExpressionUtilities().createExpressions(derivExpressions, variables, functionList, functionDefinitions, "temp_"+is+"_"+js);
                        compute << "dV"<<is<<"dR += dV"<<is<<"dV"<<js<<"*dV"<<js<<"dR;\n";
                    }
                }
                map<string, Lepton::ParsedExpression> gradientExpressions;
                if (!isZeroExpression(valueGradientExpressions[i][0]))
                    gradientExpressions["dV"+is+"dR.x += "] = valueGradientExpressions[i][0];
                if (!isZeroExpression(valueGradientExpressions[i][1]))
                    gradientExpressions["dV"+is+"dR.y += "] = valueGradientExpressions[i][1];
                if (!isZeroExpression(valueGradientExpressions[i][2]))
                    gradientExpressions["dV"+is+"dR.z += "] = valueGradientExpressions[i][2];
                compute << cc.getExpressionUtilities().createExpressions(gradientExpressions, variables, functionList, functionDefinitions, "gradtemp_"+is);
            }
            for (int i = 1; i < numComputedValues; i++)
                compute << "force -= deriv"<<energyDerivs->getParameterSuffix(i)<<"*dV"<<i<<"dR;\n";
        }
        if (needEnergyParamDerivs)
            for (int i = 0; i < numComputedValues; i++)
                for (int j = 0; j < dValuedParam.size(); j++)
                    compute << "energyParamDeriv"<<j<<" += deriv"<<energyDerivs->getParameterSuffix(i)<<"*dValuedParam_"<<i<<"_"<<j<<"[index];\n";
        map<string, string> replacements;
        replacements["PARAMETER_ARGUMENTS"] = extraArgs.str()+tableArgs.str();
        replacements["COMPUTE_FORCES"] = compute.str();
        replacements["INIT_PARAM_DERIVS"] = initParamDerivs.str();
        replacements["SAVE_PARAM_DERIVS"] = saveParamDerivs.str();
        map<string, string> defines;
        defines["NUM_ATOMS"] = cc.intToString(cc.getNumAtoms());
        defines["PADDED_NUM_ATOMS"] = cc.intToString(cc.getPaddedNumAtoms());
        ComputeProgram program = cc.compileProgram(cc.replaceStrings(CommonKernelSources::customGBGradientChainRule, replacements), defines);
        gradientChainRuleKernel = program->createKernel("computeGradientChainRuleTerms");
    }
    {
        // Create the code to calculate chain rule terms as part of the default nonbonded kernel.

        vector<pair<ExpressionTreeNode, string> > globalVariables;
        for (int i = 0; i < force.getNumGlobalParameters(); i++) {
            const string& name = force.getGlobalParameterName(i);
            string value = "globals["+cc.intToString(i)+"]";
            globalVariables.push_back(makeVariable(name, prefix+value));
        }
        vector<pair<ExpressionTreeNode, string> > variables = globalVariables;
        map<string, string> rename;
        ExpressionTreeNode rnode(new Operation::Variable("r"));
        variables.push_back(make_pair(rnode, "r"));
        variables.push_back(make_pair(ExpressionTreeNode(new Operation::Square(), rnode), "r2"));
        variables.push_back(make_pair(ExpressionTreeNode(new Operation::Reciprocal(), rnode), "invR"));
        for (int i = 0; i < force.getNumPerParticleParameters(); i++) {
            const string& name = force.getPerParticleParameterName(i);
            variables.push_back(makeVariable(name+"1", "((real) "+prefix+"params"+params->getParameterSuffix(i, "1)")));
            variables.push_back(makeVariable(name+"2", "((real) "+prefix+"params"+params->getParameterSuffix(i, "2)")));
            rename[name+"1"] = name+"2";
            rename[name+"2"] = name+"1";
        }
        map<string, Lepton::ParsedExpression> derivExpressions;
        stringstream chainSource;
        Lepton::ParsedExpression dVdR = Lepton::Parser::parse(computedValueExpressions[0], functions).differentiate("r").optimize();
        derivExpressions["real dV0dR1 = "] = dVdR;
        derivExpressions["real dV0dR2 = "] = dVdR.renameVariables(rename);
        chainSource << cc.getExpressionUtilities().createExpressions(derivExpressions, variables, functionList, functionDefinitions, prefix+"temp0_");
        if (needChainForValue[0]) {
            if (useExclusionsForValue)
                chainSource << "if (!isExcluded) {\n";
            chainSource << "tempForce -= dV0dR1*" << prefix << "dEdV" << energyDerivs->getParameterSuffix(0, "1") << ";\n";
            chainSource << "tempForce -= dV0dR2*" << prefix << "dEdV" << energyDerivs->getParameterSuffix(0, "2") << ";\n";
            if (useExclusionsForValue)
                chainSource << "}\n";
        }
        for (int i = 1; i < numComputedValues; i++) {
            if (needChainForValue[i]) {
                chainSource << "tempForce -= dV0dR1*" << prefix << "dEdV" << energyDerivs->getParameterSuffix(i, "1") << ";\n";
                chainSource << "tempForce -= dV0dR2*" << prefix << "dEdV" << energyDerivs->getParameterSuffix(i, "2") << ";\n";
            }
        }
        map<string, string> replacements;
        string chainStr = chainSource.str();
        replacements["COMPUTE_FORCE"] = chainStr;
        string source = cc.replaceStrings(CommonKernelSources::customGBChainRule, replacements);
        vector<ComputeParameterInfo> parameters;
        vector<ComputeParameterInfo> arguments;
        for (int i = 0; i < (int) params->getParameterInfos().size(); i++) {
            ComputeParameterInfo& buffer = params->getParameterInfos()[i];
            string paramName = prefix+"params"+cc.intToString(i+1);
            if (chainStr.find(paramName+"1") != chainStr.npos || chainStr.find(paramName+"2") != chainStr.npos)
                parameters.push_back(ComputeParameterInfo(buffer.getArray(), paramName, buffer.getComponentType(), buffer.getNumComponents()));
        }
        for (int i = 0; i < (int) computedValues->getParameterInfos().size(); i++) {
            ComputeParameterInfo& buffer = computedValues->getParameterInfos()[i];
            string paramName = prefix+"values"+cc.intToString(i+1);
            if (chainStr.find(paramName+"1") != chainStr.npos || chainStr.find(paramName+"2") != chainStr.npos)
                parameters.push_back(ComputeParameterInfo(buffer.getArray(), paramName, buffer.getComponentType(), buffer.getNumComponents()));
        }
        for (int i = 0; i < (int) energyDerivChain->getParameterInfos().size(); i++) {
            if (needChainForValue[i]) { 
                ComputeParameterInfo& buffer = energyDerivChain->getParameterInfos()[i];
                string paramName = prefix+"dEdV"+cc.intToString(i+1);
                parameters.push_back(ComputeParameterInfo(buffer.getArray(), paramName, buffer.getComponentType(), buffer.getNumComponents()));
            }
        }
        if (globals.isInitialized()) {
            globals.upload(globalParamValues);
            arguments.push_back(ComputeParameterInfo(globals, prefix+"globals", "float", 1));
        }
        nb.addInteraction(useCutoff, usePeriodic, force.getNumExclusions() > 0, cutoff, exclusionList, source, force.getForceGroup());
        for (auto param : parameters)
            nb.addParameter(param);
        for (auto arg : arguments)
            nb.addArgument(arg);
    }
    info = new ForceInfo(force);
    cc.addForce(info);
    cc.addAutoclearBuffer(longEnergyDerivs);
}

double CommonCalcCustomGBForceKernel::execute(ContextImpl& context, bool includeForces, bool includeEnergy) {
    ContextSelector selector(cc);
    bool deviceIsCpu = cc.getIsCPU();
    NonbondedUtilities& nb = cc.getNonbondedUtilities();
    int elementSize = (cc.getUseDoublePrecision() ? sizeof(double) : sizeof(float));
    if (!hasInitializedKernels) {
        hasInitializedKernels = true;
        
        // These two kernels can't be compiled in initialize(), because the nonbonded utilities object
        // has not yet been initialized then.

        {
            int numExclusionTiles = nb.getExclusionTiles().getSize();
            pairValueDefines["NUM_TILES_WITH_EXCLUSIONS"] = cc.intToString(numExclusionTiles);
            int numContexts = cc.getNumContexts();
            int startExclusionIndex = cc.getContextIndex()*numExclusionTiles/numContexts;
            int endExclusionIndex = (cc.getContextIndex()+1)*numExclusionTiles/numContexts;
            pairValueDefines["FIRST_EXCLUSION_TILE"] = cc.intToString(startExclusionIndex);
            pairValueDefines["LAST_EXCLUSION_TILE"] = cc.intToString(endExclusionIndex);
            pairValueDefines["CUTOFF"] = cc.doubleToString(cutoff);
            ComputeProgram program = cc.compileProgram(pairValueSrc, pairValueDefines);
            pairValueKernel = program->createKernel("computeN2Value");
            pairValueSrc = "";
            pairValueDefines.clear();
        }
        {
            int numExclusionTiles = nb.getExclusionTiles().getSize();
            pairEnergyDefines["NUM_TILES_WITH_EXCLUSIONS"] = cc.intToString(numExclusionTiles);
            int numContexts = cc.getNumContexts();
            int startExclusionIndex = cc.getContextIndex()*numExclusionTiles/numContexts;
            int endExclusionIndex = (cc.getContextIndex()+1)*numExclusionTiles/numContexts;
            pairEnergyDefines["FIRST_EXCLUSION_TILE"] = cc.intToString(startExclusionIndex);
            pairEnergyDefines["LAST_EXCLUSION_TILE"] = cc.intToString(endExclusionIndex);
            pairEnergyDefines["CUTOFF"] = cc.doubleToString(cutoff);
            ComputeProgram program = cc.compileProgram(pairEnergySrc, pairEnergyDefines);
            pairEnergyKernel = program->createKernel("computeN2Energy");
            pairEnergySrc = "";
            pairEnergyDefines.clear();
        }

        // Set arguments for kernels.
        
        maxTiles = (nb.getUseCutoff() ? nb.getInteractingTiles().getSize() : 0);
        int numAtomBlocks = cc.getPaddedNumAtoms()/32;
        pairValueKernel->addArg(cc.getPosq());
        pairValueKernel->addArg(cc.getNonbondedUtilities().getExclusions());
        pairValueKernel->addArg(cc.getNonbondedUtilities().getExclusionTiles());
        pairValueKernel->addArg(valueBuffers);
        if (nb.getUseCutoff()) {
            pairValueKernel->addArg(nb.getInteractingTiles());
            pairValueKernel->addArg(nb.getInteractionCount());
            for (int i = 0; i < 5; i++)
                pairValueKernel->addArg(); // Periodic box size arguments are set when the kernel is executed.
            pairValueKernel->addArg(maxTiles);
            pairValueKernel->addArg(nb.getBlockCenters());
            pairValueKernel->addArg(nb.getBlockBoundingBoxes());
            pairValueKernel->addArg(nb.getInteractingAtoms());
        }
        else
            pairValueKernel->addArg(numAtomBlocks*(numAtomBlocks+1)/2);
        if (globals.isInitialized())
            pairValueKernel->addArg(globals);
        for (int i = 0; i < (int) params->getParameterInfos().size(); i++) {
            if (pairValueUsesParam[i]) {
                ComputeParameterInfo& buffer = params->getParameterInfos()[i];
                pairValueKernel->addArg(buffer.getArray());
            }
        }
        for (auto& d : dValue0dParam)
            pairValueKernel->addArg(d);
        for (auto& function : tabulatedFunctionArrays)
            pairValueKernel->addArg(function);
        perParticleValueKernel->addArg(cc.getPosq());
        perParticleValueKernel->addArg(valueBuffers);
        if (globals.isInitialized())
            perParticleValueKernel->addArg(globals);
        for (auto& buffer : params->getParameterInfos())
            perParticleValueKernel->addArg(buffer.getArray());
        for (auto& buffer : computedValues->getParameterInfos())
            perParticleValueKernel->addArg(buffer.getArray());
        for (int i = 0; i < dValuedParam.size(); i++) {
            perParticleValueKernel->addArg(dValue0dParam[i]);
            for (int j = 0; j < dValuedParam[i]->getParameterInfos().size(); j++)
                perParticleValueKernel->addArg(dValuedParam[i]->getParameterInfos()[j].getArray());
        }
        for (auto& function : tabulatedFunctionArrays)
            perParticleValueKernel->addArg(function);
        pairEnergyKernel->addArg(cc.getLongForceBuffer());
        pairEnergyKernel->addArg(cc.getEnergyBuffer());
        pairEnergyKernel->addArg(cc.getPosq());
        pairEnergyKernel->addArg(cc.getNonbondedUtilities().getExclusions());
        pairEnergyKernel->addArg(cc.getNonbondedUtilities().getExclusionTiles());
        pairEnergyKernel->addArg(); // Whether to include energy.
        if (nb.getUseCutoff()) {
            pairEnergyKernel->addArg(nb.getInteractingTiles());
            pairEnergyKernel->addArg(nb.getInteractionCount());
            for (int i = 0; i < 5; i++)
                pairEnergyKernel->addArg(); // Periodic box size arguments are set when the kernel is executed.
            pairEnergyKernel->addArg(maxTiles);
            pairEnergyKernel->addArg(nb.getBlockCenters());
            pairEnergyKernel->addArg(nb.getBlockBoundingBoxes());
            pairEnergyKernel->addArg(nb.getInteractingAtoms());
        }
        else
            pairEnergyKernel->addArg(numAtomBlocks*(numAtomBlocks+1)/2);
        if (globals.isInitialized())
            pairEnergyKernel->addArg(globals);
        for (int i = 0; i < (int) params->getParameterInfos().size(); i++) {
            if (pairEnergyUsesParam[i]) {
                ComputeParameterInfo& buffer = params->getParameterInfos()[i];
                pairEnergyKernel->addArg(buffer.getArray());
            }
        }
        for (int i = 0; i < (int) computedValues->getParameterInfos().size(); i++) {
            if (pairEnergyUsesValue[i]) {
                ComputeParameterInfo& buffer = computedValues->getParameterInfos()[i];
                pairEnergyKernel->addArg(buffer.getArray());
            }
        }
        pairEnergyKernel->addArg(longEnergyDerivs);
        if (needEnergyParamDerivs)
            pairEnergyKernel->addArg(cc.getEnergyParamDerivBuffer());
        for (auto& function : tabulatedFunctionArrays)
            pairEnergyKernel->addArg(function);
        perParticleEnergyKernel->addArg(cc.getEnergyBuffer());
        perParticleEnergyKernel->addArg(cc.getPosq());
        perParticleEnergyKernel->addArg(cc.getLongForceBuffer());
        if (globals.isInitialized())
            perParticleEnergyKernel->addArg(globals);
        for (auto& buffer : params->getParameterInfos())
            perParticleEnergyKernel->addArg(buffer.getArray());
        for (auto& buffer : computedValues->getParameterInfos())
            perParticleEnergyKernel->addArg(buffer.getArray());
        for (auto& buffer : energyDerivs->getParameterInfos())
            perParticleEnergyKernel->addArg(buffer.getArray());
        for (auto& buffer : energyDerivChain->getParameterInfos())
            perParticleEnergyKernel->addArg(buffer.getArray());
        perParticleEnergyKernel->addArg(longEnergyDerivs);
        if (needEnergyParamDerivs)
            perParticleEnergyKernel->addArg(cc.getEnergyParamDerivBuffer());
        for (auto& function : tabulatedFunctionArrays)
            perParticleEnergyKernel->addArg(function);
        if (needParameterGradient || needEnergyParamDerivs) {
            gradientChainRuleKernel->addArg(cc.getPosq());
            gradientChainRuleKernel->addArg(cc.getLongForceBuffer());
            if (globals.isInitialized())
                gradientChainRuleKernel->addArg(globals);
            for (auto& buffer : params->getParameterInfos())
                gradientChainRuleKernel->addArg(buffer.getArray());
            for (auto& buffer : computedValues->getParameterInfos())
                gradientChainRuleKernel->addArg(buffer.getArray());
            for (auto& buffer : energyDerivs->getParameterInfos())
                gradientChainRuleKernel->addArg(buffer.getArray());
            if (needEnergyParamDerivs) {
                gradientChainRuleKernel->addArg(cc.getEnergyParamDerivBuffer());
                for (auto d : dValuedParam)
                    for (auto& buffer : d->getParameterInfos())
                        gradientChainRuleKernel->addArg(buffer.getArray());
            }
            for (auto& function : tabulatedFunctionArrays)
                gradientChainRuleKernel->addArg(function);
        }
    }
    if (globals.isInitialized()) {
        bool changed = false;
        for (int i = 0; i < (int) globalParamNames.size(); i++) {
            float value = (float) context.getParameter(globalParamNames[i]);
            if (value != globalParamValues[i])
                changed = true;
            globalParamValues[i] = value;
        }
        if (changed)
            globals.upload(globalParamValues);
    }
    pairEnergyKernel->setArg(5, (int) includeEnergy);
    if (nb.getUseCutoff()) {
        setPeriodicBoxArgs(cc, pairValueKernel, 6);
        setPeriodicBoxArgs(cc, pairEnergyKernel, 8);
        if (maxTiles < nb.getInteractingTiles().getSize()) {
            maxTiles = nb.getInteractingTiles().getSize();
            pairValueKernel->setArg(11, maxTiles);
            pairEnergyKernel->setArg(13, maxTiles);
        }
    }
    pairValueKernel->execute(nb.getNumForceThreadBlocks()*nb.getForceThreadBlockSize(), nb.getForceThreadBlockSize());
    perParticleValueKernel->execute(cc.getPaddedNumAtoms());
    pairEnergyKernel->execute(nb.getNumForceThreadBlocks()*nb.getForceThreadBlockSize(), nb.getForceThreadBlockSize());
    perParticleEnergyKernel->execute(cc.getPaddedNumAtoms());
    if (needParameterGradient || needEnergyParamDerivs)
        gradientChainRuleKernel->execute(cc.getPaddedNumAtoms());
    return 0.0;
}

void CommonCalcCustomGBForceKernel::copyParametersToContext(ContextImpl& context, const CustomGBForce& force) {
    ContextSelector selector(cc);
    int numParticles = force.getNumParticles();
    if (numParticles != cc.getNumAtoms())
        throw OpenMMException("updateParametersInContext: The number of particles has changed");

    // Record the per-particle parameters.

    vector<vector<float> > paramVector(cc.getPaddedNumAtoms(), vector<float>(force.getNumPerParticleParameters(), 0));
    vector<double> parameters;
    for (int i = 0; i < numParticles; i++) {
        force.getParticleParameters(i, parameters);
        for (int j = 0; j < (int) parameters.size(); j++)
            paramVector[i][j] = (float) parameters[j];
    }
    params->setParameterValues(paramVector);

    // See if any tabulated functions have changed.

    for (int i = 0; i < force.getNumTabulatedFunctions(); i++) {
        string name = force.getTabulatedFunctionName(i);
        if (force.getTabulatedFunction(i).getUpdateCount() != tabulatedFunctionUpdateCount[name]) {
            tabulatedFunctionUpdateCount[name] = force.getTabulatedFunction(i).getUpdateCount();
            int width;
            vector<float> f = cc.getExpressionUtilities().computeFunctionCoefficients(force.getTabulatedFunction(i), width);
            tabulatedFunctionArrays[i].upload(f);
        }
    }

    // Mark that the current reordering may be invalid.

    cc.invalidateMolecules(info);
}

class CommonCalcCustomHbondForceKernel::ForceInfo : public ComputeForceInfo {
public:
    ForceInfo(const CustomHbondForce& force) : force(force) {
    }
    bool areParticlesIdentical(int particle1, int particle2) {
        return true;
    }
    int getNumParticleGroups() {
        return force.getNumDonors()+force.getNumAcceptors()+force.getNumExclusions();
    }
    void getParticlesInGroup(int index, vector<int>& particles) {
        int p1, p2, p3;
        thread_local static vector<double> parameters;
        if (index < force.getNumDonors()) {
            force.getDonorParameters(index, p1, p2, p3, parameters);
            particles.clear();
            particles.push_back(p1);
            if (p2 > -1)
                particles.push_back(p2);
            if (p3 > -1)
                particles.push_back(p3);
            return;
        }
        index -= force.getNumDonors();
        if (index < force.getNumAcceptors()) {
            force.getAcceptorParameters(index, p1, p2, p3, parameters);
            particles.clear();
            particles.push_back(p1);
            if (p2 > -1)
                particles.push_back(p2);
            if (p3 > -1)
                particles.push_back(p3);
            return;
        }
        index -= force.getNumAcceptors();
        int donor, acceptor;
        force.getExclusionParticles(index, donor, acceptor);
        particles.clear();
        force.getDonorParameters(donor, p1, p2, p3, parameters);
        particles.push_back(p1);
        if (p2 > -1)
            particles.push_back(p2);
        if (p3 > -1)
            particles.push_back(p3);
        force.getAcceptorParameters(acceptor, p1, p2, p3, parameters);
        particles.push_back(p1);
        if (p2 > -1)
            particles.push_back(p2);
        if (p3 > -1)
            particles.push_back(p3);
    }
    bool areGroupsIdentical(int group1, int group2) {
        int p1, p2, p3;
        thread_local static vector<double> params1, params2;
        if (group1 < force.getNumDonors() && group2 < force.getNumDonors()) {
            force.getDonorParameters(group1, p1, p2, p3, params1);
            force.getDonorParameters(group2, p1, p2, p3, params2);
            return (params1 == params2);
        }
        if (group1 < force.getNumDonors() || group2 < force.getNumDonors())
            return false;
        group1 -= force.getNumDonors();
        group2 -= force.getNumDonors();
        if (group1 < force.getNumAcceptors() && group2 < force.getNumAcceptors()) {
            force.getAcceptorParameters(group1, p1, p2, p3, params1);
            force.getAcceptorParameters(group2, p1, p2, p3, params2);
            return (params1 == params2);
        }
        if (group1 < force.getNumAcceptors() || group2 < force.getNumAcceptors())
            return false;
        return true;
    }
private:
    const CustomHbondForce& force;
};

CommonCalcCustomHbondForceKernel::~CommonCalcCustomHbondForceKernel() {
    ContextSelector selector(cc);
    if (donorParams != NULL)
        delete donorParams;
    if (acceptorParams != NULL)
        delete acceptorParams;
}

static void applyDonorAndAcceptorForces(stringstream& apply, int atom, const string& value, bool trim=true) {
    string forceNames[] = {"f1", "f2", "f3"};
    string toAdd = (trim ? "trimTo3("+value+")" : value);
    if (atom < 3)
        apply << "localData[tbx+index]." << forceNames[atom]<<" += "<<toAdd<<";\n";
    else
        apply << forceNames[atom-3]<<" += "<<toAdd<<";\n";
}

void CommonCalcCustomHbondForceKernel::initialize(const System& system, const CustomHbondForce& force) {
    // Record the lists of donors and acceptors, and the parameters for each one.

    ContextSelector selector(cc);
    int numContexts = cc.getNumContexts();
    int startIndex = cc.getContextIndex()*force.getNumDonors()/numContexts;
    int endIndex = (cc.getContextIndex()+1)*force.getNumDonors()/numContexts;
    numDonors = endIndex-startIndex;
    numAcceptors = force.getNumAcceptors();
    if (numDonors == 0 || numAcceptors == 0)
        return;
    int numParticles = system.getNumParticles();
    donors.initialize<mm_int4>(cc, numDonors, "customHbondDonors");
    acceptors.initialize<mm_int4>(cc, numAcceptors, "customHbondAcceptors");
    donorParams = new ComputeParameterSet(cc, force.getNumPerDonorParameters(), numDonors, "customHbondDonorParameters");
    acceptorParams = new ComputeParameterSet(cc, force.getNumPerAcceptorParameters(), numAcceptors, "customHbondAcceptorParameters");
    if (force.getNumGlobalParameters() > 0)
        globals.initialize<float>(cc, force.getNumGlobalParameters(), "customHbondGlobals");
    vector<vector<float> > donorParamVector(numDonors);
    vector<mm_int4> donorVector(numDonors);
    for (int i = 0; i < numDonors; i++) {
        vector<double> parameters;
        force.getDonorParameters(startIndex+i, donorVector[i].x, donorVector[i].y, donorVector[i].z, parameters);
        donorParamVector[i].resize(parameters.size());
        for (int j = 0; j < (int) parameters.size(); j++)
            donorParamVector[i][j] = (float) parameters[j];
    }
    donors.upload(donorVector);
    donorParams->setParameterValues(donorParamVector);
    vector<vector<float> > acceptorParamVector(numAcceptors);
    vector<mm_int4> acceptorVector(numAcceptors);
    for (int i = 0; i < numAcceptors; i++) {
        vector<double> parameters;
        force.getAcceptorParameters(i, acceptorVector[i].x, acceptorVector[i].y, acceptorVector[i].z, parameters);
        acceptorParamVector[i].resize(parameters.size());
        for (int j = 0; j < (int) parameters.size(); j++)
            acceptorParamVector[i][j] = (float) parameters[j];
    }
    acceptors.upload(acceptorVector);
    acceptorParams->setParameterValues(acceptorParamVector);
    info = new ForceInfo(force);
    cc.addForce(info);

    // Decide whether to use bounding boxes to accelerate the calculation.

    int numDonorBlocks = (numDonors+31)/32;
    int numAcceptorBlocks = (numAcceptors+31)/32;
    useBoundingBoxes = (force.getNonbondedMethod() != CustomHbondForce::NoCutoff && numDonorBlocks*numAcceptorBlocks > cc.getNumThreadBlocks());
    if (useBoundingBoxes) {
        int elementSize = (cc.getUseDoublePrecision() ? sizeof(double) : sizeof(float));
        donorBlockCenter.initialize(cc, numDonorBlocks, 4*elementSize, "donorBlockCenter");
        donorBlockSize.initialize(cc, numDonorBlocks, 4*elementSize, "donorBlockSize");
        acceptorBlockCenter.initialize(cc, numAcceptorBlocks, 4*elementSize, "acceptorBlockCenter");
        acceptorBlockSize.initialize(cc, numAcceptorBlocks, 4*elementSize, "acceptorBlockSize");
    }

    // Record exclusions.

    vector<mm_int4> donorExclusionVector(numDonors, mm_int4(-1, -1, -1, -1));
    vector<mm_int4> acceptorExclusionVector(numAcceptors, mm_int4(-1, -1, -1, -1));
    for (int i = 0; i < force.getNumExclusions(); i++) {
        int donor, acceptor;
        force.getExclusionParticles(i, donor, acceptor);
        if (donor < startIndex || donor >= endIndex)
            continue;
        donor -= startIndex;
        if (donorExclusionVector[donor].x == -1)
            donorExclusionVector[donor].x = acceptor;
        else if (donorExclusionVector[donor].y == -1)
            donorExclusionVector[donor].y = acceptor;
        else if (donorExclusionVector[donor].z == -1)
            donorExclusionVector[donor].z = acceptor;
        else if (donorExclusionVector[donor].w == -1)
            donorExclusionVector[donor].w = acceptor;
        else
            throw OpenMMException("CustomHbondForce: this platform does not support more than four exclusions per donor");
        if (acceptorExclusionVector[acceptor].x == -1)
            acceptorExclusionVector[acceptor].x = donor;
        else if (acceptorExclusionVector[acceptor].y == -1)
            acceptorExclusionVector[acceptor].y = donor;
        else if (acceptorExclusionVector[acceptor].z == -1)
            acceptorExclusionVector[acceptor].z = donor;
        else if (acceptorExclusionVector[acceptor].w == -1)
            acceptorExclusionVector[acceptor].w = donor;
        else
            throw OpenMMException("CustomHbondForce: this platform does not support more than four exclusions per acceptor");
    }
    donorExclusions.initialize<mm_int4>(cc, numDonors, "customHbondDonorExclusions");
    acceptorExclusions.initialize<mm_int4>(cc, numAcceptors, "customHbondAcceptorExclusions");
    donorExclusions.upload(donorExclusionVector);
    acceptorExclusions.upload(acceptorExclusionVector);

    // Record the tabulated functions.

    map<string, Lepton::CustomFunction*> functions;
    vector<pair<string, string> > functionDefinitions;
    vector<const TabulatedFunction*> functionList;
    stringstream tableArgs;
    tabulatedFunctionArrays.resize(force.getNumTabulatedFunctions());
    for (int i = 0; i < force.getNumTabulatedFunctions(); i++) {
        functionList.push_back(&force.getTabulatedFunction(i));
        string name = force.getTabulatedFunctionName(i);
        tabulatedFunctionUpdateCount[name] = force.getTabulatedFunction(i).getUpdateCount();
        string arrayName = "table"+cc.intToString(i);
        functionDefinitions.push_back(make_pair(name, arrayName));
        functions[name] = cc.getExpressionUtilities().getFunctionPlaceholder(force.getTabulatedFunction(i));
        int width;
        vector<float> f = cc.getExpressionUtilities().computeFunctionCoefficients(force.getTabulatedFunction(i), width);
        tabulatedFunctionArrays[i].initialize<float>(cc, f.size(), "TabulatedFunction");
        tabulatedFunctionArrays[i].upload(f);
        tableArgs << ", GLOBAL const float";
        if (width > 1)
            tableArgs << width;
        tableArgs << "* RESTRICT " << arrayName;
    }

    // Record information about parameters.

    globalParamNames.resize(force.getNumGlobalParameters());
    globalParamValues.resize(force.getNumGlobalParameters());
    for (int i = 0; i < force.getNumGlobalParameters(); i++) {
        globalParamNames[i] = force.getGlobalParameterName(i);
        globalParamValues[i] = (float) force.getGlobalParameterDefaultValue(i);
    }
    if (globals.isInitialized())
        globals.upload(globalParamValues);
    map<string, string> variables;
    for (int i = 0; i < force.getNumPerDonorParameters(); i++) {
        const string& name = force.getPerDonorParameterName(i);
        variables[name] = "donorParams"+donorParams->getParameterSuffix(i);
    }
    for (int i = 0; i < force.getNumPerAcceptorParameters(); i++) {
        const string& name = force.getPerAcceptorParameterName(i);
        variables[name] = "acceptorParams"+acceptorParams->getParameterSuffix(i);
    }
    for (int i = 0; i < force.getNumGlobalParameters(); i++) {
        const string& name = force.getGlobalParameterName(i);
        variables[name] = "globals["+cc.intToString(i)+"]";
    }

    // Now to generate the kernel.  First, it needs to calculate all distances, angles,
    // and dihedrals the expression depends on.

    map<string, vector<int> > distances;
    map<string, vector<int> > angles;
    map<string, vector<int> > dihedrals;
    Lepton::ParsedExpression energyExpression = CustomHbondForceImpl::prepareExpression(force, functions, distances, angles, dihedrals);
    map<string, Lepton::ParsedExpression> forceExpressions;
    set<string> computedDeltas;
    computedDeltas.insert("D1A1");
    string atomNames[] = {"A1", "A2", "A3", "D1", "D2", "D3"};
    string atomNamesLower[] = {"a1", "a2", "a3", "d1", "d2", "d3"};
    stringstream compute, extraArgs;
    int index = 0;
    for (auto& distance : distances) {
        const vector<int>& atoms = distance.second;
        string deltaName = atomNames[atoms[0]]+atomNames[atoms[1]];
        if (computedDeltas.count(deltaName) == 0) {
            compute << "real4 delta"+deltaName+" = delta("+atomNamesLower[atoms[0]]+", "+atomNamesLower[atoms[1]]+", periodicBoxSize, invPeriodicBoxSize, periodicBoxVecX, periodicBoxVecY, periodicBoxVecZ);\n";
            computedDeltas.insert(deltaName);
        }
        compute << "real r_"+deltaName+" = SQRT(delta"+deltaName+".w);\n";
        variables[distance.first] = "r_"+deltaName;
        forceExpressions["real dEdDistance"+cc.intToString(index)+" = "] = energyExpression.differentiate(distance.first).optimize();
        index++;
    }
    index = 0;
    for (auto& angle : angles) {
        const vector<int>& atoms = angle.second;
        string deltaName1 = atomNames[atoms[1]]+atomNames[atoms[0]];
        string deltaName2 = atomNames[atoms[1]]+atomNames[atoms[2]];
        string angleName = "angle_"+atomNames[atoms[0]]+atomNames[atoms[1]]+atomNames[atoms[2]];
        if (computedDeltas.count(deltaName1) == 0) {
            compute << "real4 delta"+deltaName1+" = delta("+atomNamesLower[atoms[1]]+", "+atomNamesLower[atoms[0]]+", periodicBoxSize, invPeriodicBoxSize, periodicBoxVecX, periodicBoxVecY, periodicBoxVecZ);\n";
            computedDeltas.insert(deltaName1);
        }
        if (computedDeltas.count(deltaName2) == 0) {
            compute << "real4 delta"+deltaName2+" = delta("+atomNamesLower[atoms[1]]+", "+atomNamesLower[atoms[2]]+", periodicBoxSize, invPeriodicBoxSize, periodicBoxVecX, periodicBoxVecY, periodicBoxVecZ);\n";
            computedDeltas.insert(deltaName2);
        }
        compute << "real "+angleName+" = computeAngle(delta"+deltaName1+", delta"+deltaName2+");\n";
        variables[angle.first] = angleName;
        forceExpressions["real dEdAngle"+cc.intToString(index)+" = "] = energyExpression.differentiate(angle.first).optimize();
        index++;
    }
    index = 0;
    for (auto& dihedral : dihedrals) {
        const vector<int>& atoms = dihedral.second;
        string deltaName1 = atomNames[atoms[0]]+atomNames[atoms[1]];
        string deltaName2 = atomNames[atoms[2]]+atomNames[atoms[1]];
        string deltaName3 = atomNames[atoms[2]]+atomNames[atoms[3]];
        string crossName1 = "cross_"+deltaName1+"_"+deltaName2;
        string crossName2 = "cross_"+deltaName2+"_"+deltaName3;
        string dihedralName = "dihedral_"+atomNames[atoms[0]]+atomNames[atoms[1]]+atomNames[atoms[2]]+atomNames[atoms[3]];
        if (computedDeltas.count(deltaName1) == 0) {
            compute << "real4 delta"+deltaName1+" = delta("+atomNamesLower[atoms[0]]+", "+atomNamesLower[atoms[1]]+", periodicBoxSize, invPeriodicBoxSize, periodicBoxVecX, periodicBoxVecY, periodicBoxVecZ);\n";
            computedDeltas.insert(deltaName1);
        }
        if (computedDeltas.count(deltaName2) == 0) {
            compute << "real4 delta"+deltaName2+" = delta("+atomNamesLower[atoms[2]]+", "+atomNamesLower[atoms[1]]+", periodicBoxSize, invPeriodicBoxSize, periodicBoxVecX, periodicBoxVecY, periodicBoxVecZ);\n";
            computedDeltas.insert(deltaName2);
        }
        if (computedDeltas.count(deltaName3) == 0) {
            compute << "real4 delta"+deltaName3+" = delta("+atomNamesLower[atoms[2]]+", "+atomNamesLower[atoms[3]]+", periodicBoxSize, invPeriodicBoxSize, periodicBoxVecX, periodicBoxVecY, periodicBoxVecZ);\n";
            computedDeltas.insert(deltaName3);
        }
        compute << "real4 "+crossName1+" = computeCross(delta"+deltaName1+", delta"+deltaName2+");\n";
        compute << "real4 "+crossName2+" = computeCross(delta"+deltaName2+", delta"+deltaName3+");\n";
        compute << "real "+dihedralName+" = computeAngle("+crossName1+", "+crossName2+");\n";
        compute << dihedralName+" *= (delta"+deltaName1+".x*"+crossName2+".x + delta"+deltaName1+".y*"+crossName2+".y + delta"+deltaName1+".z*"+crossName2+".z < 0 ? -1 : 1);\n";
        variables[dihedral.first] = dihedralName;
        forceExpressions["real dEdDihedral"+cc.intToString(index)+" = "] = energyExpression.differentiate(dihedral.first).optimize();
        index++;
    }

    // Next it needs to load parameters from global memory.

    if (force.getNumGlobalParameters() > 0)
        extraArgs << ", GLOBAL const float* RESTRICT globals";
    for (int i = 0; i < (int) donorParams->getParameterInfos().size(); i++) {
        ComputeParameterInfo& parameter = donorParams->getParameterInfos()[i];
        extraArgs << ", GLOBAL const "+parameter.getType()+"* RESTRICT donor"+parameter.getName();
        compute << parameter.getType()+" donorParams"+cc.intToString(i+1)+" = donor"+parameter.getName()+"[donorIndex];\n";
    }
    for (int i = 0; i < (int) acceptorParams->getParameterInfos().size(); i++) {
        ComputeParameterInfo& parameter = acceptorParams->getParameterInfos()[i];
        extraArgs << ", GLOBAL const "+parameter.getType()+"* RESTRICT acceptor"+parameter.getName();
        compute << parameter.getType()+" acceptorParams"+cc.intToString(i+1)+" = acceptor"+parameter.getName()+"[acceptorIndex];\n";
    }

    // Now evaluate the expressions.

    forceExpressions["energy += "] = energyExpression;
    compute << cc.getExpressionUtilities().createExpressions(forceExpressions, variables, functionList, functionDefinitions, "temp");

    // Finally, apply forces to atoms.

    index = 0;
    for (auto& distance : distances) {
        const vector<int>& atoms = distance.second;
        string deltaName = atomNames[atoms[0]]+atomNames[atoms[1]];
        string value = "(dEdDistance"+cc.intToString(index)+"/r_"+deltaName+")*delta"+deltaName;
        applyDonorAndAcceptorForces(compute, atoms[0], "-"+value);
        applyDonorAndAcceptorForces(compute, atoms[1], value);
        index++;
    }
    index = 0;
    for (auto& angle : angles) {
        const vector<int>& atoms = angle.second;
        string deltaName1 = atomNames[atoms[1]]+atomNames[atoms[0]];
        string deltaName2 = atomNames[atoms[1]]+atomNames[atoms[2]];
        compute << "{\n";
        compute << "real3 crossProd = trimTo3(cross(delta"+deltaName2+", delta"+deltaName1+"));\n";
        compute << "real lengthCross = max(SQRT(dot(crossProd,crossProd)), (real) 1e-6f);\n";
        compute << "real3 deltaCross0 = -cross(trimTo3(delta"+deltaName1+"), crossProd)*dEdAngle"+cc.intToString(index)+"/(delta"+deltaName1+".w*lengthCross);\n";
        compute << "real3 deltaCross2 = cross(trimTo3(delta"+deltaName2+"), crossProd)*dEdAngle"+cc.intToString(index)+"/(delta"+deltaName2+".w*lengthCross);\n";
        compute << "real3 deltaCross1 = -(deltaCross0+deltaCross2);\n";
        applyDonorAndAcceptorForces(compute, atoms[0], "deltaCross0", false);
        applyDonorAndAcceptorForces(compute, atoms[1], "deltaCross1", false);
        applyDonorAndAcceptorForces(compute, atoms[2], "deltaCross2", false);
        compute << "}\n";
        index++;
    }
    index = 0;
    for (auto& dihedral : dihedrals) {
        const vector<int>& atoms = dihedral.second;
        string deltaName1 = atomNames[atoms[0]]+atomNames[atoms[1]];
        string deltaName2 = atomNames[atoms[2]]+atomNames[atoms[1]];
        string deltaName3 = atomNames[atoms[2]]+atomNames[atoms[3]];
        string crossName1 = "cross_"+deltaName1+"_"+deltaName2;
        string crossName2 = "cross_"+deltaName2+"_"+deltaName3;
        compute << "{\n";
        compute << "real r = SQRT(delta"+deltaName2+".w);\n";
        compute << "real4 ff;\n";
        compute << "ff.x = (-dEdDihedral"+cc.intToString(index)+"*r)/"+crossName1+".w;\n";
        compute << "ff.y = (delta"+deltaName1+".x*delta"+deltaName2+".x + delta"+deltaName1+".y*delta"+deltaName2+".y + delta"+deltaName1+".z*delta"+deltaName2+".z)/delta"+deltaName2+".w;\n";
        compute << "ff.z = (delta"+deltaName3+".x*delta"+deltaName2+".x + delta"+deltaName3+".y*delta"+deltaName2+".y + delta"+deltaName3+".z*delta"+deltaName2+".z)/delta"+deltaName2+".w;\n";
        compute << "ff.w = (dEdDihedral"+cc.intToString(index)+"*r)/"+crossName2+".w;\n";
        compute << "real4 internalF0 = ff.x*"+crossName1+";\n";
        compute << "real4 internalF3 = ff.w*"+crossName2+";\n";
        compute << "real4 s = ff.y*internalF0 - ff.z*internalF3;\n";
        applyDonorAndAcceptorForces(compute, atoms[0], "internalF0");
        applyDonorAndAcceptorForces(compute, atoms[1], "s-internalF0");
        applyDonorAndAcceptorForces(compute, atoms[2], "-s-internalF3");
        applyDonorAndAcceptorForces(compute, atoms[3], "internalF3");
        compute << "}\n";
        index++;
    }

    // Generate the kernels.

    map<string, string> replacements;
    replacements["COMPUTE_FORCE"] = compute.str();
    replacements["PARAMETER_ARGUMENTS"] = extraArgs.str()+tableArgs.str();
    map<string, string> defines;
    defines["PADDED_NUM_ATOMS"] = cc.intToString(cc.getPaddedNumAtoms());
    defines["NUM_DONORS"] = cc.intToString(numDonors);
    defines["NUM_ACCEPTORS"] = cc.intToString(numAcceptors);
    defines["NUM_DONOR_BLOCKS"] = cc.intToString(numDonorBlocks);
    defines["NUM_ACCEPTOR_BLOCKS"] = cc.intToString(numAcceptorBlocks);
    defines["M_PI"] = cc.doubleToString(M_PI);
    defines["THREAD_BLOCK_SIZE"] = "128";
    if (force.getNonbondedMethod() != CustomHbondForce::NoCutoff) {
        defines["USE_CUTOFF"] = "1";
        defines["CUTOFF_SQUARED"] = cc.doubleToString(force.getCutoffDistance()*force.getCutoffDistance());
    }
    if (force.getNonbondedMethod() != CustomHbondForce::NoCutoff && force.getNonbondedMethod() != CustomHbondForce::CutoffNonPeriodic)
        defines["USE_PERIODIC"] = "1";
    if (force.getNumExclusions() > 0)
        defines["USE_EXCLUSIONS"] = "1";
    if (useBoundingBoxes)
        defines["USE_BOUNDING_BOXES"] = "1";
    ComputeProgram program = cc.compileProgram(cc.replaceStrings(CommonKernelSources::customHbondForce, replacements), defines);
    blockBoundsKernel = program->createKernel("findBlockBounds");
    forceKernel = program->createKernel("computeHbondForces");
}

double CommonCalcCustomHbondForceKernel::execute(ContextImpl& context, bool includeForces, bool includeEnergy) {
    if (numDonors == 0 || numAcceptors == 0)
        return 0.0;
    ContextSelector selector(cc);
    if (globals.isInitialized()) {
        bool changed = false;
        for (int i = 0; i < (int) globalParamNames.size(); i++) {
            float value = (float) context.getParameter(globalParamNames[i]);
            if (value != globalParamValues[i])
                changed = true;
            globalParamValues[i] = value;
        }
        if (changed)
            globals.upload(globalParamValues);
    }
    if (!hasInitializedKernel) {
        hasInitializedKernel = true;
        if (useBoundingBoxes) {
            blockBoundsKernel->addArg(donors);
            blockBoundsKernel->addArg(acceptors);
            for (int i = 0; i < 5; i++)
                blockBoundsKernel->addArg(); // Periodic box size arguments are set when the kernel is executed.
            blockBoundsKernel->addArg(cc.getPosq());
            blockBoundsKernel->addArg(donorBlockCenter);
            blockBoundsKernel->addArg(donorBlockSize);
            blockBoundsKernel->addArg(acceptorBlockCenter);
            blockBoundsKernel->addArg(acceptorBlockSize);
        }
        forceKernel->addArg(cc.getLongForceBuffer());
        forceKernel->addArg(cc.getEnergyBuffer());
        forceKernel->addArg(cc.getPosq());
        forceKernel->addArg(donorExclusions);
        forceKernel->addArg(donors);
        forceKernel->addArg(acceptors);
        for (int i = 0; i < 5; i++)
            forceKernel->addArg(); // Periodic box size arguments are set when the kernel is executed.
        if (useBoundingBoxes) {
            forceKernel->addArg(donorBlockCenter);
            forceKernel->addArg(donorBlockSize);
            forceKernel->addArg(acceptorBlockCenter);
            forceKernel->addArg(acceptorBlockSize);
        }
        if (globals.isInitialized())
            forceKernel->addArg(globals);
        for (auto& parameter : donorParams->getParameterInfos())
            forceKernel->addArg(parameter.getArray());
        for (auto& parameter : acceptorParams->getParameterInfos())
            forceKernel->addArg(parameter.getArray());
        for (auto& function : tabulatedFunctionArrays)
            forceKernel->addArg(function);
    }
    if (useBoundingBoxes) {
        setPeriodicBoxArgs(cc, blockBoundsKernel, 2);
        blockBoundsKernel->execute(max(numDonors, numAcceptors));
    }
    setPeriodicBoxArgs(cc, forceKernel, 6);
    int numDonorBlocks = (numDonors+31)/32;
    int numAcceptorBlocks = (numAcceptors+31)/32;
    forceKernel->execute(numDonorBlocks*numAcceptorBlocks*32, cc.getIsCPU() ? 32 : 128);
    return 0.0;
}

void CommonCalcCustomHbondForceKernel::copyParametersToContext(ContextImpl& context, const CustomHbondForce& force) {
    ContextSelector selector(cc);
    int numContexts = cc.getNumContexts();
    int startIndex = cc.getContextIndex()*force.getNumDonors()/numContexts;
    int endIndex = (cc.getContextIndex()+1)*force.getNumDonors()/numContexts;
    if (numDonors != endIndex-startIndex)
        throw OpenMMException("updateParametersInContext: The number of donors has changed");
    if (numAcceptors != force.getNumAcceptors())
        throw OpenMMException("updateParametersInContext: The number of acceptors has changed");

    // Record the per-donor parameters.

    if (numDonors > 0) {
        vector<vector<float> > donorParamVector(numDonors);
        vector<double> parameters;
        for (int i = 0; i < numDonors; i++) {
            int d1, d2, d3;
            force.getDonorParameters(startIndex+i, d1, d2, d3, parameters);
            donorParamVector[i].resize(parameters.size());
            for (int j = 0; j < (int) parameters.size(); j++)
                donorParamVector[i][j] = (float) parameters[j];
        }
        donorParams->setParameterValues(donorParamVector);
    }

    // Record the per-acceptor parameters.

    if (numAcceptors > 0) {
        vector<vector<float> > acceptorParamVector(numAcceptors);
        vector<double> parameters;
        for (int i = 0; i < numAcceptors; i++) {
            int a1, a2, a3;
            force.getAcceptorParameters(i, a1, a2, a3, parameters);
            acceptorParamVector[i].resize(parameters.size());
            for (int j = 0; j < (int) parameters.size(); j++)
                acceptorParamVector[i][j] = (float) parameters[j];
        }
        acceptorParams->setParameterValues(acceptorParamVector);
    }

    // See if any tabulated functions have changed.

    for (int i = 0; i < force.getNumTabulatedFunctions(); i++) {
        string name = force.getTabulatedFunctionName(i);
        if (force.getTabulatedFunction(i).getUpdateCount() != tabulatedFunctionUpdateCount[name]) {
            tabulatedFunctionUpdateCount[name] = force.getTabulatedFunction(i).getUpdateCount();
            int width;
            vector<float> f = cc.getExpressionUtilities().computeFunctionCoefficients(force.getTabulatedFunction(i), width);
            tabulatedFunctionArrays[i].upload(f);
        }
    }

    // Mark that the current reordering may be invalid.

    cc.invalidateMolecules(info);
}

class CommonCalcCustomManyParticleForceKernel::ForceInfo : public ComputeForceInfo {
public:
    ForceInfo(const CustomManyParticleForce& force) : force(force) {
    }
    bool areParticlesIdentical(int particle1, int particle2) {
        thread_local static vector<double> params1, params2;
        int type1, type2;
        force.getParticleParameters(particle1, params1, type1);
        force.getParticleParameters(particle2, params2, type2);
        if (type1 != type2)
            return false;
        for (int i = 0; i < (int) params1.size(); i++)
            if (params1[i] != params2[i])
                return false;
        return true;
    }
    int getNumParticleGroups() {
        return force.getNumExclusions();
    }
    void getParticlesInGroup(int index, vector<int>& particles) {
        int particle1, particle2;
        force.getExclusionParticles(index, particle1, particle2);
        particles.resize(2);
        particles[0] = particle1;
        particles[1] = particle2;
    }
    bool areGroupsIdentical(int group1, int group2) {
        return true;
    }
private:
    const CustomManyParticleForce& force;
};

CommonCalcCustomManyParticleForceKernel::~CommonCalcCustomManyParticleForceKernel() {
    ContextSelector selector(cc);
    if (params != NULL)
        delete params;
}

void CommonCalcCustomManyParticleForceKernel::initialize(const System& system, const CustomManyParticleForce& force) {
    ContextSelector selector(cc);
    int numParticles = force.getNumParticles();
    int particlesPerSet = force.getNumParticlesPerSet();
    bool centralParticleMode = (force.getPermutationMode() == CustomManyParticleForce::UniqueCentralParticle);
    nonbondedMethod = CalcCustomManyParticleForceKernel::NonbondedMethod(force.getNonbondedMethod());
    forceWorkgroupSize = 128;
    findNeighborsWorkgroupSize = (cc.getSIMDWidth() >= 32 ? 128 : 32);
    
    // Record parameter values.
    
    params = new ComputeParameterSet(cc, force.getNumPerParticleParameters(), numParticles, "customManyParticleParameters");
    vector<vector<float> > paramVector(numParticles);
    for (int i = 0; i < numParticles; i++) {
        vector<double> parameters;
        int type;
        force.getParticleParameters(i, parameters, type);
        paramVector[i].resize(parameters.size());
        for (int j = 0; j < (int) parameters.size(); j++)
            paramVector[i][j] = (float) parameters[j];
    }
    params->setParameterValues(paramVector);
    info = new ForceInfo(force);
    cc.addForce(info);

    // Record the tabulated functions.

    map<string, Lepton::CustomFunction*> functions;
    vector<pair<string, string> > functionDefinitions;
    vector<const TabulatedFunction*> functionList;
    stringstream tableArgs;
    tabulatedFunctionArrays.resize(force.getNumTabulatedFunctions());
    for (int i = 0; i < force.getNumTabulatedFunctions(); i++) {
        functionList.push_back(&force.getTabulatedFunction(i));
        string name = force.getTabulatedFunctionName(i);
        tabulatedFunctionUpdateCount[name] = force.getTabulatedFunction(i).getUpdateCount();
        string arrayName = "table"+cc.intToString(i);
        functionDefinitions.push_back(make_pair(name, arrayName));
        functions[name] = cc.getExpressionUtilities().getFunctionPlaceholder(force.getTabulatedFunction(i));
        int width;
        vector<float> f = cc.getExpressionUtilities().computeFunctionCoefficients(force.getTabulatedFunction(i), width);
        tabulatedFunctionArrays[i].initialize<float>(cc, f.size(), "TabulatedFunction");
        tabulatedFunctionArrays[i].upload(f);
        tableArgs << ", GLOBAL const float";
        if (width > 1)
            tableArgs << width;
        tableArgs << "* RESTRICT " << arrayName;
    }
    
    // Record information about parameters.

    globalParamNames.resize(force.getNumGlobalParameters());
    globalParamValues.resize(force.getNumGlobalParameters());
    for (int i = 0; i < force.getNumGlobalParameters(); i++) {
        globalParamNames[i] = force.getGlobalParameterName(i);
        globalParamValues[i] = (float) force.getGlobalParameterDefaultValue(i);
    }
    vector<pair<ExpressionTreeNode, string> > variables;
    for (int i = 0; i < particlesPerSet; i++) {
        string index = cc.intToString(i+1);
        variables.push_back(makeVariable("x"+index, "pos"+index+".x"));
        variables.push_back(makeVariable("y"+index, "pos"+index+".y"));
        variables.push_back(makeVariable("z"+index, "pos"+index+".z"));
    }
    for (int i = 0; i < force.getNumPerParticleParameters(); i++) {
        const string& name = force.getPerParticleParameterName(i);
        for (int j = 0; j < particlesPerSet; j++) {
            string index = cc.intToString(j+1);
            variables.push_back(makeVariable(name+index, "((real) params"+params->getParameterSuffix(i, index)+")"));
        }
    }
    if (force.getNumGlobalParameters() > 0) {
        globals.initialize<float>(cc, force.getNumGlobalParameters(), "customManyParticleGlobals");
        globals.upload(globalParamValues);
        for (int i = 0; i < force.getNumGlobalParameters(); i++) {
            const string& name = force.getGlobalParameterName(i);
            string value = "globals["+cc.intToString(i)+"]";
            variables.push_back(makeVariable(name, value));
        }
    }
    
    // Build data structures for type filters.
    
    vector<int> particleTypesVec;
    vector<int> orderIndexVec;
    vector<std::vector<int> > particleOrderVec;
    int numTypes;
    CustomManyParticleForceImpl::buildFilterArrays(force, numTypes, particleTypesVec, orderIndexVec, particleOrderVec);
    bool hasTypeFilters = (particleOrderVec.size() > 1);
    if (hasTypeFilters) {
        particleTypes.initialize<int>(cc, particleTypesVec.size(), "customManyParticleTypes");
        orderIndex.initialize<int>(cc, orderIndexVec.size(), "customManyParticleOrderIndex");
        particleOrder.initialize<int>(cc, particleOrderVec.size()*particlesPerSet, "customManyParticleOrder");
        particleTypes.upload(particleTypesVec);
        orderIndex.upload(orderIndexVec);
        vector<int> flattenedOrder(particleOrder.getSize());
        for (int i = 0; i < (int) particleOrderVec.size(); i++)
            for (int j = 0; j < particlesPerSet; j++)
                flattenedOrder[i*particlesPerSet+j] = particleOrderVec[i][j];
        particleOrder.upload(flattenedOrder);
    }
    
    // Build data structures for exclusions.
    
    if (force.getNumExclusions() > 0) {
        vector<vector<int> > particleExclusions(numParticles);
        for (int i = 0; i < force.getNumExclusions(); i++) {
            int p1, p2;
            force.getExclusionParticles(i, p1, p2);
            particleExclusions[p1].push_back(p2);
            particleExclusions[p2].push_back(p1);
        }
        vector<int> exclusionsVec;
        vector<int> exclusionStartIndexVec(numParticles+1);
        exclusionStartIndexVec[0] = 0;
        for (int i = 0; i < numParticles; i++) {
            sort(particleExclusions[i].begin(), particleExclusions[i].end());
            exclusionsVec.insert(exclusionsVec.end(), particleExclusions[i].begin(), particleExclusions[i].end());
            exclusionStartIndexVec[i+1] = exclusionsVec.size();
        }
        exclusions.initialize<int>(cc, exclusionsVec.size(), "customManyParticleExclusions");
        exclusionStartIndex.initialize<int>(cc, exclusionStartIndexVec.size(), "customManyParticleExclusionStart");
        exclusions.upload(exclusionsVec);
        exclusionStartIndex.upload(exclusionStartIndexVec);
    }
    
    // Build data structures for the neighbor list.
    
    int numAtomBlocks = cc.getPaddedNumAtoms()/32;
    if (nonbondedMethod != NoCutoff) {
        int elementSize = (cc.getUseDoublePrecision() ? sizeof(double) : sizeof(float));
        blockCenter.initialize(cc, numAtomBlocks, 4*elementSize, "blockCenter");
        blockBoundingBox.initialize(cc, numAtomBlocks, 4*elementSize, "blockBoundingBox");
        numNeighborPairs.initialize<int>(cc, 1, "customManyParticleNumNeighborPairs");
        neighborStartIndex.initialize<int>(cc, numParticles+1, "customManyParticleNeighborStartIndex");
        numNeighborsForAtom.initialize<int>(cc, numParticles, "customManyParticleNumNeighborsForAtom");

        // Select a size for the array that holds the neighbor list.  We have to make a fairly
        // arbitrary guess, but if this turns out to be too small we'll increase it later.

        maxNeighborPairs = 150*numParticles;
        neighborPairs.initialize<mm_int2>(cc, maxNeighborPairs, "customManyParticleNeighborPairs");
        neighbors.initialize<int>(cc, maxNeighborPairs, "customManyParticleNeighbors");
    }

    // Generate the kernel.

    Lepton::ParsedExpression energyExpression = CustomManyParticleForceImpl::prepareExpression(force, functions);
    map<string, Lepton::ParsedExpression> forceExpressions;
    stringstream compute;
    for (int i = 0; i < (int) params->getParameterInfos().size(); i++) {
        ComputeParameterInfo& parameter = params->getParameterInfos()[i];
        compute<<parameter.getType()<<" params"<<(i+1)<<" = global_params"<<(i+1)<<"[index];\n";
    }
    forceExpressions["energy += "] = energyExpression;
    vector<string> forceNames;
    for (int i = 0; i < particlesPerSet; i++) {
        string istr = cc.intToString(i+1);
        string forceName = "force"+istr;
        forceNames.push_back(forceName);
        compute<<"real3 "<<forceName<<" = make_real3(0);\n";
        Lepton::ParsedExpression forceExpressionX = energyExpression.differentiate("x"+istr).optimize();
        Lepton::ParsedExpression forceExpressionY = energyExpression.differentiate("y"+istr).optimize();
        Lepton::ParsedExpression forceExpressionZ = energyExpression.differentiate("z"+istr).optimize();
        if (!isZeroExpression(forceExpressionX))
            forceExpressions[forceName+".x -= "] = forceExpressionX;
        if (!isZeroExpression(forceExpressionY))
            forceExpressions[forceName+".y -= "] = forceExpressionY;
        if (!isZeroExpression(forceExpressionZ))
            forceExpressions[forceName+".z -= "] = forceExpressionZ;
    }
    compute << cc.getExpressionUtilities().createExpressions(forceExpressions, variables, functionList, functionDefinitions, "temp", "real", force.usesPeriodicBoundaryConditions());
    
    // Store forces to global memory.
    
    for (int i = 0; i < particlesPerSet; i++)
        compute<<"storeForce(atom"<<(i+1)<<", "<<forceNames[i]<<", forceBuffers);\n";
    
    // Create other replacements that depend on the number of particles per set.
    
    stringstream numCombinations, atomsForCombination, isValidCombination, permute, loadData, verifyCutoff, verifyExclusions;
    if (hasTypeFilters) {
        permute<<"int particleSet[] = {";
        for (int i = 0; i < particlesPerSet; i++) {
            permute<<"p"<<(i+1);
            if (i < particlesPerSet-1)
                permute<<", ";
        }
        permute<<"};\n";
    }
    for (int i = 0; i < particlesPerSet; i++) {
        if (hasTypeFilters)
            permute<<"int atom"<<(i+1)<<" = particleSet[particleOrder["<<particlesPerSet<<"*order+"<<i<<"]];\n";
        else
            permute<<"int atom"<<(i+1)<<" = p"<<(i+1)<<";\n";
        loadData<<"real3 pos"<<(i+1)<<" = trimTo3(posq[atom"<<(i+1)<<"]);\n";
        for (int j = 0; j < (int) params->getParameterInfos().size(); j++)
            loadData<<params->getParameterInfos()[j].getType()<<" params"<<(j+1)<<(i+1)<<" = global_params"<<(j+1)<<"[atom"<<(i+1)<<"];\n";
    }
    if (centralParticleMode) {
        for (int i = 1; i < particlesPerSet; i++) {
            if (i > 1)
                isValidCombination<<" && p"<<(i+1)<<">p"<<i<<" && ";
            isValidCombination<<"p"<<(i+1)<<"!=p1";
        }
    }
    else {
        for (int i = 2; i < particlesPerSet; i++) {
            if (i > 2)
                isValidCombination<<" && ";
            isValidCombination<<"a"<<(i+1)<<">a"<<i;
        }
    }
    atomsForCombination<<"int tempIndex = index;\n";
    for (int i = 1; i < particlesPerSet; i++) {
        if (i > 1)
            numCombinations<<"*";
        numCombinations<<"numNeighbors";
        if (centralParticleMode)
            atomsForCombination<<"int a"<<(i+1)<<" = tempIndex%numNeighbors;\n";
        else
            atomsForCombination<<"int a"<<(i+1)<<" = 1+tempIndex%numNeighbors;\n";
        if (i < particlesPerSet-1)
            atomsForCombination<<"tempIndex /= numNeighbors;\n";
    }
    if (particlesPerSet > 2) {
        if (centralParticleMode)
            atomsForCombination<<"a2 = (a3%2 == 0 ? a2 : numNeighbors-a2-1);\n";
        else
            atomsForCombination<<"a2 = (a3%2 == 0 ? a2 : numNeighbors-a2+1);\n";
    }
    for (int i = 1; i < particlesPerSet; i++) {
        if (nonbondedMethod == NoCutoff) {
            if (centralParticleMode)
                atomsForCombination<<"int p"<<(i+1)<<" = a"<<(i+1)<<";\n";
            else
                atomsForCombination<<"int p"<<(i+1)<<" = p1+a"<<(i+1)<<";\n";
        }
        else {
            if (centralParticleMode)
                atomsForCombination<<"int p"<<(i+1)<<" = neighbors[firstNeighbor+a"<<(i+1)<<"];\n";
            else
                atomsForCombination<<"int p"<<(i+1)<<" = neighbors[firstNeighbor-1+a"<<(i+1)<<"];\n";
        }
    }
    if (nonbondedMethod != NoCutoff) {
        for (int i = 1; i < particlesPerSet; i++)
            verifyCutoff<<"real3 pos"<<(i+1)<<" = trimTo3(posq[p"<<(i+1)<<"]);\n";
        if (!centralParticleMode) {
            for (int i = 1; i < particlesPerSet; i++) {
                for (int j = i+1; j < particlesPerSet; j++)
                    verifyCutoff<<"includeInteraction &= (delta(pos"<<(i+1)<<", pos"<<(j+1)<<", periodicBoxSize, invPeriodicBoxSize, periodicBoxVecX, periodicBoxVecY, periodicBoxVecZ).w < CUTOFF_SQUARED);\n";
            }
        }
    }
    if (force.getNumExclusions() > 0) {
        int startCheckFrom = (nonbondedMethod == NoCutoff ? 0 : 1);
        for (int i = startCheckFrom; i < particlesPerSet; i++)
            for (int j = i+1; j < particlesPerSet; j++)
                verifyExclusions<<"includeInteraction &= !isInteractionExcluded(p"<<(i+1)<<", p"<<(j+1)<<", exclusions, exclusionStartIndex);\n";
    }
    string computeTypeIndex = "particleTypes[p"+cc.intToString(particlesPerSet)+"]";
    for (int i = particlesPerSet-2; i >= 0; i--)
        computeTypeIndex = "particleTypes[p"+cc.intToString(i+1)+"]+"+cc.intToString(numTypes)+"*("+computeTypeIndex+")";
    
    // Create replacements for extra arguments.
    
    stringstream extraArgs;
    if (force.getNumGlobalParameters() > 0)
        extraArgs << ", GLOBAL const float* globals";
    for (int i = 0; i < (int) params->getParameterInfos().size(); i++) {
        ComputeParameterInfo& parameter = params->getParameterInfos()[i];
        extraArgs<<", GLOBAL const "<<parameter.getType()<<"* RESTRICT global_params"<<(i+1);
    }

    // Create the kernels.

    map<string, string> replacements;
    replacements["COMPUTE_INTERACTION"] = compute.str();
    replacements["NUM_CANDIDATE_COMBINATIONS"] = numCombinations.str();
    replacements["FIND_ATOMS_FOR_COMBINATION_INDEX"] = atomsForCombination.str();
    replacements["IS_VALID_COMBINATION"] = isValidCombination.str();
    replacements["VERIFY_CUTOFF"] = verifyCutoff.str();
    replacements["VERIFY_EXCLUSIONS"] = verifyExclusions.str();
    replacements["PERMUTE_ATOMS"] = permute.str();
    replacements["LOAD_PARTICLE_DATA"] = loadData.str();
    replacements["COMPUTE_TYPE_INDEX"] = computeTypeIndex;
    replacements["PARAMETER_ARGUMENTS"] = extraArgs.str()+tableArgs.str();
    map<string, string> defines;
    if (nonbondedMethod != NoCutoff)
        defines["USE_CUTOFF"] = "1";
    if (nonbondedMethod == CutoffPeriodic)
        defines["USE_PERIODIC"] = "1";
    if (centralParticleMode)
        defines["USE_CENTRAL_PARTICLE"] = "1";
    if (hasTypeFilters)
        defines["USE_FILTERS"] = "1";
    if (force.getNumExclusions() > 0)
        defines["USE_EXCLUSIONS"] = "1";
    defines["NUM_ATOMS"] = cc.intToString(cc.getNumAtoms());
    defines["PADDED_NUM_ATOMS"] = cc.intToString(cc.getPaddedNumAtoms());
    defines["M_PI"] = cc.doubleToString(M_PI);
    defines["CUTOFF_SQUARED"] = cc.doubleToString(force.getCutoffDistance()*force.getCutoffDistance());
    defines["TILE_SIZE"] = cc.intToString(32);
    defines["NUM_BLOCKS"] = cc.intToString(numAtomBlocks);
    defines["FIND_NEIGHBORS_WORKGROUP_SIZE"] = cc.intToString(findNeighborsWorkgroupSize);
    ComputeProgram program = cc.compileProgram(cc.replaceStrings(CommonKernelSources::pointFunctions+CommonKernelSources::customManyParticle, replacements), defines);
    forceKernel = program->createKernel("computeInteraction");
    blockBoundsKernel = program->createKernel("findBlockBounds");
    neighborsKernel = program->createKernel("findNeighbors");
    startIndicesKernel = program->createKernel("computeNeighborStartIndices");
    copyPairsKernel = program->createKernel("copyPairsToNeighborList");
    event = cc.createEvent();
}

double CommonCalcCustomManyParticleForceKernel::execute(ContextImpl& context, bool includeForces, bool includeEnergy) {
    ContextSelector selector(cc);
    if (!hasInitializedKernel) {
        hasInitializedKernel = true;
        
        // Set arguments for the force kernel.
        
        forceKernel->addArg(cc.getLongForceBuffer());
        forceKernel->addArg(cc.getEnergyBuffer());
        forceKernel->addArg(cc.getPosq());
        for (int i = 0; i < 5; i++)
            forceKernel->addArg();
        setPeriodicBoxArgs(cc, forceKernel, 3);
        if (nonbondedMethod != NoCutoff) {
            forceKernel->addArg(neighbors);
            forceKernel->addArg(neighborStartIndex);
        }
        if (particleTypes.isInitialized()) {
            forceKernel->addArg(particleTypes);
            forceKernel->addArg(orderIndex);
            forceKernel->addArg(particleOrder);
        }
        if (exclusions.isInitialized()) {
            forceKernel->addArg(exclusions);
            forceKernel->addArg(exclusionStartIndex);
        }
        if (globals.isInitialized())
            forceKernel->addArg(globals);
        for (auto& parameter : params->getParameterInfos())
            forceKernel->addArg(parameter.getArray());
        for (auto& function : tabulatedFunctionArrays)
            forceKernel->addArg(function);
        
        if (nonbondedMethod != NoCutoff) {
            // Set arguments for the block bounds kernel.

            for (int i = 0; i < 5; i++)
                blockBoundsKernel->addArg(); // Periodic box information will be set just before it is executed.
            blockBoundsKernel->addArg(cc.getPosq());
            blockBoundsKernel->addArg(blockCenter);
            blockBoundsKernel->addArg(blockBoundingBox);
            blockBoundsKernel->addArg(numNeighborPairs);

            // Set arguments for the neighbor list kernel.

            for (int i = 0; i < 5; i++)
                neighborsKernel->addArg(); // Periodic box information will be set just before it is executed.
            neighborsKernel->addArg(cc.getPosq());
            neighborsKernel->addArg(blockCenter);
            neighborsKernel->addArg(blockBoundingBox);
            neighborsKernel->addArg(neighborPairs);
            neighborsKernel->addArg(numNeighborPairs);
            neighborsKernel->addArg(numNeighborsForAtom);
            neighborsKernel->addArg(maxNeighborPairs);
            if (exclusions.isInitialized()) {
                neighborsKernel->addArg(exclusions);
                neighborsKernel->addArg(exclusionStartIndex);
            }
            
            // Set arguments for the kernel to find neighbor list start indices.
            
            startIndicesKernel->addArg(numNeighborsForAtom);
            startIndicesKernel->addArg(neighborStartIndex);
            startIndicesKernel->addArg(numNeighborPairs);
            startIndicesKernel->addArg(maxNeighborPairs);

            // Set arguments for the kernel to assemble the final neighbor list.
            
            copyPairsKernel->addArg(neighborPairs);
            copyPairsKernel->addArg(neighbors);
            copyPairsKernel->addArg(numNeighborPairs);
            copyPairsKernel->addArg(maxNeighborPairs);
            copyPairsKernel->addArg(numNeighborsForAtom);
            copyPairsKernel->addArg(neighborStartIndex);
       }
    }
    if (globals.isInitialized()) {
        bool changed = false;
        for (int i = 0; i < (int) globalParamNames.size(); i++) {
            float value = (float) context.getParameter(globalParamNames[i]);
            if (value != globalParamValues[i])
                changed = true;
            globalParamValues[i] = value;
        }
        if (changed)
            globals.upload(globalParamValues);
    }
    while (true) {
        int* numPairs = (int*) cc.getPinnedBuffer();
        if (nonbondedMethod != NoCutoff) {
            setPeriodicBoxArgs(cc, forceKernel, 3);
            setPeriodicBoxArgs(cc, blockBoundsKernel, 0);
            setPeriodicBoxArgs(cc, neighborsKernel, 0);
            blockBoundsKernel->execute(cc.getPaddedNumAtoms()/32);
            neighborsKernel->execute(cc.getNumAtoms(), findNeighborsWorkgroupSize);

            // We need to make sure there was enough memory for the neighbor list.  Download the
            // information asynchronously so kernels can be running at the same time.

            numNeighborPairs.download(numPairs, false);
            event->enqueue();
            startIndicesKernel->execute(256, 256);
            copyPairsKernel->execute(maxNeighborPairs);
        }
        int maxThreads = min(cc.getNumAtoms()*forceWorkgroupSize, (int) cc.getEnergyBuffer().getSize());
        forceKernel->execute(maxThreads, forceWorkgroupSize);
        if (nonbondedMethod != NoCutoff) {
            // Make sure there was enough memory for the neighbor list.

            event->wait();
            if (*numPairs > maxNeighborPairs) {
                // Resize the arrays and run the calculation again.

                maxNeighborPairs = (int) (1.1*(*numPairs));
                neighborPairs.resize(maxNeighborPairs);
                neighbors.resize(maxNeighborPairs);
                neighborsKernel->setArg(11, maxNeighborPairs);
                startIndicesKernel->setArg(3, maxNeighborPairs);
                copyPairsKernel->setArg(3, maxNeighborPairs);
                continue;
            }
        }
        break;
    }
    return 0.0;
}

void CommonCalcCustomManyParticleForceKernel::copyParametersToContext(ContextImpl& context, const CustomManyParticleForce& force) {
    ContextSelector selector(cc);
    int numParticles = force.getNumParticles();
    if (numParticles != cc.getNumAtoms())
        throw OpenMMException("updateParametersInContext: The number of particles has changed");

    // Record the per-particle parameters.

    vector<vector<float> > paramVector(numParticles);
    vector<double> parameters;
    int type;
    for (int i = 0; i < numParticles; i++) {
        force.getParticleParameters(i, parameters, type);
        paramVector[i].resize(parameters.size());
        for (int j = 0; j < (int) parameters.size(); j++)
            paramVector[i][j] = (float) parameters[j];
    }
    params->setParameterValues(paramVector);

    // See if any tabulated functions have changed.

    for (int i = 0; i < force.getNumTabulatedFunctions(); i++) {
        string name = force.getTabulatedFunctionName(i);
        if (force.getTabulatedFunction(i).getUpdateCount() != tabulatedFunctionUpdateCount[name]) {
            tabulatedFunctionUpdateCount[name] = force.getTabulatedFunction(i).getUpdateCount();
            int width;
            vector<float> f = cc.getExpressionUtilities().computeFunctionCoefficients(force.getTabulatedFunction(i), width);
            tabulatedFunctionArrays[i].upload(f);
        }
    }

    // Mark that the current reordering may be invalid.

    cc.invalidateMolecules(info);
}

class CommonCalcGayBerneForceKernel::ForceInfo : public ComputeForceInfo {
public:
    ForceInfo(const GayBerneForce& force) : force(force) {
    }
    bool areParticlesIdentical(int particle1, int particle2) {
        int xparticle1, yparticle1;
        double sigma1, epsilon1, sx1, sy1, sz1, ex1, ey1, ez1;
        int xparticle2, yparticle2;
        double sigma2, epsilon2, sx2, sy2, sz2, ex2, ey2, ez2;
        force.getParticleParameters(particle1, sigma1, epsilon1, xparticle1, yparticle1, sx1, sy1, sz1, ex1, ey1, ez1);
        force.getParticleParameters(particle2, sigma2, epsilon2, xparticle2, yparticle2, sx2, sy2, sz2, ex2, ey2, ez2);
        return (sigma1 == sigma2 && epsilon1 == epsilon2 && sx1 == sx2 && sy1 == sy2 && sz1 == sz2 && ex1 == ex2 && ey1 == ey2 && ez1 == ez2);
    }
    int getNumParticleGroups() {
        return force.getNumExceptions()+force.getNumParticles();
    }
    void getParticlesInGroup(int index, vector<int>& particles) {
        if (index < force.getNumExceptions()) {
            int particle1, particle2;
            double sigma, epsilon;
            force.getExceptionParameters(index, particle1, particle2, sigma, epsilon);
            particles.resize(2);
            particles[0] = particle1;
            particles[1] = particle2;
        }
        else {
            int particle = index-force.getNumExceptions();
            int xparticle, yparticle;
            double sigma, epsilon, sx, sy, sz, ex, ey, ez;
            force.getParticleParameters(particle, sigma, epsilon, xparticle, yparticle, sx, sy, sz, ex, ey, ez);
            particles.clear();
            particles.push_back(particle);
            if (xparticle > -1)
                particles.push_back(xparticle);
            if (yparticle > -1)
                particles.push_back(yparticle);
        }
    }
    bool areGroupsIdentical(int group1, int group2) {
        if (group1 < force.getNumExceptions() && group2 < force.getNumExceptions()) {
            int particle1, particle2;
            double sigma1, sigma2, epsilon1, epsilon2;
            force.getExceptionParameters(group1, particle1, particle2, sigma1, epsilon1);
            force.getExceptionParameters(group2, particle1, particle2, sigma2, epsilon2);
            return (sigma1 == sigma2 && epsilon1 == epsilon2);
        }
        return true;
    }
private:
    const GayBerneForce& force;
};

class CommonCalcGayBerneForceKernel::ReorderListener : public ComputeContext::ReorderListener {
public:
    ReorderListener(CommonCalcGayBerneForceKernel& owner) : owner(owner) {
    }
    void execute() {
        owner.sortAtoms();
    }
private:
    CommonCalcGayBerneForceKernel& owner;
};

void CommonCalcGayBerneForceKernel::initialize(const System& system, const GayBerneForce& force) {
    // Initialize interactions.

    ContextSelector selector(cc);
    int numParticles = force.getNumParticles();
    sigParams.initialize<mm_float4>(cc, cc.getPaddedNumAtoms(), "sigParams");
    epsParams.initialize<mm_float2>(cc, cc.getPaddedNumAtoms(), "epsParams");
    scale.initialize<mm_float4>(cc, cc.getPaddedNumAtoms(), "scale");
    axisParticleIndices.initialize<mm_int2>(cc, cc.getPaddedNumAtoms(), "axisParticleIndices");
    sortedParticles.initialize<int>(cc, cc.getPaddedNumAtoms(), "sortedParticles");
    aMatrix.initialize<float>(cc, 9*cc.getPaddedNumAtoms(), "aMatrix");
    bMatrix.initialize<float>(cc, 9*cc.getPaddedNumAtoms(), "bMatrix");
    gMatrix.initialize<float>(cc, 9*cc.getPaddedNumAtoms(), "gMatrix");
    vector<mm_float4> sigParamsVector(cc.getPaddedNumAtoms(), mm_float4(0, 0, 0, 0));
    vector<mm_float2> epsParamsVector(cc.getPaddedNumAtoms(), mm_float2(0, 0));
    vector<mm_float4> scaleVector(cc.getPaddedNumAtoms(), mm_float4(0, 0, 0, 0));
    vector<mm_int2> axisParticleVector(cc.getPaddedNumAtoms(), mm_int2(0, 0));
    isRealParticle.resize(cc.getPaddedNumAtoms());
    for (int i = 0; i < numParticles; i++) {
        int xparticle, yparticle;
        double sigma, epsilon, sx, sy, sz, ex, ey, ez;
        force.getParticleParameters(i, sigma, epsilon, xparticle, yparticle, sx, sy, sz, ex, ey, ez);
        axisParticleVector[i] = mm_int2(xparticle, yparticle);
        sigParamsVector[i] = mm_float4((float) (0.5*sigma), (float) (0.25*sx*sx), (float) (0.25*sy*sy), (float) (0.25*sz*sz));
        epsParamsVector[i] = mm_float2((float) sqrt(epsilon), (float) (0.125*(sx*sy + sz*sz)*sqrt(sx*sy)));
        scaleVector[i] = mm_float4((float) (1/sqrt(ex)), (float) (1/sqrt(ey)), (float) (1/sqrt(ez)), 0);
        isRealParticle[i] = (epsilon != 0.0);
    }
    sigParams.upload(sigParamsVector);
    epsParams.upload(epsParamsVector);
    scale.upload(scaleVector);
    axisParticleIndices.upload(axisParticleVector);
    
    // Record exceptions and exclusions.

    vector<mm_float2> exceptionParamsVec;
    for (int i = 0; i < force.getNumExceptions(); i++) {
        int particle1, particle2;
        double sigma, epsilon;
        force.getExceptionParameters(i, particle1, particle2, sigma, epsilon);
        if (epsilon != 0.0) {
            exceptionParamsVec.push_back(mm_float2((float) sigma, (float) epsilon));
            exceptionAtoms.push_back(make_pair(particle1, particle2));
            isRealParticle[particle1] = true;
            isRealParticle[particle2] = true;
        }
        if (isRealParticle[particle1] && isRealParticle[particle2])
            excludedPairs.push_back(pair<int, int>(particle1, particle2));
    }
    numRealParticles = 0;
    for (int i = 0; i < isRealParticle.size(); i++)
        if (isRealParticle[i])
            numRealParticles++;
    int numExceptions = exceptionParamsVec.size();
    exclusions.initialize<int>(cc, max(1, (int) excludedPairs.size()), "exclusions");
    exclusionStartIndex.initialize<int>(cc, numRealParticles+1, "exclusionStartIndex");
    exceptionParticles.initialize<mm_int4>(cc, max(1, numExceptions), "exceptionParticles");
    exceptionParams.initialize<mm_float2>(cc, max(1, numExceptions), "exceptionParams");
    if (numExceptions > 0)
        exceptionParams.upload(exceptionParamsVec);
    
    // Create data structures used for the neighbor list.

    int numAtomBlocks = (numRealParticles+31)/32;
    int elementSize = (cc.getUseDoublePrecision() ? sizeof(double) : sizeof(float));
    blockCenter.initialize(cc, numAtomBlocks, 4*elementSize, "blockCenter");
    blockBoundingBox.initialize(cc, numAtomBlocks, 4*elementSize, "blockBoundingBox");
    sortedPos.initialize(cc, numRealParticles, 4*elementSize, "sortedPos");
    maxNeighborBlocks = numRealParticles*2;
    neighbors.initialize<int>(cc, maxNeighborBlocks*32, "neighbors");
    neighborIndex.initialize<int>(cc, maxNeighborBlocks, "neighborIndex");
    neighborBlockCount.initialize<int>(cc, 1, "neighborBlockCount");
    event = cc.createEvent();

    // Create array for accumulating torques.
    
    torque.initialize<long long>(cc, 3*cc.getPaddedNumAtoms(), "torque");
    cc.addAutoclearBuffer(torque);

    // Create the kernels.
    
    nonbondedMethod = force.getNonbondedMethod();
    bool useCutoff = (nonbondedMethod != GayBerneForce::NoCutoff);
    bool usePeriodic = (nonbondedMethod == GayBerneForce::CutoffPeriodic);
    map<string, string> defines;
    defines["USE_SWITCH"] = (useCutoff && force.getUseSwitchingFunction() ? "1" : "0");
    double cutoff = force.getCutoffDistance();
    defines["CUTOFF_SQUARED"] = cc.doubleToString(cutoff*cutoff);
    if (useCutoff) {
        defines["USE_CUTOFF"] = 1;
        if (usePeriodic)
            defines["USE_PERIODIC"] = "1";
        
        // Compute the switching coefficients.
        
        if (force.getUseSwitchingFunction()) {
            defines["SWITCH_CUTOFF"] = cc.doubleToString(force.getSwitchingDistance());
            defines["SWITCH_C3"] = cc.doubleToString(10/pow(force.getSwitchingDistance()-cutoff, 3.0));
            defines["SWITCH_C4"] = cc.doubleToString(15/pow(force.getSwitchingDistance()-cutoff, 4.0));
            defines["SWITCH_C5"] = cc.doubleToString(6/pow(force.getSwitchingDistance()-cutoff, 5.0));
        }
    }
    defines["PADDED_NUM_ATOMS"] = cc.intToString(cc.getPaddedNumAtoms());
    ComputeProgram program = cc.compileProgram(CommonKernelSources::gayBerne, defines);
    framesKernel = program->createKernel("computeEllipsoidFrames");
    blockBoundsKernel = program->createKernel("findBlockBounds");
    neighborsKernel = program->createKernel("findNeighbors");
    forceKernel = program->createKernel("computeForce");
    torqueKernel = program->createKernel("applyTorques");
    info = new ForceInfo(force);
    cc.addForce(info);
    cc.addReorderListener(new ReorderListener(*this));
}

double CommonCalcGayBerneForceKernel::execute(ContextImpl& context, bool includeForces, bool includeEnergy) {
    ContextSelector selector(cc);
    if (!hasInitializedKernels) {
        hasInitializedKernels = true;
        sortAtoms();
        framesKernel->addArg(numRealParticles);
        framesKernel->addArg(cc.getPosq());
        framesKernel->addArg(axisParticleIndices);
        framesKernel->addArg(sigParams);
        framesKernel->addArg(scale);
        framesKernel->addArg(aMatrix);
        framesKernel->addArg(bMatrix);
        framesKernel->addArg(gMatrix);
        framesKernel->addArg(sortedParticles);
        blockBoundsKernel->addArg(numRealParticles);
        for (int i = 0; i < 5; i++)
            blockBoundsKernel->addArg(); // Periodic box information will be set just before it is executed.
        blockBoundsKernel->addArg(sortedParticles);
        blockBoundsKernel->addArg(cc.getPosq());
        blockBoundsKernel->addArg(sortedPos);
        blockBoundsKernel->addArg(blockCenter);
        blockBoundsKernel->addArg(blockBoundingBox);
        blockBoundsKernel->addArg(neighborBlockCount);
        neighborsKernel->addArg(numRealParticles);
        neighborsKernel->addArg(maxNeighborBlocks);
        for (int i = 0; i < 5; i++)
            neighborsKernel->addArg(); // Periodic box information will be set just before it is executed.
        neighborsKernel->addArg(sortedPos);
        neighborsKernel->addArg(blockCenter);
        neighborsKernel->addArg(blockBoundingBox);
        neighborsKernel->addArg(neighbors);
        neighborsKernel->addArg(neighborIndex);
        neighborsKernel->addArg(neighborBlockCount);
        neighborsKernel->addArg(exclusions);
        neighborsKernel->addArg(exclusionStartIndex);
        forceKernel->addArg(cc.getLongForceBuffer());
        forceKernel->addArg(torque);
        forceKernel->addArg(numRealParticles);
        forceKernel->addArg((int) exceptionAtoms.size());
        forceKernel->addArg(cc.getEnergyBuffer());
        forceKernel->addArg(sortedPos);
        forceKernel->addArg(sigParams);
        forceKernel->addArg(epsParams);
        forceKernel->addArg(sortedParticles);
        forceKernel->addArg(aMatrix);
        forceKernel->addArg(bMatrix);
        forceKernel->addArg(gMatrix);
        forceKernel->addArg(exclusions);
        forceKernel->addArg(exclusionStartIndex);
        forceKernel->addArg(exceptionParticles);
        forceKernel->addArg(exceptionParams);
        if (nonbondedMethod != GayBerneForce::NoCutoff) {
            forceKernel->addArg(maxNeighborBlocks);
            forceKernel->addArg(neighbors);
            forceKernel->addArg(neighborIndex);
            forceKernel->addArg(neighborBlockCount);
            for (int i = 0; i < 5; i++)
                forceKernel->addArg(); // Periodic box information will be set just before it is executed.
        }
        torqueKernel->addArg(cc.getLongForceBuffer());
        torqueKernel->addArg(torque);
        torqueKernel->addArg(numRealParticles);
        torqueKernel->addArg(cc.getPosq());
        torqueKernel->addArg(axisParticleIndices);
        torqueKernel->addArg(sortedParticles);
    }
    framesKernel->execute(numRealParticles);
    setPeriodicBoxArgs(cc, blockBoundsKernel, 1);
    blockBoundsKernel->execute((numRealParticles+31)/32);
    if (nonbondedMethod == GayBerneForce::NoCutoff)
        forceKernel->execute(cc.getNonbondedUtilities().getNumForceThreadBlocks()*cc.getNonbondedUtilities().getForceThreadBlockSize());
    else {
        while (true) {
            setPeriodicBoxArgs(cc, neighborsKernel, 2);
            neighborsKernel->execute(numRealParticles);
            int* count = (int*) cc.getPinnedBuffer();
            neighborBlockCount.download(count, false);
            event->enqueue();
            setPeriodicBoxArgs(cc, forceKernel, 20);
            forceKernel->execute(cc.getNonbondedUtilities().getNumForceThreadBlocks()*cc.getNonbondedUtilities().getForceThreadBlockSize());
            event->wait();
            if (*count <= maxNeighborBlocks)
                break;
            
            // There wasn't enough room for the neighbor list, so we need to recreate it.

            maxNeighborBlocks = (int) ceil((*count)*1.1);
            neighbors.resize(maxNeighborBlocks*32);
            neighborIndex.resize(maxNeighborBlocks);
            neighborsKernel->setArg(10, neighbors);
            neighborsKernel->setArg(11, neighborIndex);
            forceKernel->setArg(17, neighbors);
            forceKernel->setArg(18, neighborIndex);
        }
    }
    torqueKernel->execute(numRealParticles);
    return 0.0;
}

void CommonCalcGayBerneForceKernel::copyParametersToContext(ContextImpl& context, const GayBerneForce& force) {
    // Make sure the new parameters are acceptable.
    
    if (force.getNumParticles() != cc.getNumAtoms())
        throw OpenMMException("updateParametersInContext: The number of particles has changed");
    vector<int> exceptions;
    for (int i = 0; i < force.getNumExceptions(); i++) {
        int particle1, particle2;
        double sigma, epsilon;
        force.getExceptionParameters(i, particle1, particle2, sigma, epsilon);
        if (exceptionAtoms.size() > exceptions.size() && make_pair(particle1, particle2) == exceptionAtoms[exceptions.size()])
            exceptions.push_back(i);
        else if (epsilon != 0.0)
            throw OpenMMException("updateParametersInContext: The set of non-excluded exceptions has changed");
    }
    int numExceptions = exceptionAtoms.size();
    
    // Record the per-particle parameters.
    
    ContextSelector selector(cc);
    vector<mm_float4> sigParamsVector(cc.getPaddedNumAtoms(), mm_float4(0, 0, 0, 0));
    vector<mm_float2> epsParamsVector(cc.getPaddedNumAtoms(), mm_float2(0, 0));
    vector<mm_float4> scaleVector(cc.getPaddedNumAtoms(), mm_float4(0, 0, 0, 0));
    for (int i = 0; i < force.getNumParticles(); i++) {
        int xparticle, yparticle;
        double sigma, epsilon, sx, sy, sz, ex, ey, ez;
        force.getParticleParameters(i, sigma, epsilon, xparticle, yparticle, sx, sy, sz, ex, ey, ez);
        sigParamsVector[i] = mm_float4((float) (0.5*sigma), (float) (0.25*sx*sx), (float) (0.25*sy*sy), (float) (0.25*sz*sz));
        epsParamsVector[i] = mm_float2((float) sqrt(epsilon), (float) (0.125*(sx*sy + sz*sz)*sqrt(sx*sy)));
        scaleVector[i] = mm_float4((float) (1/sqrt(ex)), (float) (1/sqrt(ey)), (float) (1/sqrt(ez)), 0);
        if (epsilon != 0.0 && !isRealParticle[i])
            throw OpenMMException("updateParametersInContext: The set of ignored particles (ones with epsilon=0) has changed");
    }
    sigParams.upload(sigParamsVector);
    epsParams.upload(epsParamsVector);
    scale.upload(scaleVector);
    
    // Record the exceptions.
    
    if (numExceptions > 0) {
        vector<mm_float2> exceptionParamsVec(numExceptions);
        for (int i = 0; i < numExceptions; i++) {
            int atom1, atom2;
            double sigma, epsilon;
            force.getExceptionParameters(exceptions[i], atom1, atom2, sigma, epsilon);
            exceptionParamsVec[i] = mm_float2((float) sigma, (float) epsilon);
        }
        exceptionParams.upload(exceptionParamsVec);
    }
    cc.invalidateMolecules(info);
    sortAtoms();
}

void CommonCalcGayBerneForceKernel::sortAtoms() {
    // Sort the list of atoms by type to avoid thread divergence.  This is executed every time
    // the atoms are reordered.
    
    int nextIndex = 0;
    vector<int> particles(cc.getPaddedNumAtoms(), 0);
    const vector<int>& order = cc.getAtomIndex();
    vector<int> inverseOrder(order.size(), -1);
    for (int i = 0; i < cc.getNumAtoms(); i++) {
        int atom = order[i];
        if (isRealParticle[atom]) {
            inverseOrder[atom] = nextIndex;
            particles[nextIndex++] = atom;
        }
    }
    sortedParticles.upload(particles);
    
    // Update the list of exception particles.
    
    int numExceptions = exceptionAtoms.size();
    if (numExceptions > 0) {
        vector<mm_int4> exceptionParticlesVec(numExceptions);
        for (int i = 0; i < numExceptions; i++)
            exceptionParticlesVec[i] = mm_int4(exceptionAtoms[i].first, exceptionAtoms[i].second, inverseOrder[exceptionAtoms[i].first], inverseOrder[exceptionAtoms[i].second]);
        exceptionParticles.upload(exceptionParticlesVec);
    }
    
    // Rebuild the list of exclusions.
    
    vector<vector<int> > excludedAtoms(numRealParticles);
    for (int i = 0; i < excludedPairs.size(); i++) {
        int first = inverseOrder[min(excludedPairs[i].first, excludedPairs[i].second)];
        int second = inverseOrder[max(excludedPairs[i].first, excludedPairs[i].second)];
        excludedAtoms[first].push_back(second);
    }
    int index = 0;
    vector<int> exclusionVec(exclusions.getSize());
    vector<int> startIndexVec(exclusionStartIndex.getSize());
    for (int i = 0; i < numRealParticles; i++) {
        startIndexVec[i] = index;
        for (int j = 0; j < excludedAtoms[i].size(); j++)
            exclusionVec[index++] = excludedAtoms[i][j];
    }
    startIndexVec[numRealParticles] = index;
    exclusions.upload(exclusionVec);
    exclusionStartIndex.upload(startIndexVec);
}

class CommonCalcCustomCVForceKernel::ForceInfo : public ComputeForceInfo {
public:
    ForceInfo(ComputeForceInfo& force) : force(force) {
    }
    bool areParticlesIdentical(int particle1, int particle2) {
        return force.areParticlesIdentical(particle1, particle2);
    }
    int getNumParticleGroups() {
        return force.getNumParticleGroups();
    }
    void getParticlesInGroup(int index, std::vector<int>& particles) {
        force.getParticlesInGroup(index, particles);
    }
    bool areGroupsIdentical(int group1, int group2) {
        return force.areGroupsIdentical(group1, group2);
    }
private:
    ComputeForceInfo& force;
};

class CommonCalcCustomCVForceKernel::ReorderListener : public ComputeContext::ReorderListener {
public:
    ReorderListener(ComputeContext& cc, ArrayInterface& invAtomOrder) : cc(cc), invAtomOrder(invAtomOrder) {
    }
    void execute() {
        vector<int> invOrder(cc.getPaddedNumAtoms());
        const vector<int>& order = cc.getAtomIndex();
        for (int i = 0; i < order.size(); i++)
            invOrder[order[i]] = i;
        invAtomOrder.upload(invOrder);
    }
private:
    ComputeContext& cc;
    ArrayInterface& invAtomOrder;
};

// This class allows us to update tabulated functions without having to recompile expressions
// that use them.
class CommonCalcCustomCVForceKernel::TabulatedFunctionWrapper : public CustomFunction {
public:
    TabulatedFunctionWrapper(vector<Lepton::CustomFunction*>& tabulatedFunctions, int index) :
            tabulatedFunctions(tabulatedFunctions), index(index) {
    }
    int getNumArguments() const {
        return tabulatedFunctions[index]->getNumArguments();
    }
    double evaluate(const double* arguments) const {
        return tabulatedFunctions[index]->evaluate(arguments);
    }
    double evaluateDerivative(const double* arguments, const int* derivOrder) const {
        return tabulatedFunctions[index]->evaluateDerivative(arguments, derivOrder);
    }
    CustomFunction* clone() const {
        return new TabulatedFunctionWrapper(tabulatedFunctions, index);
    }
private:
    vector<Lepton::CustomFunction*>& tabulatedFunctions;    
    int index;
};

void CommonCalcCustomCVForceKernel::initialize(const System& system, const CustomCVForce& force, ContextImpl& innerContext) {
    ContextSelector selector(cc);
    int numCVs = force.getNumCollectiveVariables();
    for (int i = 0; i < force.getNumGlobalParameters(); i++)
        globalParameterNames.push_back(force.getGlobalParameterName(i));
    for (int i = 0; i < numCVs; i++)
        variableNames.push_back(force.getCollectiveVariableName(i));
    for (int i = 0; i < force.getNumEnergyParameterDerivatives(); i++) {
        string name = force.getEnergyParameterDerivativeName(i);
        paramDerivNames.push_back(name);
        cc.addEnergyParameterDerivative(name);
    }

    // Create custom functions for the tabulated functions.

    map<string, Lepton::CustomFunction*> functions;
    tabulatedFunctions.resize(force.getNumTabulatedFunctions(), NULL);
    for (int i = 0; i < force.getNumTabulatedFunctions(); i++) {
        tabulatedFunctions[i] = createReferenceTabulatedFunction(force.getTabulatedFunction(i));
        functions[force.getTabulatedFunctionName(i)] = new TabulatedFunctionWrapper(tabulatedFunctions, i);
    }

    // Create the expressions.

    Lepton::ParsedExpression energyExpr = Lepton::Parser::parse(force.getEnergyFunction(), functions).optimize();
    energyExpression = energyExpr.createCompiledExpression();
    variableDerivExpressions.clear();
    for (auto& name : variableNames)
        variableDerivExpressions.push_back(energyExpr.differentiate(name).createCompiledExpression());
    paramDerivExpressions.clear();
    for (auto& name : paramDerivNames)
        paramDerivExpressions.push_back(energyExpr.differentiate(name).createCompiledExpression());
    globalValues.resize(globalParameterNames.size());
    cvValues.resize(numCVs);
    map<string, double*> variableLocations;
    for (int i = 0; i < globalParameterNames.size(); i++)
        variableLocations[globalParameterNames[i]] = &globalValues[i];
    for (int i = 0; i < numCVs; i++)
        variableLocations[variableNames[i]] = &cvValues[i];
    energyExpression.setVariableLocations(variableLocations);
    for (CompiledExpression& expr : variableDerivExpressions)
        expr.setVariableLocations(variableLocations);
    for (CompiledExpression& expr : paramDerivExpressions)
        expr.setVariableLocations(variableLocations);

    // Delete the custom functions.

    for (auto& function : functions)
        delete function.second;

    // Copy parameter derivatives from the inner context.

    ComputeContext& cc2 = getInnerComputeContext(innerContext);
    for (auto& param : cc2.getEnergyParamDerivNames())
        cc.addEnergyParameterDerivative(param);
    
    // Create arrays for storing information.
    
    cvForces.resize(numCVs);
    for (int i = 0; i < numCVs; i++)
        cvForces[i].initialize<long long>(cc, 3*cc.getPaddedNumAtoms(), "cvForce");
    invAtomOrder.initialize<int>(cc, cc.getPaddedNumAtoms(), "invAtomOrder");
    innerInvAtomOrder.initialize<int>(cc, cc.getPaddedNumAtoms(), "innerInvAtomOrder");
    
    // Create the kernels.
    
    stringstream args, add;
    for (int i = 0; i < numCVs; i++) {
        args << ", GLOBAL mm_long * RESTRICT force" << i << ", real dEdV" << i;
        add << "forces[i] += (mm_long) (force" << i << "[i]*dEdV" << i << ");\n";
    }
    map<string, string> replacements;
    replacements["PARAMETER_ARGUMENTS"] = args.str();
    replacements["ADD_FORCES"] = add.str();
    ComputeProgram program = cc.compileProgram(cc.replaceStrings(CommonKernelSources::customCVForce, replacements));
    copyStateKernel = program->createKernel("copyState");
    copyStateKernel->addArg(cc.getPosq());
    copyStateKernel->addArg(cc2.getPosq());
    if (cc.getUseMixedPrecision()) {
        copyStateKernel->addArg(cc.getPosqCorrection());
        copyStateKernel->addArg(cc2.getPosqCorrection());
    }
    copyStateKernel->addArg(cc.getVelm());
    copyStateKernel->addArg(cc2.getVelm());
    copyStateKernel->addArg(cc.getAtomIndexArray());
    copyStateKernel->addArg(innerInvAtomOrder);
    copyStateKernel->addArg(cc.getNumAtoms());
    copyForcesKernel = program->createKernel("copyForces");
    copyForcesKernel->addArg();
    copyForcesKernel->addArg(invAtomOrder);
    copyForcesKernel->addArg(cc2.getLongForceBuffer());
    copyForcesKernel->addArg(cc2.getAtomIndexArray());
    copyForcesKernel->addArg(cc.getNumAtoms());
    copyForcesKernel->addArg(cc.getPaddedNumAtoms());
    addForcesKernel = program->createKernel("addForces");
    addForcesKernel->addArg(cc.getLongForceBuffer());
    addForcesKernel->addArg((int) cc.getLongForceBuffer().getSize());
    for (int i = 0; i < numCVs; i++) {
        addForcesKernel->addArg();
        addForcesKernel->addArg();
    }

    // This context needs to respect all forces in the inner context when reordering atoms.

    for (auto* info : cc2.getForceInfos())
        cc.addForce(new ForceInfo(*info));
}

CommonCalcCustomCVForceKernel::~CommonCalcCustomCVForceKernel() {
    for (int i = 0; i < tabulatedFunctions.size(); i++)
        if (tabulatedFunctions[i] != NULL)
            delete tabulatedFunctions[i];
}

double CommonCalcCustomCVForceKernel::execute(ContextImpl& context, ContextImpl& innerContext, bool includeForces, bool includeEnergy) {
    copyState(context, innerContext);
    int numCVs = variableNames.size();
    int numAtoms = cc.getNumAtoms();
    int paddedNumAtoms = cc.getPaddedNumAtoms();
    vector<map<string, double> > cvDerivs(numCVs);
    for (int i = 0; i < numCVs; i++) {
        cvValues[i] = innerContext.calcForcesAndEnergy(true, true, 1<<i);
        ContextSelector selector(cc);
        copyForcesKernel->setArg(0, cvForces[i]);
        copyForcesKernel->execute(numAtoms);
        innerContext.getEnergyParameterDerivatives(cvDerivs[i]);
    }

    // Compute the energy and forces.

    ContextSelector selector(cc);
    for (int i = 0; i < globalParameterNames.size(); i++)
        globalValues[i] = context.getParameter(globalParameterNames[i]);
    double energy = energyExpression.evaluate();
    for (int i = 0; i < numCVs; i++) {
        double dEdV = variableDerivExpressions[i].evaluate();
        addForcesKernel->setArg(2*i+2, cvForces[i]);
        if (cc.getUseDoublePrecision())
            addForcesKernel->setArg(2*i+3, dEdV);
        else
            addForcesKernel->setArg(2*i+3, (float) dEdV);
    }
    addForcesKernel->execute(numAtoms);

    // Compute the energy parameter derivatives.

    if (paramDerivExpressions.size() > 0) {
        map<string, double>& energyParamDerivs = cc.getEnergyParamDerivWorkspace();
        for (int i = 0; i < paramDerivExpressions.size(); i++)
            energyParamDerivs[paramDerivNames[i]] += paramDerivExpressions[i].evaluate();
        for (int i = 0; i < numCVs; i++) {
            double dEdV = variableDerivExpressions[i].evaluate();
            for (auto& deriv : cvDerivs[i])
                energyParamDerivs[deriv.first] += dEdV*deriv.second;
        }
    }
    return energy;
}

void CommonCalcCustomCVForceKernel::copyState(ContextImpl& context, ContextImpl& innerContext) {
    ContextSelector selector(cc);
    int numAtoms = cc.getNumAtoms();
    ComputeContext& cc2 = getInnerComputeContext(innerContext);
    if (!hasInitializedListeners) {
        hasInitializedListeners = true;
        
        // Initialize the listeners.
        
        ReorderListener* listener1 = new ReorderListener(cc, invAtomOrder);
        ReorderListener* listener2 = new ReorderListener(cc2, innerInvAtomOrder);
        cc.addReorderListener(listener1);
        cc2.addReorderListener(listener2);
        listener1->execute();
        listener2->execute();
    }
    cc2.reorderAtoms();
    copyStateKernel->execute(numAtoms);
    Vec3 a, b, c;
    context.getPeriodicBoxVectors(a, b, c);
    innerContext.setPeriodicBoxVectors(a, b, c);
    innerContext.setTime(context.getTime());
    map<string, double> innerParameters = innerContext.getParameters();
    for (auto& param : innerParameters)
        innerContext.setParameter(param.first, context.getParameter(param.first));
}

void CommonCalcCustomCVForceKernel::copyParametersToContext(ContextImpl& context, const CustomCVForce& force) {
    // Create custom functions for the tabulated functions.

    for (int i = 0; i < force.getNumTabulatedFunctions(); i++) {
        if (tabulatedFunctions[i] != NULL) {
            delete tabulatedFunctions[i];
            tabulatedFunctions[i] = NULL;
        }
        tabulatedFunctions[i] = createReferenceTabulatedFunction(force.getTabulatedFunction(i));
    }
}

void CommonIntegrateVerletStepKernel::initialize(const System& system, const VerletIntegrator& integrator) {
    cc.initializeContexts();
    ContextSelector selector(cc);
    ComputeProgram program = cc.compileProgram(CommonKernelSources::verlet);
    kernel1 = program->createKernel("integrateVerletPart1");
    kernel2 = program->createKernel("integrateVerletPart2");
}

void CommonIntegrateVerletStepKernel::execute(ContextImpl& context, const VerletIntegrator& integrator) {
    ContextSelector selector(cc);
    IntegrationUtilities& integration = cc.getIntegrationUtilities();
    int numAtoms = cc.getNumAtoms();
    int paddedNumAtoms = cc.getPaddedNumAtoms();
    double dt = integrator.getStepSize();
    if (!hasInitializedKernels) {
        hasInitializedKernels = true;
        kernel1->addArg(numAtoms);
        kernel1->addArg(paddedNumAtoms);
        kernel1->addArg(integration.getStepSize());
        kernel1->addArg(cc.getPosq());
        kernel1->addArg(cc.getVelm());
        kernel1->addArg(cc.getLongForceBuffer());
        kernel1->addArg(integration.getPosDelta());
        if (cc.getUseMixedPrecision())
            kernel1->addArg(cc.getPosqCorrection());
        kernel2->addArg(numAtoms);
        kernel2->addArg(integration.getStepSize());
        kernel2->addArg(cc.getPosq());
        kernel2->addArg(cc.getVelm());
        kernel2->addArg(integration.getPosDelta());
        if (cc.getUseMixedPrecision())
            kernel2->addArg(cc.getPosqCorrection());
    }
    integration.setNextStepSize(dt);

    // Call the first integration kernel.

    kernel1->execute(numAtoms);

    // Apply constraints.

    integration.applyConstraints(integrator.getConstraintTolerance());

    // Call the second integration kernel.

    kernel2->execute(numAtoms);
    integration.computeVirtualSites();

    // Update the time and step count.

    cc.setTime(cc.getTime()+dt);
    cc.setStepCount(cc.getStepCount()+1);
    cc.reorderAtoms();
    
    // Reduce UI lag.

    flushPeriodically(cc);
}

double CommonIntegrateVerletStepKernel::computeKineticEnergy(ContextImpl& context, const VerletIntegrator& integrator) {
    return cc.getIntegrationUtilities().computeKineticEnergy(0.5*integrator.getStepSize());
}

void CommonIntegrateLangevinMiddleStepKernel::initialize(const System& system, const LangevinMiddleIntegrator& integrator) {
    cc.initializeContexts();
    ContextSelector selector(cc);
    cc.getIntegrationUtilities().initRandomNumberGenerator(integrator.getRandomNumberSeed());
    ComputeProgram program = cc.compileProgram(CommonKernelSources::langevinMiddle);
    kernel1 = program->createKernel("integrateLangevinMiddlePart1");
    kernel2 = program->createKernel("integrateLangevinMiddlePart2");
    kernel3 = program->createKernel("integrateLangevinMiddlePart3");
    if (cc.getUseDoublePrecision() || cc.getUseMixedPrecision()) {
        params.initialize<double>(cc, 2, "langevinMiddleParams");
        oldDelta.initialize<mm_double4>(cc, cc.getPaddedNumAtoms(), "oldDelta");
    }
    else {
        params.initialize<float>(cc, 2, "langevinMiddleParams");
        oldDelta.initialize<mm_float4>(cc, cc.getPaddedNumAtoms(), "oldDelta");
    }
    prevStepSize = -1.0;
}

void CommonIntegrateLangevinMiddleStepKernel::execute(ContextImpl& context, const LangevinMiddleIntegrator& integrator) {
    ContextSelector selector(cc);
    IntegrationUtilities& integration = cc.getIntegrationUtilities();
    int numAtoms = cc.getNumAtoms();
    int paddedNumAtoms = cc.getPaddedNumAtoms();
    if (!hasInitializedKernels) {
        hasInitializedKernels = true;
        kernel1->addArg(numAtoms);
        kernel1->addArg(paddedNumAtoms);
        kernel1->addArg(cc.getVelm());
        kernel1->addArg(cc.getLongForceBuffer());
        kernel1->addArg(integration.getStepSize());
        kernel2->addArg(numAtoms);
        kernel2->addArg(cc.getVelm());
        kernel2->addArg(integration.getPosDelta());
        kernel2->addArg(oldDelta);
        kernel2->addArg(params);
        kernel2->addArg(integration.getStepSize());
        kernel2->addArg(integration.getRandom());
        kernel2->addArg(); // Random index will be set just before it is executed.
        kernel3->addArg(numAtoms);
        kernel3->addArg(cc.getPosq());
        kernel3->addArg(cc.getVelm());
        kernel3->addArg(integration.getPosDelta());
        kernel3->addArg(oldDelta);
        kernel3->addArg(integration.getStepSize());
        if (cc.getUseMixedPrecision())
            kernel3->addArg(cc.getPosqCorrection());
    }
    double temperature = integrator.getTemperature();
    double friction = integrator.getFriction();
    double stepSize = integrator.getStepSize();
    cc.getIntegrationUtilities().setNextStepSize(stepSize);
    if (temperature != prevTemp || friction != prevFriction || stepSize != prevStepSize) {
        // Calculate the integration parameters.

        double kT = BOLTZ*temperature;
        double vscale = exp(-stepSize*friction);
        double noisescale = sqrt(kT*(1-vscale*vscale));
        vector<double> p(params.getSize());
        p[0] = vscale;
        p[1] = noisescale;
        params.upload(p, true);
        prevTemp = temperature;
        prevFriction = friction;
        prevStepSize = stepSize;
    }

    // Perform the integration.

    kernel2->setArg(7, integration.prepareRandomNumbers(cc.getPaddedNumAtoms()));
    kernel1->execute(numAtoms);
    integration.applyVelocityConstraints(integrator.getConstraintTolerance());
    kernel2->execute(numAtoms);
    integration.applyConstraints(integrator.getConstraintTolerance());
    kernel3->execute(numAtoms);
    integration.computeVirtualSites();

    // Update the time and step count.

    cc.setTime(cc.getTime()+stepSize);
    cc.setStepCount(cc.getStepCount()+1);
    cc.reorderAtoms();
    
    // Reduce UI lag.

    flushPeriodically(cc);
}

double CommonIntegrateLangevinMiddleStepKernel::computeKineticEnergy(ContextImpl& context, const LangevinMiddleIntegrator& integrator) {
    return cc.getIntegrationUtilities().computeKineticEnergy(0.0);
}

void CommonIntegrateNoseHooverStepKernel::initialize(const System& system, const NoseHooverIntegrator& integrator) {
    cc.initializeContexts();
    ContextSelector selector(cc);
    bool useDouble = cc.getUseDoublePrecision() || cc.getUseMixedPrecision();
    map<string, string> defines;
    defines["BOLTZ"] = cc.doubleToString(BOLTZ, true);
    ComputeProgram program = cc.compileProgram(CommonKernelSources::noseHooverIntegrator, defines);
    kernel1 = program->createKernel("integrateNoseHooverMiddlePart1");
    kernel2 = program->createKernel("integrateNoseHooverMiddlePart2");
    kernel3 = program->createKernel("integrateNoseHooverMiddlePart3");
    kernel4 = program->createKernel("integrateNoseHooverMiddlePart4");
    if (useDouble) {
        oldDelta.initialize<mm_double4>(cc, cc.getPaddedNumAtoms(), "oldDelta");
    } else {
        oldDelta.initialize<mm_float4>(cc, cc.getPaddedNumAtoms(), "oldDelta");
    }
    kernelHardWall = program->createKernel("integrateNoseHooverHardWall");
    prevMaxPairDistance = -1.0f;
    maxPairDistanceBuffer.initialize<float>(cc, 1, "maxPairDistanceBuffer");

    int workGroupSize = std::min(cc.getMaxThreadBlockSize(), 512);
    defines["WORK_GROUP_SIZE"] = std::to_string(workGroupSize);

    defines["BEGIN_YS_LOOP"] = "const real arr[1] = {1.0};"
                               "for(int i=0;i<1;++i) {"
                               "const real ys = arr[i];";
    defines["END_YS_LOOP"] = "}";
    program = cc.compileProgram(CommonKernelSources::noseHooverChain, defines);
    propagateKernels[1] = program->createKernel("propagateNoseHooverChain");

    defines["BEGIN_YS_LOOP"] = "const real arr[3] = {0.828981543588751, -0.657963087177502, 0.828981543588751};"
                               "for(int i=0;i<3;++i) {"
                               "const real ys = arr[i];";
    program = cc.compileProgram(CommonKernelSources::noseHooverChain, defines);
    propagateKernels[3] = program->createKernel("propagateNoseHooverChain");

    defines["BEGIN_YS_LOOP"] = "const real arr[5] = {0.2967324292201065, 0.2967324292201065, -0.186929716880426, 0.2967324292201065, 0.2967324292201065};"
                               "for(int i=0;i<5;++i) {"
                               "const real ys = arr[i];";
    program = cc.compileProgram(CommonKernelSources::noseHooverChain, defines);
    propagateKernels[5] = program->createKernel("propagateNoseHooverChain");

    defines["BEGIN_YS_LOOP"] = "const real arr[7] = {0.784513610477560, 0.235573213359357, -1.17767998417887, 1.31518632068391,-1.17767998417887, 0.235573213359357, 0.784513610477560};"
                               "for(int i=0;i<7;++i) {"
                               "const real ys = arr[i];";
    program = cc.compileProgram(CommonKernelSources::noseHooverChain, defines);
    propagateKernels[7] = program->createKernel("propagateNoseHooverChain");
    program = cc.compileProgram(CommonKernelSources::noseHooverChain, defines);
    reduceEnergyKernel = program->createKernel("reduceEnergyPair");

    computeHeatBathEnergyKernel = program->createKernel("computeHeatBathEnergy");
    computeAtomsKineticEnergyKernel = program->createKernel("computeAtomsKineticEnergy");
    computePairsKineticEnergyKernel = program->createKernel("computePairsKineticEnergy");
    scaleAtomsVelocitiesKernel = program->createKernel("scaleAtomsVelocities");
    scalePairsVelocitiesKernel = program->createKernel("scalePairsVelocities");
    int energyBufferSize = cc.getEnergyBuffer().getSize();
    if (cc.getUseDoublePrecision() || cc.getUseMixedPrecision())
        energyBuffer.initialize<mm_double2>(cc, energyBufferSize, "energyBuffer");
    else
        energyBuffer.initialize<mm_float2>(cc, energyBufferSize, "energyBuffer");
}

void CommonIntegrateNoseHooverStepKernel::execute(ContextImpl& context, const NoseHooverIntegrator& integrator, bool &forcesAreValid) {
    ContextSelector selector(cc);
    IntegrationUtilities& integration = cc.getIntegrationUtilities();
    int paddedNumAtoms = cc.getPaddedNumAtoms();
    double dt = integrator.getStepSize();
    cc.getIntegrationUtilities().setNextStepSize(dt);

    // If the atom reordering has occured, the forces from the previous step are permuted and thus invalid.
    // They need to be either sorted or recomputed; here we choose the latter.
    if (!forcesAreValid || cc.getAtomsWereReordered()) context.calcForcesAndEnergy(true, false, integrator.getIntegrationForceGroups());

    const auto& atomList = integrator.getAllThermostatedIndividualParticles();
    const auto& pairList = integrator.getAllThermostatedPairs();
    int numAtoms = atomList.size();
    int numPairs = pairList.size();
    int numParticles = numAtoms + 2*numPairs;
    float maxPairDistance = integrator.getMaximumPairDistance();
    // Make sure atom and pair metadata is uploaded and has the correct dimensions
    if (prevMaxPairDistance != maxPairDistance) {
        std::vector<float> tmp(1, maxPairDistance);
        maxPairDistanceBuffer.upload(tmp);
        prevMaxPairDistance = maxPairDistance;
    }
    if (numAtoms !=0 && (!atomListBuffer.isInitialized() || atomListBuffer.getSize() != numAtoms)) {
        if (atomListBuffer.isInitialized())
            atomListBuffer.resize(atomList.size());
        else
            atomListBuffer.initialize<int>(cc, atomList.size(), "atomListBuffer");
        atomListBuffer.upload(atomList);
    }
    if (numPairs !=0 && (!pairListBuffer.isInitialized() || pairListBuffer.getSize() != numPairs)) {
        if (pairListBuffer.isInitialized()) {
            pairListBuffer.resize(pairList.size());
            pairTemperatureBuffer.resize(pairList.size());
        }
        else {
            pairListBuffer.initialize<mm_int2>(cc, pairList.size(), "pairListBuffer");
            pairTemperatureBuffer.initialize<float>(cc, pairList.size(), "pairTemperatureBuffer");
        }
        std::vector<mm_int2> tmp;
        std::vector<float> tmp2;
        for(const auto &pair : pairList) {
            tmp.push_back(mm_int2(std::get<0>(pair), std::get<1>(pair)));
            tmp2.push_back(std::get<2>(pair));
        }
        pairListBuffer.upload(tmp);
        pairTemperatureBuffer.upload(tmp2);
    }
    int totalAtoms = cc.getNumAtoms();
    if (!hasInitializedKernels) {
        hasInitializedKernels = true;
        kernel1->addArg(numAtoms);
        kernel1->addArg(numPairs);
        kernel1->addArg(paddedNumAtoms);
        kernel1->addArg(cc.getVelm());
        kernel1->addArg(cc.getLongForceBuffer());
        kernel1->addArg(integration.getStepSize());
        kernel1->addArg(numAtoms > 0 ? atomListBuffer : cc.getEnergyBuffer()); // The array is not used if num == 0
        kernel1->addArg(numPairs > 0 ? pairListBuffer : cc.getEnergyBuffer()); // The array is not used if num == 0
        kernel2->addArg(totalAtoms);
        kernel2->addArg(cc.getVelm());
        kernel2->addArg(integration.getPosDelta());
        kernel2->addArg(oldDelta);
        kernel2->addArg(integration.getStepSize());
        kernel3->addArg(totalAtoms);
        kernel3->addArg(cc.getVelm());
        kernel3->addArg(integration.getPosDelta());
        kernel3->addArg(oldDelta);
        kernel3->addArg(integration.getStepSize());
        kernel4->addArg(totalAtoms);
        kernel4->addArg(cc.getPosq());
        kernel4->addArg(cc.getVelm());
        kernel4->addArg(integration.getPosDelta());
        kernel4->addArg(oldDelta);
        kernel4->addArg(integration.getStepSize());
        if (cc.getUseMixedPrecision())
            kernel4->addArg(cc.getPosqCorrection());
        if (numPairs > 0) {
            kernelHardWall->addArg(numPairs);
            kernelHardWall->addArg(maxPairDistanceBuffer);
            kernelHardWall->addArg(integration.getStepSize());
            kernelHardWall->addArg(cc.getPosq());
            kernelHardWall->addArg(cc.getVelm());
            kernelHardWall->addArg(pairListBuffer);
            kernelHardWall->addArg(pairTemperatureBuffer);
            if (cc.getUseMixedPrecision())
                kernelHardWall->addArg(cc.getPosqCorrection());
        }
    }

    /*
     * Carry out the LF-middle integration (c.f. J. Phys. Chem. A 2019, 123, 6056−6079)
     */
    // Velocity update
    kernel1->execute(std::max(numAtoms, numPairs));
    integration.applyVelocityConstraints(integrator.getConstraintTolerance());
    // Position update
    kernel2->execute(numParticles);
    // Apply the thermostat
    int numChains = integrator.getNumThermostats();
    for(int chain = 0; chain < numChains; ++chain) {
        const auto &thermostatChain = integrator.getThermostat(chain);
        auto KEs = computeMaskedKineticEnergy(context, thermostatChain, false);
        auto scaleFactors = propagateChain(context, thermostatChain, KEs, dt);
        scaleVelocities(context, thermostatChain, scaleFactors);
    }
    // Position update
    kernel3->execute(numParticles);
    integration.applyConstraints(integrator.getConstraintTolerance());
    // Apply constraint forces
    kernel4->execute(numAtoms);
    // Make sure any Drude-like particles have not wandered too far from home
    if (numPairs > 0) kernelHardWall->execute(numPairs);
    integration.computeVirtualSites();

    // Update the time and step count.
    cc.setTime(cc.getTime()+dt);
    cc.setStepCount(cc.getStepCount()+1);
    cc.reorderAtoms();

    // Reduce UI lag.

    flushPeriodically(cc);
}

double CommonIntegrateNoseHooverStepKernel::computeKineticEnergy(ContextImpl& context, const NoseHooverIntegrator& integrator) {
    return cc.getIntegrationUtilities().computeKineticEnergy(0);
}


std::pair<double, double> CommonIntegrateNoseHooverStepKernel::propagateChain(ContextImpl& context, const NoseHooverChain &nhc, std::pair<double, double> kineticEnergies, double timeStep) {
    bool useDouble = cc.getUseDoublePrecision() || cc.getUseMixedPrecision();
    int chainID = nhc.getChainID();
    int nAtoms = nhc.getThermostatedAtoms().size();
    int nPairs = nhc.getThermostatedPairs().size();
    int chainLength = nhc.getChainLength();
    int numYS = nhc.getNumYoshidaSuzukiTimeSteps();
    int numMTS = nhc.getNumMultiTimeSteps();

    if (numYS != 1 && numYS != 3 && numYS != 5 && numYS != 7) {
        throw OpenMMException("Number of Yoshida Suzuki time steps has to be 1, 3, 5, or 7.");
    }

    if (!scaleFactorBuffer.isInitialized() || scaleFactorBuffer.getSize() == 0) {
        if (useDouble) {
            std::vector<mm_double2> zeros{{0,0}};
            if (scaleFactorBuffer.isInitialized())
                scaleFactorBuffer.resize(1);
            else
                scaleFactorBuffer.initialize<mm_double2>(cc, 1, "scaleFactorBuffer");
            scaleFactorBuffer.upload(zeros);
        }
        else {
            std::vector<mm_float2> zeros{{0,0}};
            if (scaleFactorBuffer.isInitialized())
                scaleFactorBuffer.resize(1);
            else
                scaleFactorBuffer.initialize<mm_float2>(cc, 1, "scaleFactorBuffer");
            scaleFactorBuffer.upload(zeros);
        }
    }
    if (!chainForces.isInitialized() || !chainMasses.isInitialized()) {
        if (useDouble) {
            std::vector<double> zeros(chainLength,0);
            if (chainForces.isInitialized()) {
                chainMasses.resize(chainLength);
                chainForces.resize(chainLength);
            }
            else {
                chainMasses.initialize<double>(cc, chainLength, "chainMasses");
                chainForces.initialize<double>(cc, chainLength, "chainForces");
            }
            chainMasses.upload(zeros);
            chainForces.upload(zeros);
        }
        else {
            std::vector<float> zeros(chainLength,0);
            if (chainForces.isInitialized()) {
                chainMasses.resize(chainLength);
                chainForces.resize(chainLength);
            }
            else {
                chainMasses.initialize<float>(cc, chainLength, "chainMasses");
                chainForces.initialize<float>(cc, chainLength, "chainForces");
            }
            chainMasses.upload(zeros);
            chainForces.upload(zeros);
        }
    }
    if (chainForces.getSize() < chainLength)
        chainForces.resize(chainLength);
    if (chainMasses.getSize() < chainLength)
        chainMasses.resize(chainLength);


    // N.B. We ignore the incoming kineticEnergy and grab it from the device buffer instead
    if (nAtoms) {
        if (!chainState.count(2*chainID))
            chainState[2*chainID] = ComputeArray();
        if (!chainState.at(2*chainID).isInitialized() || chainState.at(2*chainID).getSize() != chainLength) {
            // We need to upload the Common array
            if (useDouble) {
                if (chainState.at(2*chainID).isInitialized())
                    chainState.at(2*chainID).resize(chainLength);
                else
                    chainState.at(2*chainID).initialize<mm_double2>(cc, chainLength, "chainState" + std::to_string(2*chainID));
                std::vector<mm_double2> zeros(chainLength, mm_double2(0.0, 0.0));
                chainState.at(2*chainID).upload(zeros.data());
            }
            else {
                if (chainState.at(2*chainID).isInitialized())
                    chainState.at(2*chainID).resize(chainLength);
                else
                    chainState.at(2*chainID).initialize<mm_float2>(cc, chainLength, "chainState" + std::to_string(2*chainID));
                std::vector<mm_float2> zeros(chainLength, mm_float2(0.0f, 0.0f));
                chainState.at(2*chainID).upload(zeros.data());
            }
        }
    }

    if (nPairs) {
        if (!chainState.count(2*chainID+1))
            chainState[2*chainID+1] = ComputeArray();
        if (!chainState.at(2*chainID+1).isInitialized() || chainState.at(2*chainID+1).getSize() != chainLength) {
            // We need to upload the Common array
            if (useDouble) {
                if (chainState.at(2*chainID+1).isInitialized())
                    chainState.at(2*chainID+1).resize(chainLength);
                else
                    chainState.at(2*chainID+1).initialize<mm_double2>(cc, chainLength, "chainState" + std::to_string(2*chainID+1));
                std::vector<mm_double2> zeros(chainLength, mm_double2(0.0, 0.0));
                chainState.at(2*chainID+1).upload(zeros.data());
            }
            else {
                if (chainState.at(2*chainID+1).isInitialized())
                    chainState.at(2*chainID+1).resize(chainLength);
                else
                    chainState.at(2*chainID+1).initialize<mm_float2>(cc, chainLength, "chainState" + std::to_string(2*chainID+1));
                std::vector<mm_float2> zeros(chainLength, mm_float2(0.0f, 0.0f));
                chainState.at(2*chainID+1).upload(zeros.data());
            }
        }
    }

    if (!hasInitializedPropagateKernel) {
        hasInitializedPropagateKernel = true;
        propagateKernels[numYS]->addArg(); // ChainState
        propagateKernels[numYS]->addArg(kineticEnergyBuffer);
        propagateKernels[numYS]->addArg(scaleFactorBuffer);
        propagateKernels[numYS]->addArg(chainMasses);
        propagateKernels[numYS]->addArg(chainForces);
        propagateKernels[numYS]->addArg(); // ChainType
        propagateKernels[numYS]->addArg(chainLength);
        propagateKernels[numYS]->addArg(numMTS);
        propagateKernels[numYS]->addArg(); // numDoFs
        propagateKernels[numYS]->addArg((float)timeStep);
        propagateKernels[numYS]->addArg(); // kT
        propagateKernels[numYS]->addArg(); // frequency
    }

    if (nAtoms) {
        int chainType = 0;
        double temperature = nhc.getTemperature();
        float frequency = nhc.getCollisionFrequency();
        double kT = BOLTZ * temperature;
        int numDOFs = nhc.getNumDegreesOfFreedom();
        propagateKernels[numYS]->setArg(0, chainState[2*chainID]);
        propagateKernels[numYS]->setArg(5, chainType);
        propagateKernels[numYS]->setArg(8, numDOFs);
        if (useDouble) {
            propagateKernels[numYS]->setArg(10, kT);
        } else {
            propagateKernels[numYS]->setArg(10, (float)kT);
        }
        propagateKernels[numYS]->setArg(11, frequency);
        propagateKernels[numYS]->execute(1, 1);
    }
    if (nPairs) {
        int chainType = 1;
        double relativeTemperature = nhc.getRelativeTemperature();
        float relativeFrequency = nhc.getRelativeCollisionFrequency();
        double kT = BOLTZ * relativeTemperature;
        int ndf = 3*nPairs;
        propagateKernels[numYS]->setArg(0, chainState[2*chainID+1]);
        propagateKernels[numYS]->setArg(5, chainType);
        propagateKernels[numYS]->setArg(8, ndf);
        if (useDouble) {
            propagateKernels[numYS]->setArg(10, kT);
        } else {
            propagateKernels[numYS]->setArg(10, (float)kT);
        }
        propagateKernels[numYS]->setArg(11, relativeFrequency);
        propagateKernels[numYS]->execute(1, 1);
    }
    return {0, 0};
}

double CommonIntegrateNoseHooverStepKernel::computeHeatBathEnergy(ContextImpl& context, const NoseHooverChain &nhc) {
    ContextSelector selector(cc);
    bool useDouble = cc.getUseDoublePrecision() || cc.getUseMixedPrecision();
    int chainID = nhc.getChainID();
    int chainLength = nhc.getChainLength();

    bool absChainIsValid = chainState.count(2*chainID) != 0 &&
                           chainState[2*chainID].isInitialized() &&
                           chainState[2*chainID].getSize() == chainLength;
    bool relChainIsValid = chainState.count(2*chainID+1) != 0 &&
                           chainState[2*chainID+1].isInitialized() &&
                           chainState[2*chainID+1].getSize() == chainLength;

    if (!absChainIsValid && !relChainIsValid) return 0.0;

    if (!heatBathEnergy.isInitialized() || heatBathEnergy.getSize() == 0) {
        if (useDouble) {
            std::vector<double> one(1);
            heatBathEnergy.initialize<double>(cc, 1, "heatBathEnergy");
            heatBathEnergy.upload(one);
        }
        else {
            std::vector<float> one(1);
            heatBathEnergy.initialize<float>(cc, 1, "heatBathEnergy");
            heatBathEnergy.upload(one);
        }
    }

    cc.clearBuffer(heatBathEnergy);

    if(!hasInitializedHeatBathEnergyKernel) {
        hasInitializedHeatBathEnergyKernel = true;
        computeHeatBathEnergyKernel->addArg(heatBathEnergy);
        computeHeatBathEnergyKernel->addArg(chainLength);
        computeHeatBathEnergyKernel->addArg(); // numDOFs
        computeHeatBathEnergyKernel->addArg(); // kT
        computeHeatBathEnergyKernel->addArg(); // frequency
        computeHeatBathEnergyKernel->addArg(); // chainstate
    }

    if (absChainIsValid) {
        int numDOFs = nhc.getNumDegreesOfFreedom();
        double temperature = nhc.getTemperature();
        float frequency = nhc.getCollisionFrequency();
        double kT = BOLTZ * temperature;

        computeHeatBathEnergyKernel->setArg(2, numDOFs);
        if (useDouble) {
            computeHeatBathEnergyKernel->setArg(3, kT);
        } else {
            computeHeatBathEnergyKernel->setArg(3, (float)kT);
        }
        computeHeatBathEnergyKernel->setArg(4, frequency);
        computeHeatBathEnergyKernel->setArg(5, chainState[2*chainID]);
        computeHeatBathEnergyKernel->execute(1, 1);
    }
    if (relChainIsValid) {
        int numDOFs = 3 * nhc.getThermostatedPairs().size();
        double temperature = nhc.getRelativeTemperature();
        float frequency = nhc.getRelativeCollisionFrequency();
        double kT = BOLTZ * temperature;

        computeHeatBathEnergyKernel->setArg(2, numDOFs);
        if (useDouble) {
            computeHeatBathEnergyKernel->setArg(3, kT);
        } else {
            computeHeatBathEnergyKernel->setArg(3, (float)kT);
        }
        computeHeatBathEnergyKernel->setArg(4, frequency);
        computeHeatBathEnergyKernel->setArg(5, chainState[2*chainID+1]);
        computeHeatBathEnergyKernel->execute(1, 1);
    }


    void * pinnedBuffer = cc.getPinnedBuffer();
    heatBathEnergy.download(pinnedBuffer);
    if (useDouble)
        return *((double*) pinnedBuffer);
    else
        return *((float*) pinnedBuffer);
}

std::pair<double, double> CommonIntegrateNoseHooverStepKernel::computeMaskedKineticEnergy(ContextImpl& context, const NoseHooverChain &nhc, bool downloadValue) {
    ContextSelector selector(cc);
    bool useDouble = cc.getUseDoublePrecision() || cc.getUseMixedPrecision();
    int chainID = nhc.getChainID();
    const auto & nhcAtoms = nhc.getThermostatedAtoms();
    const auto & nhcPairs = nhc.getThermostatedPairs();
    int nAtoms = nhcAtoms.size();
    int nPairs = nhcPairs.size();
    if (nAtoms) {
        if (!atomlists.count(chainID)) {
            // We need to upload the Common array
            atomlists[chainID] = ComputeArray();
            atomlists[chainID].initialize<int>(cc, nAtoms, "atomlist" + std::to_string(chainID));
            atomlists[chainID].upload(nhcAtoms);
        }
        if (atomlists[chainID].getSize() != nAtoms) {
            throw OpenMMException("Number of atoms changed. Cannot be handled by the same Nose-Hoover thermostat.");
        }
    }
    if (nPairs) {
        if (!pairlists.count(chainID)) {
            // We need to upload the Common array
            pairlists[chainID] = ComputeArray();
            pairlists[chainID].initialize<mm_int2>(cc, nPairs, "pairlist" + std::to_string(chainID));
            std::vector<mm_int2> int2vec;
            for(const auto &p : nhcPairs) int2vec.push_back(mm_int2(p.first, p.second));
            pairlists[chainID].upload(int2vec);
        }
        if (pairlists[chainID].getSize() != nPairs) {
            throw OpenMMException("Number of thermostated pairs changed. Cannot be handled by the same Nose-Hoover thermostat.");
        }
    }
    if (!kineticEnergyBuffer.isInitialized() || kineticEnergyBuffer.getSize() == 0) {
        if (useDouble) {
            std::vector<mm_double2> zeros{{0,0}};
            kineticEnergyBuffer.initialize<mm_double2>(cc, 1, "kineticEnergyBuffer");
            kineticEnergyBuffer.upload(zeros);
        }
        else {
            std::vector<mm_float2> zeros{{0,0}};
            kineticEnergyBuffer.initialize<mm_float2>(cc, 1, "kineticEnergyBuffer");
            kineticEnergyBuffer.upload(zeros);
        }
    }

    int workGroupSize = std::min(cc.getMaxThreadBlockSize(), 512);
    if (!hasInitializedKineticEnergyKernel) {
        hasInitializedKineticEnergyKernel = true;
        computeAtomsKineticEnergyKernel->addArg(energyBuffer);
        computeAtomsKineticEnergyKernel->addArg(); // nAtoms
        computeAtomsKineticEnergyKernel->addArg(cc.getVelm());
        computeAtomsKineticEnergyKernel->addArg(); // atom list

        computePairsKineticEnergyKernel->addArg(energyBuffer);
        computePairsKineticEnergyKernel->addArg(); // nPairs
        computePairsKineticEnergyKernel->addArg(cc.getVelm());
        computePairsKineticEnergyKernel->addArg(); // pair list

        reduceEnergyKernel->addArg(energyBuffer);
        reduceEnergyKernel->addArg(kineticEnergyBuffer);
        reduceEnergyKernel->addArg((int) energyBuffer.getSize());
    }

    cc.clearBuffer(energyBuffer);
    if (nAtoms) {
        computeAtomsKineticEnergyKernel->setArg(1, nAtoms);
        computeAtomsKineticEnergyKernel->setArg(3, atomlists[chainID]);
        computeAtomsKineticEnergyKernel->execute(nAtoms);
    }
    if (nPairs) {
        computePairsKineticEnergyKernel->setArg(1, nPairs);
        computePairsKineticEnergyKernel->setArg(3, pairlists[chainID]);
        computePairsKineticEnergyKernel->execute(nPairs);
    }
    reduceEnergyKernel->execute(workGroupSize, workGroupSize);

    std::pair<double, double> KEs = {0, 0};
    if (downloadValue) {
        if (useDouble) {
            mm_double2 tmp;
            kineticEnergyBuffer.download(&tmp);
            KEs.first = tmp.x;
            KEs.second = tmp.y;
        }
        else {
            mm_float2 tmp;
            kineticEnergyBuffer.download(&tmp);
            KEs.first = tmp.x;
            KEs.second = tmp.y;
        }
    }
    return KEs;
}

void CommonIntegrateNoseHooverStepKernel::scaleVelocities(ContextImpl& context, const NoseHooverChain &nhc, std::pair<double, double> scaleFactor) {
    // For now we assume that the atoms and pairs info is valid, because compute{Atoms|Pairs}KineticEnergy must have been
    // called before this kernel.  If that ever ceases to be true, some sanity checks are needed here.

    int chainID = nhc.getChainID();
    int nAtoms = nhc.getThermostatedAtoms().size();
    int nPairs = nhc.getThermostatedPairs().size();
    if (!hasInitializedScaleVelocitiesKernel) {
        hasInitializedScaleVelocitiesKernel = true;
        scaleAtomsVelocitiesKernel->addArg(scaleFactorBuffer);
        scaleAtomsVelocitiesKernel->addArg(); // nAtoms
        scaleAtomsVelocitiesKernel->addArg(cc.getVelm());
        scaleAtomsVelocitiesKernel->addArg(); // atom list

        scalePairsVelocitiesKernel->addArg(scaleFactorBuffer);
        scalePairsVelocitiesKernel->addArg(); // nPairs
        scalePairsVelocitiesKernel->addArg(cc.getVelm());
        scalePairsVelocitiesKernel->addArg(); // pair list
    }
    if (nAtoms) {
        scaleAtomsVelocitiesKernel->setArg(1, nAtoms);
        scaleAtomsVelocitiesKernel->setArg(3, atomlists[chainID]);
        scaleAtomsVelocitiesKernel->execute(nAtoms);
    }
    if (nPairs) {
        scalePairsVelocitiesKernel->setArg(1, nPairs);
        scalePairsVelocitiesKernel->setArg(3, pairlists[chainID]);
        scalePairsVelocitiesKernel->execute(nPairs);
    }
}

void CommonIntegrateNoseHooverStepKernel::createCheckpoint(ContextImpl& context, ostream& stream) const {
    ContextSelector selector(cc);
    int numChains = chainState.size();
    bool useDouble = cc.getUseDoublePrecision() || cc.getUseMixedPrecision();
    stream.write((char*) &numChains, sizeof(int));
    for (auto& state : chainState){
        int chainID = state.first;
        int chainLength = state.second.getSize();
        stream.write((char*) &chainID, sizeof(int));
        stream.write((char*) &chainLength, sizeof(int));
        if (useDouble) {
            vector<mm_double2> stateVec;
            state.second.download(stateVec);
            stream.write((char*) stateVec.data(), sizeof(mm_double2)*chainLength);
        }
        else {
            vector<mm_float2> stateVec;
            state.second.download(stateVec);
            stream.write((char*) stateVec.data(), sizeof(mm_float2)*chainLength);
        }
    }
}

void CommonIntegrateNoseHooverStepKernel::loadCheckpoint(ContextImpl& context, istream& stream) {
    ContextSelector selector(cc);
    int numChains;
    bool useDouble = cc.getUseDoublePrecision() || cc.getUseMixedPrecision();
    stream.read((char*) &numChains, sizeof(int));
    chainState.clear();
    for (int i = 0; i < numChains; i++) {
        int chainID, chainLength;
        stream.read((char*) &chainID, sizeof(int));
        stream.read((char*) &chainLength, sizeof(int));
        if (useDouble) {
            chainState[chainID] = ComputeArray();
            chainState[chainID].initialize<mm_double2>(cc, chainLength, "chainState" + to_string(chainID));
            vector<mm_double2> stateVec(chainLength);
            stream.read((char*) &stateVec[0], sizeof(mm_double2)*chainLength);
            chainState[chainID].upload(stateVec);
        }
        else {
            chainState[chainID] = ComputeArray();
            chainState[chainID].initialize<mm_float2>(cc, chainLength, "chainState" + to_string(chainID));
            vector<mm_float2> stateVec(chainLength);
            stream.read((char*) &stateVec[0], sizeof(mm_float2)*chainLength);
            chainState[chainID].upload(stateVec);
        }
    }
}

void CommonIntegrateNoseHooverStepKernel::getChainStates(ContextImpl& context, vector<vector<double> >& positions, vector<vector<double> >& velocities) const {
    ContextSelector selector(cc);
    int numChains = chainState.size();
    bool useDouble = cc.getUseDoublePrecision() || cc.getUseMixedPrecision();
    positions.clear();
    velocities.clear();
    positions.resize(numChains);
    velocities.resize(numChains);
    for (int i = 0; i < numChains; i++) {
        const ComputeArray& state = chainState.at(i);
        if (useDouble) {
            vector<mm_double2> stateVec;
            state.download(stateVec);
            for (int j = 0; j < stateVec.size(); j++) {
                positions[i].push_back(stateVec[j].x);
                velocities[i].push_back(stateVec[j].y);
            }
        }
        else {
            vector<mm_float2> stateVec;
            state.download(stateVec);
            for (int j = 0; j < stateVec.size(); j++) {
                positions[i].push_back((float) stateVec[j].x);
                velocities[i].push_back((float) stateVec[j].y);
            }
        }
    }
}

void CommonIntegrateNoseHooverStepKernel::setChainStates(ContextImpl& context, const vector<vector<double> >& positions, const vector<vector<double> >& velocities) {
    ContextSelector selector(cc);
    int numChains = positions.size();
    bool useDouble = cc.getUseDoublePrecision() || cc.getUseMixedPrecision();
    chainState.clear();
    for (int i = 0; i < numChains; i++) {
        int chainLength = positions[i].size();
        chainState[i] = ComputeArray();
        if (useDouble) {
            chainState[i].initialize<mm_double2>(cc, chainLength, "chainState"+cc.intToString(i));
            vector<mm_double2> stateVec;
            for (int j = 0; j < chainLength; j++)
                stateVec.push_back(mm_double2(positions[i][j], velocities[i][j]));
            chainState[i].upload(stateVec);
        }
        else {
            chainState[i].initialize<mm_float2>(cc, chainLength, "chainState"+cc.intToString(i));
            vector<mm_float2> stateVec;
            for (int j = 0; j < chainLength; j++)
                stateVec.push_back(mm_float2((float) positions[i][j], (float) velocities[i][j]));
            chainState[i].upload(stateVec);
        }
    }
}

void CommonIntegrateBrownianStepKernel::initialize(const System& system, const BrownianIntegrator& integrator) {
    cc.initializeContexts();
    ContextSelector selector(cc);
    cc.getIntegrationUtilities().initRandomNumberGenerator(integrator.getRandomNumberSeed());
    ComputeProgram program = cc.compileProgram(CommonKernelSources::brownian);
    kernel1 = program->createKernel("integrateBrownianPart1");
    kernel2 = program->createKernel("integrateBrownianPart2");
    prevStepSize = -1.0;
}

void CommonIntegrateBrownianStepKernel::execute(ContextImpl& context, const BrownianIntegrator& integrator) {
    ContextSelector selector(cc);
    IntegrationUtilities& integration = cc.getIntegrationUtilities();
    int numAtoms = cc.getNumAtoms();
    int paddedNumAtoms = cc.getPaddedNumAtoms();
    if (!hasInitializedKernels) {
        hasInitializedKernels = true;
        kernel1->addArg(numAtoms);
        kernel1->addArg(paddedNumAtoms);
        kernel1->addArg(); // tauDeltaT
        kernel1->addArg(); // noiseAmplitude
        kernel1->addArg(cc.getLongForceBuffer());
        kernel1->addArg(integration.getPosDelta());
        kernel1->addArg(cc.getVelm());
        kernel1->addArg(integration.getRandom());
        kernel1->addArg(); // Random index will be set just before it is executed.
        kernel2->addArg(numAtoms);
        kernel2->addArg(); // oneOverDeltaT
        kernel2->addArg(cc.getPosq());
        kernel2->addArg(cc.getVelm());
        kernel2->addArg(integration.getPosDelta());
        if (cc.getUseMixedPrecision())
            kernel2->addArg(cc.getPosqCorrection());
    }
    double temperature = integrator.getTemperature();
    double friction = integrator.getFriction();
    double stepSize = integrator.getStepSize();
    if (temperature != prevTemp || friction != prevFriction || stepSize != prevStepSize) {
        double tau = (friction == 0.0 ? 0.0 : 1.0/friction);
        if (cc.getUseDoublePrecision() || cc.getUseMixedPrecision()) {
            kernel1->setArg(2, tau*stepSize);
            kernel1->setArg(3, sqrt(2.0f*BOLTZ*temperature*stepSize*tau));
            kernel2->setArg(1, 1.0/stepSize);
        }
        else {
            kernel1->setArg(2, (float) (tau*stepSize));
            kernel1->setArg(3, (float) (sqrt(2.0f*BOLTZ*temperature*stepSize*tau)));
            kernel2->setArg(1, (float) (1.0/stepSize));
        }
        prevTemp = temperature;
        prevFriction = friction;
        prevStepSize = stepSize;
    }

    // Call the first integration kernel.

    kernel1->setArg(8, integration.prepareRandomNumbers(cc.getPaddedNumAtoms()));
    kernel1->execute(numAtoms);

    // Apply constraints.

    integration.applyConstraints(integrator.getConstraintTolerance());

    // Call the second integration kernel.

    kernel2->execute(numAtoms);
    integration.computeVirtualSites();

    // Update the time and step count.

    cc.setTime(cc.getTime()+stepSize);
    cc.setStepCount(cc.getStepCount()+1);
    cc.reorderAtoms();
    
    // Reduce UI lag.

    flushPeriodically(cc);
}

double CommonIntegrateBrownianStepKernel::computeKineticEnergy(ContextImpl& context, const BrownianIntegrator& integrator) {
    return cc.getIntegrationUtilities().computeKineticEnergy(0);
}

void CommonIntegrateVariableVerletStepKernel::initialize(const System& system, const VariableVerletIntegrator& integrator) {
    cc.initializeContexts();
    ContextSelector selector(cc);
    ComputeProgram program = cc.compileProgram(CommonKernelSources::verlet);
    kernel1 = program->createKernel("integrateVerletPart1");
    kernel2 = program->createKernel("integrateVerletPart2");
    selectSizeKernel = program->createKernel("selectVerletStepSize");
    blockSize = min(256, system.getNumParticles());
}

double CommonIntegrateVariableVerletStepKernel::execute(ContextImpl& context, const VariableVerletIntegrator& integrator, double maxTime) {
    ContextSelector selector(cc);
    IntegrationUtilities& integration = cc.getIntegrationUtilities();
    int numAtoms = cc.getNumAtoms();
    int paddedNumAtoms = cc.getPaddedNumAtoms();
    if (!hasInitializedKernels) {
        hasInitializedKernels = true;
        kernel1->addArg(numAtoms);
        kernel1->addArg(paddedNumAtoms);
        kernel1->addArg(integration.getStepSize());
        kernel1->addArg(cc.getPosq());
        kernel1->addArg(cc.getVelm());
        kernel1->addArg(cc.getLongForceBuffer());
        kernel1->addArg(integration.getPosDelta());
        if (cc.getUseMixedPrecision())
            kernel1->addArg(cc.getPosqCorrection());
        kernel2->addArg(numAtoms);
        kernel2->addArg(integration.getStepSize());
        kernel2->addArg(cc.getPosq());
        kernel2->addArg(cc.getVelm());
        kernel2->addArg(integration.getPosDelta());
        if (cc.getUseMixedPrecision())
            kernel2->addArg(cc.getPosqCorrection());
        selectSizeKernel->addArg(numAtoms);
        selectSizeKernel->addArg(paddedNumAtoms);
        selectSizeKernel->addArg();
        selectSizeKernel->addArg();
        selectSizeKernel->addArg(cc.getIntegrationUtilities().getStepSize());
        selectSizeKernel->addArg(cc.getVelm());
        selectSizeKernel->addArg(cc.getLongForceBuffer());
    }

    // Select the step size to use.

    bool useDouble = cc.getUseDoublePrecision() || cc.getUseMixedPrecision();
    double maxStepSize = maxTime-cc.getTime();
    if (integrator.getMaximumStepSize() > 0)
        maxStepSize = min(integrator.getMaximumStepSize(), maxStepSize);
    float maxStepSizeFloat = (float) maxStepSize;
    if (useDouble) {
        selectSizeKernel->setArg(2, maxStepSize);
        selectSizeKernel->setArg(3, integrator.getErrorTolerance());
    }
    else {
        selectSizeKernel->setArg(2, maxStepSizeFloat);
        selectSizeKernel->setArg(3, (float) integrator.getErrorTolerance());
    }
    selectSizeKernel->execute(blockSize, blockSize);

    // Call the first integration kernel.

    kernel1->execute(numAtoms);

    // Apply constraints.

    integration.applyConstraints(integrator.getConstraintTolerance());

    // Call the second integration kernel.

    kernel2->execute(numAtoms);
    integration.computeVirtualSites();
    
    // Reduce UI lag.

    flushPeriodically(cc);

    // Update the time and step count.

    double dt = cc.getIntegrationUtilities().getLastStepSize();
    double time = cc.getTime()+dt;
    if (useDouble) {
        if (dt == maxStepSize)
            time = maxTime; // Avoid round-off error
    }
    else {
        if (dt == maxStepSizeFloat)
            time = maxTime; // Avoid round-off error
    }
    cc.setTime(time);
    cc.setStepCount(cc.getStepCount()+1);
    cc.reorderAtoms();
    return dt;
}

double CommonIntegrateVariableVerletStepKernel::computeKineticEnergy(ContextImpl& context, const VariableVerletIntegrator& integrator) {
    return cc.getIntegrationUtilities().computeKineticEnergy(0.5*integrator.getStepSize());
}

void CommonIntegrateVariableLangevinStepKernel::initialize(const System& system, const VariableLangevinIntegrator& integrator) {
    cc.initializeContexts();
    ContextSelector selector(cc);
    cc.getIntegrationUtilities().initRandomNumberGenerator(integrator.getRandomNumberSeed());
    ComputeProgram program = cc.compileProgram(CommonKernelSources::langevinMiddle);
    kernel1 = program->createKernel("integrateLangevinMiddlePart1");
    kernel2 = program->createKernel("integrateLangevinMiddlePart2");
    kernel3 = program->createKernel("integrateLangevinMiddlePart3");
    if (cc.getUseDoublePrecision() || cc.getUseMixedPrecision()) {
        params.initialize<double>(cc, 3, "langevinMiddleParams");
        oldDelta.initialize<mm_double4>(cc, cc.getPaddedNumAtoms(), "oldDelta");
    }
    else {
        params.initialize<float>(cc, 3, "langevinMiddleParams");
        oldDelta.initialize<mm_float4>(cc, cc.getPaddedNumAtoms(), "oldDelta");
    }
    selectSizeKernel = program->createKernel("selectLangevinStepSize");
    blockSize = min(256, system.getNumParticles());
    blockSize = max(blockSize, (int) params.getSize());
}

double CommonIntegrateVariableLangevinStepKernel::execute(ContextImpl& context, const VariableLangevinIntegrator& integrator, double maxTime) {
    ContextSelector selector(cc);
    IntegrationUtilities& integration = cc.getIntegrationUtilities();
    int numAtoms = cc.getNumAtoms();
    int paddedNumAtoms = cc.getPaddedNumAtoms();
    bool useDouble = cc.getUseDoublePrecision() || cc.getUseMixedPrecision();
    if (!hasInitializedKernels) {
        hasInitializedKernels = true;
        kernel1->addArg(numAtoms);
        kernel1->addArg(paddedNumAtoms);
        kernel1->addArg(cc.getVelm());
        kernel1->addArg(cc.getLongForceBuffer());
        kernel1->addArg(integration.getStepSize());
        kernel2->addArg(numAtoms);
        kernel2->addArg(cc.getVelm());
        kernel2->addArg(integration.getPosDelta());
        kernel2->addArg(oldDelta);
        kernel2->addArg(params);
        kernel2->addArg(integration.getStepSize());
        kernel2->addArg(integration.getRandom());
        kernel2->addArg(); // Random index will be set just before it is executed.
        kernel3->addArg(numAtoms);
        kernel3->addArg(cc.getPosq());
        kernel3->addArg(cc.getVelm());
        kernel3->addArg(integration.getPosDelta());
        kernel3->addArg(oldDelta);
        kernel3->addArg(integration.getStepSize());
        if (cc.getUseMixedPrecision())
            kernel3->addArg(cc.getPosqCorrection());
        selectSizeKernel->addArg(numAtoms);
        selectSizeKernel->addArg(paddedNumAtoms);
        for (int i = 0; i < 4; i++)
            selectSizeKernel->addArg();
        selectSizeKernel->addArg(integration.getStepSize());
        selectSizeKernel->addArg(cc.getVelm());
        selectSizeKernel->addArg(cc.getLongForceBuffer());
        selectSizeKernel->addArg(params);
    }

    // Select the step size to use.

    double maxStepSize = maxTime-cc.getTime();
    if (integrator.getMaximumStepSize() > 0)
        maxStepSize = min(integrator.getMaximumStepSize(), maxStepSize);
    float maxStepSizeFloat = (float) maxStepSize;
    if (useDouble) {
        selectSizeKernel->setArg(2, maxStepSize);
        selectSizeKernel->setArg(3, integrator.getErrorTolerance());
        selectSizeKernel->setArg(4, integrator.getFriction());
        selectSizeKernel->setArg(5, BOLTZ*integrator.getTemperature());
    }
    else {
        selectSizeKernel->setArg(2, maxStepSizeFloat);
        selectSizeKernel->setArg(3, (float) integrator.getErrorTolerance());
        selectSizeKernel->setArg(4, (float) integrator.getFriction());
        selectSizeKernel->setArg(5, (float) (BOLTZ*integrator.getTemperature()));
    }
    selectSizeKernel->execute(blockSize, blockSize);

    // Perform the integration.

    kernel2->setArg(7, integration.prepareRandomNumbers(cc.getPaddedNumAtoms()));
    kernel1->execute(numAtoms);
    integration.applyVelocityConstraints(integrator.getConstraintTolerance());
    kernel2->execute(numAtoms);
    integration.applyConstraints(integrator.getConstraintTolerance());
    kernel3->execute(numAtoms);
    integration.computeVirtualSites();
    
    // Reduce UI lag.

    flushPeriodically(cc);

    // Update the time and step count.

    double dt = cc.getIntegrationUtilities().getLastStepSize();
    double time = cc.getTime()+dt;
    if (useDouble) {
        if (dt == maxStepSize)
            time = maxTime; // Avoid round-off error
    }
    else {
        if (dt == maxStepSizeFloat)
            time = maxTime; // Avoid round-off error
    }
    cc.setTime(time);
    cc.setStepCount(cc.getStepCount()+1);
    cc.reorderAtoms();
    return dt;
}

double CommonIntegrateVariableLangevinStepKernel::computeKineticEnergy(ContextImpl& context, const VariableLangevinIntegrator& integrator) {
    return cc.getIntegrationUtilities().computeKineticEnergy(0.5*integrator.getStepSize());
}

class CommonIntegrateCustomStepKernel::ReorderListener : public ComputeContext::ReorderListener {
public:
    ReorderListener(ComputeContext& cc, vector<ComputeArray>& perDofValues, vector<vector<mm_float4> >& localPerDofValuesFloat, vector<vector<mm_double4> >& localPerDofValuesDouble, vector<bool>& deviceValuesAreCurrent) :
            cc(cc), perDofValues(perDofValues), localPerDofValuesFloat(localPerDofValuesFloat), localPerDofValuesDouble(localPerDofValuesDouble), deviceValuesAreCurrent(deviceValuesAreCurrent) {
        int numAtoms = cc.getNumAtoms();
        lastAtomOrder.resize(numAtoms);
        for (int i = 0; i < numAtoms; i++)
            lastAtomOrder[i] = cc.getAtomIndex()[i];
    }
    void execute() {
        // Reorder the per-DOF variables to reflect the new atom order.

        if (perDofValues.size() == 0)
            return;
        int numAtoms = cc.getNumAtoms();
        const vector<int>& order = cc.getAtomIndex();
        for (int index = 0; index < perDofValues.size(); index++) {
            if (cc.getUseDoublePrecision() || cc.getUseMixedPrecision()) {
                if (deviceValuesAreCurrent[index])
                    perDofValues[index].download(localPerDofValuesDouble[index]);
                vector<mm_double4> swap(numAtoms);
                for (int i = 0; i < numAtoms; i++)
                    swap[lastAtomOrder[i]] = localPerDofValuesDouble[index][i];
                for (int i = 0; i < numAtoms; i++)
                    localPerDofValuesDouble[index][i] = swap[order[i]];
                perDofValues[index].upload(localPerDofValuesDouble[index]);
            }
            else {
                if (deviceValuesAreCurrent[index])
                    perDofValues[index].download(localPerDofValuesFloat[index]);
                vector<mm_float4> swap(numAtoms);
                for (int i = 0; i < numAtoms; i++)
                    swap[lastAtomOrder[i]] = localPerDofValuesFloat[index][i];
                for (int i = 0; i < numAtoms; i++)
                    localPerDofValuesFloat[index][i] = swap[order[i]];
                perDofValues[index].upload(localPerDofValuesFloat[index]);
            }
            deviceValuesAreCurrent[index] = true;
        }
        for (int i = 0; i < numAtoms; i++)
            lastAtomOrder[i] = order[i];
    }
private:
    ComputeContext& cc;
    vector<ComputeArray>& perDofValues;
    vector<vector<mm_float4> >& localPerDofValuesFloat;
    vector<vector<mm_double4> >& localPerDofValuesDouble;
    vector<bool>& deviceValuesAreCurrent;
    vector<int> lastAtomOrder;
};

class CommonIntegrateCustomStepKernel::DerivFunction : public CustomFunction {
public:
    DerivFunction(map<string, double>& energyParamDerivs, const string& param) : energyParamDerivs(energyParamDerivs), param(param) {
    }
    int getNumArguments() const {
        return 0;
    }
    double evaluate(const double* arguments) const {
        return energyParamDerivs[param];
    }
    double evaluateDerivative(const double* arguments, const int* derivOrder) const {
        return 0;
    }
    CustomFunction* clone() const {
        return new DerivFunction(energyParamDerivs, param);
    }
private:
    map<string, double>& energyParamDerivs;
    string param;
};

void CommonIntegrateCustomStepKernel::initialize(const System& system, const CustomIntegrator& integrator) {
    cc.initializeContexts();
    ContextSelector selector(cc);
    cc.getIntegrationUtilities().initRandomNumberGenerator(integrator.getRandomNumberSeed());
    numGlobalVariables = integrator.getNumGlobalVariables();
    int elementSize = (cc.getUseDoublePrecision() || cc.getUseMixedPrecision() ? sizeof(double) : sizeof(float));
    sumBuffer.initialize(cc, system.getNumParticles(), elementSize, "sumBuffer");
    summedValue.initialize(cc, 1, elementSize, "summedValue");
    perDofValues.resize(integrator.getNumPerDofVariables());
    localPerDofValuesFloat.resize(perDofValues.size());
    localPerDofValuesDouble.resize(perDofValues.size());
    for (int i = 0; i < perDofValues.size(); i++)
        perDofValues[i].initialize(cc, system.getNumParticles(), 4*elementSize, "perDofVariables");
    localValuesAreCurrent.resize(integrator.getNumPerDofVariables(), false);
    deviceValuesAreCurrent.resize(integrator.getNumPerDofVariables(), false);
    cc.addReorderListener(new ReorderListener(cc, perDofValues, localPerDofValuesFloat, localPerDofValuesDouble, deviceValuesAreCurrent));
    SimTKOpenMMUtilities::setRandomNumberSeed(integrator.getRandomNumberSeed());
}

string CommonIntegrateCustomStepKernel::createPerDofComputation(const string& variable, const Lepton::ParsedExpression& expr, CustomIntegrator& integrator,
        const string& forceName, const string& energyName, vector<const TabulatedFunction*>& functions, vector<pair<string, string> >& functionNames) {
    string tempType = (cc.getSupportsDoublePrecision() ? "double3" : "float3");
    map<string, Lepton::ParsedExpression> expressions;
    expressions[tempType+" tempResult = "] = expr;
    map<string, string> variables;
    variables["x"] = "make_"+tempType+"(position.x, position.y, position.z)";
    variables["v"] = "make_"+tempType+"(velocity.x, velocity.y, velocity.z)";
    variables[forceName] = "make_"+tempType+"(f.x, f.y, f.z)";
    variables["gaussian"] = "make_"+tempType+"(gaussian.x, gaussian.y, gaussian.z)";
    variables["uniform"] = "make_"+tempType+"(uniform.x, uniform.y, uniform.z)";
    variables["m"] = "mass";
    variables["dt"] = "stepSize";
    if (energyName != "")
        variables[energyName] = "make_"+tempType+"(energy)";
    for (int i = 0; i < integrator.getNumGlobalVariables(); i++)
        variables[integrator.getGlobalVariableName(i)] = "make_"+tempType+"(globals["+cc.intToString(globalVariableIndex[i])+"])";
    for (int i = 0; i < integrator.getNumPerDofVariables(); i++)
        variables[integrator.getPerDofVariableName(i)] = "convertToTempType3(perDof"+cc.intToString(i)+")";
    for (int i = 0; i < (int) parameterNames.size(); i++)
        variables[parameterNames[i]] = "make_"+tempType+"(globals["+cc.intToString(parameterVariableIndex[i])+"])";
    vector<pair<ExpressionTreeNode, string> > variableNodes;
    findExpressionsForDerivs(expr.getRootNode(), variableNodes);
    for (auto& var : variables)
        variableNodes.push_back(make_pair(ExpressionTreeNode(new Operation::Variable(var.first)), var.second));
    string result = cc.getExpressionUtilities().createExpressions(expressions, variableNodes, functions, functionNames, "temp", tempType);
    if (variable == "x")
        result += "position.x = tempResult.x; position.y = tempResult.y; position.z = tempResult.z;\n";
    else if (variable == "v")
        result += "velocity.x = tempResult.x; velocity.y = tempResult.y; velocity.z = tempResult.z;\n";
    else if (variable == "")
        result += "sum[index] = tempResult.x+tempResult.y+tempResult.z;\n";
    else {
        for (int i = 0; i < integrator.getNumPerDofVariables(); i++)
            if (variable == integrator.getPerDofVariableName(i)) {
                string varName = "perDof"+cc.intToString(i);
                result += varName+".x = tempResult.x; "+varName+".y = tempResult.y; "+varName+".z = tempResult.z;\n";
            }
    }
    return result;
}

void CommonIntegrateCustomStepKernel::prepareForComputation(ContextImpl& context, CustomIntegrator& integrator, bool& forcesAreValid) {
    ContextSelector selector(cc);
    IntegrationUtilities& integration = cc.getIntegrationUtilities();
    int numAtoms = cc.getNumAtoms();
    int numSteps = integrator.getNumComputations();
    bool useDouble = cc.getUseDoublePrecision() || cc.getUseMixedPrecision();
    string tempType = (cc.getSupportsDoublePrecision() ? "double3" : "float3");
    string perDofType = (useDouble ? "double4" : "float4");
    if (!hasInitializedKernels) {
        hasInitializedKernels = true;
        
        // Initialize various data structures.
        
        const map<string, double>& params = context.getParameters();
        for (auto& param : params)
            parameterNames.push_back(param.first);
        kernels.resize(integrator.getNumComputations());
        requiredGaussian.resize(integrator.getNumComputations(), 0);
        requiredUniform.resize(integrator.getNumComputations(), 0);
        needsGlobals.resize(numSteps, false);
        globalExpressions.resize(numSteps);
        stepType.resize(numSteps);
        stepTarget.resize(numSteps);
        merged.resize(numSteps, false);
        modifiesParameters = false;
        sumWorkGroupSize = cc.getMaxThreadBlockSize();
        if (sumWorkGroupSize > 512)
            sumWorkGroupSize = 512;
        map<string, string> defines;
        defines["NUM_ATOMS"] = cc.intToString(cc.getNumAtoms());
        defines["PADDED_NUM_ATOMS"] = cc.intToString(cc.getPaddedNumAtoms());
        defines["WORK_GROUP_SIZE"] = cc.intToString(sumWorkGroupSize);

        // Record the tabulated functions.

        map<string, Lepton::CustomFunction*> functions;
        vector<pair<string, string> > functionNames;
        vector<const TabulatedFunction*> functionList;
        vector<string> tableTypes;
        tabulatedFunctions.resize(integrator.getNumTabulatedFunctions());
        for (int i = 0; i < integrator.getNumTabulatedFunctions(); i++) {
            functionList.push_back(&integrator.getTabulatedFunction(i));
            string name = integrator.getTabulatedFunctionName(i);
            string arrayName = "table"+cc.intToString(i);
            functionNames.push_back(make_pair(name, arrayName));
            functions[name] = createReferenceTabulatedFunction(integrator.getTabulatedFunction(i));
            int width;
            vector<float> f = cc.getExpressionUtilities().computeFunctionCoefficients(integrator.getTabulatedFunction(i), width);
            tabulatedFunctions[i].initialize<float>(cc, f.size(), "TabulatedFunction");
            tabulatedFunctions[i].upload(f);
            if (width == 1)
                tableTypes.push_back("float");
            else
                tableTypes.push_back("float"+cc.intToString(width));
        }

        // Record information about all the computation steps.

        vector<string> variable(numSteps);
        vector<int> forceGroup;
        vector<vector<Lepton::ParsedExpression> > expression;
        CustomIntegratorUtilities::analyzeComputations(context, integrator, expression, comparisons, blockEnd, invalidatesForces, needsForces, needsEnergy, computeBothForceAndEnergy, forceGroup, functions);
        for (int step = 0; step < numSteps; step++) {
            string expr;
            integrator.getComputationStep(step, stepType[step], variable[step], expr);
            if (stepType[step] == CustomIntegrator::WhileBlockStart)
                blockEnd[blockEnd[step]] = step; // Record where to branch back to.
            if (stepType[step] == CustomIntegrator::ComputeGlobal || stepType[step] == CustomIntegrator::IfBlockStart || stepType[step] == CustomIntegrator::WhileBlockStart)
                for (auto& expr : expression[step])
                    globalExpressions[step].push_back(ParsedExpression(replaceDerivFunctions(expr.getRootNode(), context)).createCompiledExpression());
        }
        for (int step = 0; step < numSteps; step++) {
            for (auto& expr : globalExpressions[step])
                expressionSet.registerExpression(expr);
        }
        
        // Record the indices for variables in the CompiledExpressionSet.
        
        gaussianVariableIndex = expressionSet.getVariableIndex("gaussian");
        uniformVariableIndex = expressionSet.getVariableIndex("uniform");
        dtVariableIndex = expressionSet.getVariableIndex("dt");
        for (int i = 0; i < integrator.getNumGlobalVariables(); i++)
            globalVariableIndex.push_back(expressionSet.getVariableIndex(integrator.getGlobalVariableName(i)));
        for (auto& name : parameterNames)
            parameterVariableIndex.push_back(expressionSet.getVariableIndex(name));

        // Record the variable names and flags for the force and energy in each step.

        forceGroupFlags.resize(numSteps, integrator.getIntegrationForceGroups());
        vector<string> forceGroupName;
        vector<string> energyGroupName;
        for (int i = 0; i < 32; i++) {
            stringstream fname;
            fname << "f" << i;
            forceGroupName.push_back(fname.str());
            stringstream ename;
            ename << "energy" << i;
            energyGroupName.push_back(ename.str());
        }
        vector<string> forceName(numSteps, "f");
        vector<string> energyName(numSteps, "energy");
        stepEnergyVariableIndex.resize(numSteps, expressionSet.getVariableIndex("energy"));
        for (int step = 0; step < numSteps; step++) {
            if (needsForces[step] && forceGroup[step] > -1)
                forceName[step] = forceGroupName[forceGroup[step]];
            if (needsEnergy[step] && forceGroup[step] > -1) {
                energyName[step] = energyGroupName[forceGroup[step]];
                stepEnergyVariableIndex[step] = expressionSet.getVariableIndex(energyName[step]);
            }
            if (forceGroup[step] > -1)
                forceGroupFlags[step] = 1<<forceGroup[step];
            if (forceGroupFlags[step] == -2 && step > 0)
                forceGroupFlags[step] = forceGroupFlags[step-1];
            if (forceGroupFlags[step] != -2 && savedForces.find(forceGroupFlags[step]) == savedForces.end()) {
                savedForces[forceGroupFlags[step]] = ComputeArray();
                savedForces[forceGroupFlags[step]].initialize(cc, cc.getLongForceBuffer().getSize(), cc.getLongForceBuffer().getElementSize(), "savedForces");
            }
        }
        
        // Allocate space for storing global values, both on the host and the device.
        
        localGlobalValues.resize(expressionSet.getNumVariables());
        int elementSize = (cc.getUseDoublePrecision() || cc.getUseMixedPrecision() ? sizeof(double) : sizeof(float));
        globalValues.initialize(cc, expressionSet.getNumVariables(), elementSize, "globalValues");
        for (int i = 0; i < integrator.getNumGlobalVariables(); i++) {
            localGlobalValues[globalVariableIndex[i]] = initialGlobalVariables[i];
            expressionSet.setVariable(globalVariableIndex[i], initialGlobalVariables[i]);
        }
        for (int i = 0; i < (int) parameterVariableIndex.size(); i++) {
            double value = context.getParameter(parameterNames[i]);
            localGlobalValues[parameterVariableIndex[i]] = value;
            expressionSet.setVariable(parameterVariableIndex[i], value);
        }
        int numContextParams = context.getParameters().size();
        localPerDofEnergyParamDerivs.resize(numContextParams);
        perDofEnergyParamDerivs.initialize(cc, max(1, numContextParams), elementSize, "perDofEnergyParamDerivs");
        
        // Record information about the targets of steps that will be stored in global variables.
        
        for (int step = 0; step < numSteps; step++) {
            if (stepType[step] == CustomIntegrator::ComputeGlobal || stepType[step] == CustomIntegrator::ComputeSum) {
                if (variable[step] == "dt")
                    stepTarget[step].type = DT;
                for (int i = 0; i < integrator.getNumGlobalVariables(); i++)
                    if (variable[step] == integrator.getGlobalVariableName(i))
                        stepTarget[step].type = VARIABLE;
                for (auto& name : parameterNames)
                    if (variable[step] == name) {
                        stepTarget[step].type = PARAMETER;
                        modifiesParameters = true;
                    }
                stepTarget[step].variableIndex = expressionSet.getVariableIndex(variable[step]);
            }
        }

        // Identify which per-DOF steps are going to require global variables or context parameters.

        for (int step = 0; step < numSteps; step++) {
            if (stepType[step] == CustomIntegrator::ComputePerDof || stepType[step] == CustomIntegrator::ComputeSum) {
                for (int i = 0; i < integrator.getNumGlobalVariables(); i++)
                    if (usesVariable(expression[step][0], integrator.getGlobalVariableName(i)))
                        needsGlobals[step] = true;
                for (auto& name : parameterNames)
                    if (usesVariable(expression[step][0], name))
                        needsGlobals[step] = true;
            }
        }
        
        // Determine how each step will represent the position (as just a value, or a value plus a delta).
        
        hasAnyConstraints = (context.getSystem().getNumConstraints() > 0);
        vector<bool> storePosAsDelta(numSteps, false);
        vector<bool> loadPosAsDelta(numSteps, false);
        if (hasAnyConstraints) {
            bool beforeConstrain = false;
            for (int step = numSteps-1; step >= 0; step--) {
                if (stepType[step] == CustomIntegrator::ConstrainPositions)
                    beforeConstrain = true;
                else if (stepType[step] == CustomIntegrator::ComputePerDof && variable[step] == "x" && beforeConstrain)
                    storePosAsDelta[step] = true;
            }
            bool storedAsDelta = false;
            for (int step = 0; step < numSteps; step++) {
                loadPosAsDelta[step] = storedAsDelta;
                if (storePosAsDelta[step] == true)
                    storedAsDelta = true;
                if (stepType[step] == CustomIntegrator::ConstrainPositions)
                    storedAsDelta = false;
            }
        }
        
        // Identify steps that can be merged into a single kernel.
        
        for (int step = 1; step < numSteps; step++) {
            if (invalidatesForces[step-1] || forceGroupFlags[step] != forceGroupFlags[step-1])
                continue;
            if (stepType[step-1] == CustomIntegrator::ComputePerDof && stepType[step] == CustomIntegrator::ComputePerDof)
                merged[step] = true;
        }
        for (int step = numSteps-1; step > 0; step--)
            if (merged[step]) {
                needsForces[step-1] = (needsForces[step] || needsForces[step-1]);
                needsEnergy[step-1] = (needsEnergy[step] || needsEnergy[step-1]);
                needsGlobals[step-1] = (needsGlobals[step] || needsGlobals[step-1]);
                computeBothForceAndEnergy[step-1] = (computeBothForceAndEnergy[step] || computeBothForceAndEnergy[step-1]);
            }
        
        // Loop over all steps and create the kernels for them.
        
        for (int step = 0; step < numSteps; step++) {
            if ((stepType[step] == CustomIntegrator::ComputePerDof || stepType[step] == CustomIntegrator::ComputeSum) && !merged[step]) {
                // Compute a per-DOF value.
                
                stringstream compute;
                for (int i = 0; i < perDofValues.size(); i++)
                    compute << tempType<<" perDof"<<cc.intToString(i)<<" = convertToTempType3(perDofValues"<<cc.intToString(i)<<"[index]);\n";
                int numGaussian = 0, numUniform = 0;
                for (int j = step; j < numSteps && (j == step || merged[j]); j++) {
                    numGaussian += numAtoms*usesVariable(expression[j][0], "gaussian");
                    numUniform += numAtoms*usesVariable(expression[j][0], "uniform");
                    compute << "{\n";
                    if (numGaussian > 0)
                        compute << "float4 gaussian = gaussianValues[gaussianIndex+index];\n";
                    if (numUniform > 0)
                        compute << "float4 uniform = uniformValues[uniformIndex+index];\n";
                    compute << createPerDofComputation(stepType[j] == CustomIntegrator::ComputePerDof ? variable[j] : "", expression[j][0], integrator, forceName[j], energyName[j], functionList, functionNames);
                    if (variable[j] == "x") {
                        if (storePosAsDelta[j]) {
                            if (cc.getSupportsDoublePrecision())
                                compute << "posDelta[index] = convertFromDouble4(position-loadPos(posq, posqCorrection, index));\n";
                            else
                                compute << "posDelta[index] = position-posq[index];\n";
                        }
                        else
                            compute << "storePos(posq, posqCorrection, index, position);\n";
                    }
                    else if (variable[j] == "v") {
                        if (cc.getSupportsDoublePrecision())
                            compute << "velm[index] = convertFromDouble4(velocity);\n";
                        else
                            compute << "velm[index] = velocity;\n";
                    }
                    else {
                        for (int i = 0; i < perDofValues.size(); i++)
                            compute << "perDofValues"<<cc.intToString(i)<<"[index] = make_"<<perDofType<<"(perDof"<<cc.intToString(i)<<".x, perDof"<<cc.intToString(i)<<".y, perDof"<<cc.intToString(i)<<".z, 0);\n";
                    }
                    if (numGaussian > 0)
                        compute << "gaussianIndex += NUM_ATOMS;\n";
                    if (numUniform > 0)
                        compute << "uniformIndex += NUM_ATOMS;\n";
                    compute << "}\n";
                }
                map<string, string> replacements;
                replacements["COMPUTE_STEP"] = compute.str();
                stringstream args;
                for (int i = 0; i < perDofValues.size(); i++) {
                    string valueName = "perDofValues"+cc.intToString(i);
                    args << ", GLOBAL " << perDofType << "* RESTRICT " << valueName;
                }
                for (int i = 0; i < (int) tableTypes.size(); i++)
                    args << ", GLOBAL const " << tableTypes[i]<< "* RESTRICT table" << i;
                replacements["PARAMETER_ARGUMENTS"] = args.str();
                if (loadPosAsDelta[step])
                    defines["LOAD_POS_AS_DELTA"] = "1";
                else if (defines.find("LOAD_POS_AS_DELTA") != defines.end())
                    defines.erase("LOAD_POS_AS_DELTA");
                ComputeProgram program = cc.compileProgram(cc.replaceStrings(CommonKernelSources::customIntegratorPerDof, replacements), defines);
                ComputeKernel kernel = program->createKernel("computePerDof");
                kernels[step].push_back(kernel);
                requiredGaussian[step] = numGaussian;
                requiredUniform[step] = numUniform;
                kernel->addArg(cc.getPosq());
                if (cc.getUseMixedPrecision())
                    kernel->addArg(cc.getPosqCorrection());
                else
                    kernel->addArg(nullptr);
                kernel->addArg(integration.getPosDelta());
                kernel->addArg(cc.getVelm());
                kernel->addArg(cc.getLongForceBuffer());
                kernel->addArg(integration.getStepSize());
                kernel->addArg(globalValues);
                kernel->addArg(sumBuffer);
                for (int i = 0; i < 4; i++)
                    kernel->addArg();
                kernel->addArg(perDofEnergyParamDerivs);
                for (auto& array : perDofValues)
                    kernel->addArg(array);
                for (auto& array : tabulatedFunctions)
                    kernel->addArg(array);
                if (stepType[step] == CustomIntegrator::ComputeSum) {
                    // Create a second kernel for this step that sums the values.

                    program = cc.compileProgram(CommonKernelSources::customIntegrator, defines);
                    kernel = program->createKernel(useDouble ? "computeDoubleSum" : "computeFloatSum");
                    kernels[step].push_back(kernel);
                    kernel->addArg(sumBuffer);
                    kernel->addArg(summedValue);
                    kernel->addArg(numAtoms);
                }
            }
            else if (stepType[step] == CustomIntegrator::ConstrainPositions) {
                // Apply position constraints.

                ComputeProgram program = cc.compileProgram(CommonKernelSources::customIntegrator, defines);
                ComputeKernel kernel = program->createKernel("applyPositionDeltas");
                kernels[step].push_back(kernel);
                kernel->addArg(cc.getPosq());
                if (cc.getUseMixedPrecision())
                    kernel->addArg(cc.getPosqCorrection());
                else
                    kernel->addArg(nullptr);
                kernel->addArg(integration.getPosDelta());
            }
        }
        
        // Initialize the random number generator.
        
        int maxUniformRandoms = 1;
        for (int required : requiredUniform)
            maxUniformRandoms = max(maxUniformRandoms, required);
        uniformRandoms.initialize<mm_float4>(cc, maxUniformRandoms, "uniformRandoms");
        randomSeed.initialize<mm_int4>(cc, cc.getNumThreadBlocks()*64, "randomSeed");
        vector<mm_int4> seed(randomSeed.getSize());
        int rseed = integrator.getRandomNumberSeed();
        // A random seed of 0 means use a unique one
        if (rseed == 0)
            rseed = osrngseed();
        unsigned int r = (unsigned int) (rseed+1);
        for (auto& s : seed) {
            s.x = r = (1664525*r + 1013904223) & 0xFFFFFFFF;
            s.y = r = (1664525*r + 1013904223) & 0xFFFFFFFF;
            s.z = r = (1664525*r + 1013904223) & 0xFFFFFFFF;
            s.w = r = (1664525*r + 1013904223) & 0xFFFFFFFF;
        }
        randomSeed.upload(seed);
        ComputeProgram randomProgram = cc.compileProgram(CommonKernelSources::customIntegrator, defines);
        randomKernel = randomProgram->createKernel("generateRandomNumbers");
        randomKernel->addArg(maxUniformRandoms);
        randomKernel->addArg(uniformRandoms);
        randomKernel->addArg(randomSeed);
        
        // Create the kernel for computing kinetic energy.

        stringstream computeKE;
        for (int i = 0; i < perDofValues.size(); i++)
            computeKE << tempType<<" perDof"<<cc.intToString(i)<<" = convertToTempType3(perDofValues"<<cc.intToString(i)<<"[index]);\n";
        Lepton::ParsedExpression keExpression = Lepton::Parser::parse(integrator.getKineticEnergyExpression()).optimize();
        computeKE << createPerDofComputation("", keExpression, integrator, "f", "", functionList, functionNames);
        map<string, string> replacements;
        replacements["COMPUTE_STEP"] = computeKE.str();
        stringstream args;
        for (int i = 0; i < perDofValues.size(); i++) {
            string valueName = "perDofValues"+cc.intToString(i);
            args << ", GLOBAL " << perDofType << "* RESTRICT " << valueName;
        }
        for (int i = 0; i < (int) tableTypes.size(); i++)
            args << ", GLOBAL const " << tableTypes[i]<< "* RESTRICT table" << i;
        replacements["PARAMETER_ARGUMENTS"] = args.str();
        if (defines.find("LOAD_POS_AS_DELTA") != defines.end())
            defines.erase("LOAD_POS_AS_DELTA");
        ComputeProgram program = cc.compileProgram(cc.replaceStrings(CommonKernelSources::customIntegratorPerDof, replacements), defines);
        kineticEnergyKernel = program->createKernel("computePerDof");
        kineticEnergyKernel->addArg(cc.getPosq());
        if (cc.getUseMixedPrecision())
            kineticEnergyKernel->addArg(cc.getPosqCorrection());
        else
            kineticEnergyKernel->addArg(nullptr);
        kineticEnergyKernel->addArg(integration.getPosDelta());
        kineticEnergyKernel->addArg(cc.getVelm());
        kineticEnergyKernel->addArg(cc.getLongForceBuffer());
        kineticEnergyKernel->addArg(integration.getStepSize());
        kineticEnergyKernel->addArg(globalValues);
        kineticEnergyKernel->addArg(sumBuffer);
        kineticEnergyKernel->addArg();
        kineticEnergyKernel->addArg();
        kineticEnergyKernel->addArg(uniformRandoms);
        if (cc.getUseDoublePrecision() || cc.getUseMixedPrecision())
            kineticEnergyKernel->addArg(0.0);
        else
            kineticEnergyKernel->addArg(0.0f);
        kineticEnergyKernel->addArg(perDofEnergyParamDerivs);
        for (auto& array : perDofValues)
            kineticEnergyKernel->addArg(array);
        for (auto& array : tabulatedFunctions)
            kineticEnergyKernel->addArg(array);

        // Create a second kernel to sum the values.

        program = cc.compileProgram(CommonKernelSources::customIntegrator, defines);
        sumKineticEnergyKernel = program->createKernel(useDouble ? "computeDoubleSum" : "computeFloatSum");
        sumKineticEnergyKernel->addArg(sumBuffer);
        sumKineticEnergyKernel->addArg(summedValue);
        sumKineticEnergyKernel->addArg(numAtoms);

        // Delete the custom functions.

        for (auto& function : functions)
            delete function.second;
    }

    // Make sure all values (variables, parameters, etc.) are up to date.
    
    for (int i = 0; i < perDofValues.size(); i++) {
        if (!deviceValuesAreCurrent[i]) {
            if (useDouble)
                perDofValues[i].upload(localPerDofValuesDouble[i]);
            else
                perDofValues[i].upload(localPerDofValuesFloat[i]);
            deviceValuesAreCurrent[i] = true;
        }
        localValuesAreCurrent[i] = false;
    }
    double stepSize = integrator.getStepSize();
    recordGlobalValue(stepSize, GlobalTarget(DT, dtVariableIndex), integrator);
    for (int i = 0; i < (int) parameterNames.size(); i++) {
        double value = context.getParameter(parameterNames[i]);
        if (value != localGlobalValues[parameterVariableIndex[i]]) {
            expressionSet.setVariable(parameterVariableIndex[i], value);
            localGlobalValues[parameterVariableIndex[i]] = value;
            deviceGlobalsAreCurrent = false;
        }
    }
}

ExpressionTreeNode CommonIntegrateCustomStepKernel::replaceDerivFunctions(const ExpressionTreeNode& node, ContextImpl& context) {
    // This is called recursively to identify calls to the deriv() function inside global expressions,
    // and replace them with a custom function that returns the correct value.
    
    const Operation& op = node.getOperation();
    if (op.getId() == Operation::CUSTOM && op.getName() == "deriv") {
        string param = node.getChildren()[1].getOperation().getName();
        if (context.getParameters().find(param) == context.getParameters().end())
            throw OpenMMException("The second argument to deriv() must be a context parameter");
        needsEnergyParamDerivs = true;
        return ExpressionTreeNode(new Operation::Custom("deriv", new DerivFunction(energyParamDerivs, param)));
    }
    else {
        vector<ExpressionTreeNode> children;
        for (auto& child : node.getChildren())
            children.push_back(replaceDerivFunctions(child, context));
        return ExpressionTreeNode(op.clone(), children);
    }
}

void CommonIntegrateCustomStepKernel::findExpressionsForDerivs(const ExpressionTreeNode& node, vector<pair<ExpressionTreeNode, string> >& variableNodes) {
    // This is called recursively to identify calls to the deriv() function inside per-DOF expressions,
    // and record the code to replace them with.
    
    const Operation& op = node.getOperation();
    if (op.getId() == Operation::CUSTOM && op.getName() == "deriv") {
        string param = node.getChildren()[1].getOperation().getName();
        int index;
        for (index = 0; index < perDofEnergyParamDerivNames.size() && param != perDofEnergyParamDerivNames[index]; index++)
            ;
        if (index == perDofEnergyParamDerivNames.size())
            perDofEnergyParamDerivNames.push_back(param);
        string tempType = (cc.getSupportsDoublePrecision() ? "double3" : "float3");
        variableNodes.push_back(make_pair(node, "make_"+tempType+"(energyParamDerivs["+cc.intToString(index)+"])"));
        needsEnergyParamDerivs = true;
    }
    else {
        for (auto& child : node.getChildren())
            findExpressionsForDerivs(child, variableNodes);
    }
}

void CommonIntegrateCustomStepKernel::execute(ContextImpl& context, CustomIntegrator& integrator, bool& forcesAreValid) {
    ContextSelector selector(cc);
    prepareForComputation(context, integrator, forcesAreValid);
    IntegrationUtilities& integration = cc.getIntegrationUtilities();
    int numAtoms = cc.getNumAtoms();
    int numSteps = integrator.getNumComputations();
    if (!forcesAreValid)
        savedEnergy.clear();

    // Loop over computation steps in the integrator and execute them.

    for (int step = 0; step < numSteps; ) {
        int nextStep = step+1;
        int forceGroups = forceGroupFlags[step];
        int lastForceGroups = context.getLastForceGroups();
        bool haveForces = (!needsForces[step] || (forcesAreValid && lastForceGroups == forceGroups));
        bool haveEnergy = (!needsEnergy[step] || savedEnergy.find(forceGroups) != savedEnergy.end());
        if (!haveForces || !haveEnergy) {
            if (forcesAreValid) {
                if (savedForces.find(lastForceGroups) != savedForces.end() && validSavedForces.find(lastForceGroups) == validSavedForces.end()) {
                    // The forces are still valid.  We just need a different force group right now.  Save the old
                    // forces in case we need them again.

                    cc.getLongForceBuffer().copyTo(savedForces[lastForceGroups]);
                    validSavedForces.insert(lastForceGroups);
                }
            }
            else
                validSavedForces.clear();
            
            // Recompute forces and/or energy.  Figure out what is actually needed
            // between now and the next time they get invalidated again.
            
            bool computeForce = (needsForces[step] || computeBothForceAndEnergy[step]);
            bool computeEnergy = (needsEnergy[step] || computeBothForceAndEnergy[step]);
            if (!computeEnergy && validSavedForces.find(forceGroups) != validSavedForces.end()) {
                // We can just restore the forces we saved earlier.
                
                savedForces[forceGroups].copyTo(cc.getLongForceBuffer());
                context.getLastForceGroups() = forceGroups;
            }
            else {
                recordChangedParameters(context);
                energy = context.calcForcesAndEnergy(computeForce, computeEnergy, forceGroups);
                savedEnergy[forceGroups] = energy;
                if (needsEnergyParamDerivs) {
                    context.getEnergyParameterDerivatives(energyParamDerivs);
                    if (perDofEnergyParamDerivNames.size() > 0) {
                        for (int i = 0; i < perDofEnergyParamDerivNames.size(); i++)
                            localPerDofEnergyParamDerivs[i] = energyParamDerivs[perDofEnergyParamDerivNames[i]];
                        perDofEnergyParamDerivs.upload(localPerDofEnergyParamDerivs, true);
                    }
                }
            }
            forcesAreValid = true;
        }
        if (needsEnergy[step])
            energy = savedEnergy[forceGroups];
        if (needsGlobals[step] && !deviceGlobalsAreCurrent) {
            // Upload the global values to the device.

            globalValues.upload(localGlobalValues, true);
            deviceGlobalsAreCurrent = true;
        }
        bool stepInvalidatesForces = invalidatesForces[step];
        if (stepType[step] == CustomIntegrator::ComputePerDof && !merged[step]) {
            kernels[step][0]->setArg(9, integration.prepareRandomNumbers(requiredGaussian[step]));
            kernels[step][0]->setArg(8, integration.getRandom());
            kernels[step][0]->setArg(10, uniformRandoms);
            if (cc.getUseDoublePrecision() || cc.getUseMixedPrecision())
                kernels[step][0]->setArg(11, energy);
            else
                kernels[step][0]->setArg(11, (float) energy);
            if (requiredUniform[step] > 0)
                randomKernel->execute(numAtoms, 64);
            kernels[step][0]->execute(numAtoms, 128);
        }
        else if (stepType[step] == CustomIntegrator::ComputeGlobal) {
            expressionSet.setVariable(uniformVariableIndex, SimTKOpenMMUtilities::getUniformlyDistributedRandomNumber());
            expressionSet.setVariable(gaussianVariableIndex, SimTKOpenMMUtilities::getNormallyDistributedRandomNumber());
            expressionSet.setVariable(stepEnergyVariableIndex[step], energy);
            recordGlobalValue(globalExpressions[step][0].evaluate(), stepTarget[step], integrator);
        }
        else if (stepType[step] == CustomIntegrator::ComputeSum) {
            kernels[step][0]->setArg(9, integration.prepareRandomNumbers(requiredGaussian[step]));
            kernels[step][0]->setArg(8, integration.getRandom());
            kernels[step][0]->setArg(10, uniformRandoms);
            if (cc.getUseDoublePrecision() || cc.getUseMixedPrecision())
                kernels[step][0]->setArg(11, energy);
            else
                kernels[step][0]->setArg(11, (float) energy);
            if (requiredUniform[step] > 0)
                randomKernel->execute(numAtoms, 64);
            cc.clearBuffer(sumBuffer);
            kernels[step][0]->execute(numAtoms, 128);
            kernels[step][1]->execute(sumWorkGroupSize, sumWorkGroupSize);
            if (cc.getUseDoublePrecision() || cc.getUseMixedPrecision()) {
                double value;
                summedValue.download(&value);
                recordGlobalValue(value, stepTarget[step], integrator);
            }
            else {
                float value;
                summedValue.download(&value);
                recordGlobalValue(value, stepTarget[step], integrator);
            }
        }
        else if (stepType[step] == CustomIntegrator::UpdateContextState) {
            recordChangedParameters(context);
            stepInvalidatesForces = context.updateContextState();
        }
        else if (stepType[step] == CustomIntegrator::ConstrainPositions) {
            if (hasAnyConstraints) {
                cc.getIntegrationUtilities().applyConstraints(integrator.getConstraintTolerance());
                kernels[step][0]->execute(numAtoms);
            }
            cc.getIntegrationUtilities().computeVirtualSites();
        }
        else if (stepType[step] == CustomIntegrator::ConstrainVelocities) {
            cc.getIntegrationUtilities().applyVelocityConstraints(integrator.getConstraintTolerance());
        }
        else if (stepType[step] == CustomIntegrator::IfBlockStart) {
            if (!evaluateCondition(step))
                nextStep = blockEnd[step]+1;
        }
        else if (stepType[step] == CustomIntegrator::WhileBlockStart) {
            if (!evaluateCondition(step))
                nextStep = blockEnd[step]+1;
        }
        else if (stepType[step] == CustomIntegrator::BlockEnd) {
            if (blockEnd[step] != -1)
                nextStep = blockEnd[step]; // Return to the start of a while block.
        }
        if (stepInvalidatesForces) {
            forcesAreValid = false;
            savedEnergy.clear();
        }
        step = nextStep;
    }
    recordChangedParameters(context);

    // Update the time and step count.

    cc.setTime(cc.getTime()+integrator.getStepSize());
    cc.setStepCount(cc.getStepCount()+1);
    cc.reorderAtoms();
    if (cc.getAtomsWereReordered()) {
        forcesAreValid = false;
        validSavedForces.clear();
    }
    
    // Reduce UI lag.

    flushPeriodically(cc);
}

bool CommonIntegrateCustomStepKernel::evaluateCondition(int step) {
    expressionSet.setVariable(uniformVariableIndex, SimTKOpenMMUtilities::getUniformlyDistributedRandomNumber());
    expressionSet.setVariable(gaussianVariableIndex, SimTKOpenMMUtilities::getNormallyDistributedRandomNumber());
    expressionSet.setVariable(stepEnergyVariableIndex[step], energy);
    double lhs = globalExpressions[step][0].evaluate();
    double rhs = globalExpressions[step][1].evaluate();
    switch (comparisons[step]) {
        case CustomIntegratorUtilities::EQUAL:
            return (lhs == rhs);
        case CustomIntegratorUtilities::LESS_THAN:
            return (lhs < rhs);
        case CustomIntegratorUtilities::GREATER_THAN:
            return (lhs > rhs);
        case CustomIntegratorUtilities::NOT_EQUAL:
            return (lhs != rhs);
        case CustomIntegratorUtilities::LESS_THAN_OR_EQUAL:
            return (lhs <= rhs);
        case CustomIntegratorUtilities::GREATER_THAN_OR_EQUAL:
            return (lhs >= rhs);
    }
    throw OpenMMException("Invalid comparison operator");
}

double CommonIntegrateCustomStepKernel::computeKineticEnergy(ContextImpl& context, CustomIntegrator& integrator, bool& forcesAreValid) {
    ContextSelector selector(cc);
    prepareForComputation(context, integrator, forcesAreValid);
    cc.clearBuffer(sumBuffer);
    kineticEnergyKernel->setArg(8, cc.getIntegrationUtilities().getRandom());
    kineticEnergyKernel->setArg(9, 0);
    kineticEnergyKernel->execute(cc.getNumAtoms());
    sumKineticEnergyKernel->execute(sumWorkGroupSize, sumWorkGroupSize);
    if (cc.getUseDoublePrecision() || cc.getUseMixedPrecision()) {
        double ke;
        summedValue.download(&ke);
        return ke;
    }
    else {
        float ke;
        summedValue.download(&ke);
        return ke;
    }
}

void CommonIntegrateCustomStepKernel::recordGlobalValue(double value, GlobalTarget target, CustomIntegrator& integrator) {
    switch (target.type) {
        case DT:
            if (value != localGlobalValues[dtVariableIndex])
                deviceGlobalsAreCurrent = false;
            expressionSet.setVariable(dtVariableIndex, value);
            localGlobalValues[dtVariableIndex] = value;
            cc.getIntegrationUtilities().setNextStepSize(value);
            integrator.setStepSize(value);
            break;
        case VARIABLE:
        case PARAMETER:
            expressionSet.setVariable(target.variableIndex, value);
            localGlobalValues[target.variableIndex] = value;
            deviceGlobalsAreCurrent = false;
            break;
    }
}

void CommonIntegrateCustomStepKernel::recordChangedParameters(ContextImpl& context) {
    if (!modifiesParameters)
        return;
    for (int i = 0; i < (int) parameterNames.size(); i++) {
        double value = context.getParameter(parameterNames[i]);
        if (value != localGlobalValues[parameterVariableIndex[i]])
            context.setParameter(parameterNames[i], localGlobalValues[parameterVariableIndex[i]]);
    }
}

void CommonIntegrateCustomStepKernel::getGlobalVariables(ContextImpl& context, vector<double>& values) const {
    if (!globalValues.isInitialized()) {
        // The data structures haven't been created yet, so just return the list of values that was given earlier.
        
        values = initialGlobalVariables;
        return;
    }
    values.resize(numGlobalVariables);
    for (int i = 0; i < numGlobalVariables; i++)
        values[i] = localGlobalValues[globalVariableIndex[i]];
}

void CommonIntegrateCustomStepKernel::setGlobalVariables(ContextImpl& context, const vector<double>& values) {
    if (numGlobalVariables == 0)
        return;
    if (!globalValues.isInitialized()) {
        // The data structures haven't been created yet, so just store the list of values.
        
        initialGlobalVariables = values;
        return;
    }
    for (int i = 0; i < numGlobalVariables; i++) {
        localGlobalValues[globalVariableIndex[i]] = values[i];
        expressionSet.setVariable(globalVariableIndex[i], values[i]);
    }
    deviceGlobalsAreCurrent = false;
}

void CommonIntegrateCustomStepKernel::getPerDofVariable(ContextImpl& context, int variable, vector<Vec3>& values) const {
    ContextSelector selector(cc);
    values.resize(perDofValues[variable].getSize());
    const vector<int>& order = cc.getAtomIndex();
    if (cc.getUseDoublePrecision() || cc.getUseMixedPrecision()) {
        if (!localValuesAreCurrent[variable]) {
            perDofValues[variable].download(localPerDofValuesDouble[variable]);
            localValuesAreCurrent[variable] = true;
        }
        for (int i = 0; i < (int) values.size(); i++) {
            values[order[i]][0] = localPerDofValuesDouble[variable][i].x;
            values[order[i]][1] = localPerDofValuesDouble[variable][i].y;
            values[order[i]][2] = localPerDofValuesDouble[variable][i].z;
        }
    }
    else {
        if (!localValuesAreCurrent[variable]) {
            perDofValues[variable].download(localPerDofValuesFloat[variable]);
            localValuesAreCurrent[variable] = true;
        }
        for (int i = 0; i < (int) values.size(); i++) {
            values[order[i]][0] = localPerDofValuesFloat[variable][i].x;
            values[order[i]][1] = localPerDofValuesFloat[variable][i].y;
            values[order[i]][2] = localPerDofValuesFloat[variable][i].z;
        }
    }
}

void CommonIntegrateCustomStepKernel::setPerDofVariable(ContextImpl& context, int variable, const vector<Vec3>& values) {
    const vector<int>& order = cc.getAtomIndex();
    localValuesAreCurrent[variable] = true;
    deviceValuesAreCurrent[variable] = false;
    if (cc.getUseDoublePrecision() || cc.getUseMixedPrecision()) {
        localPerDofValuesDouble[variable].resize(values.size());
        for (int i = 0; i < (int) values.size(); i++)
            localPerDofValuesDouble[variable][i] = mm_double4(values[order[i]][0], values[order[i]][1], values[order[i]][2], 0);
    }
    else {
        localPerDofValuesFloat[variable].resize(values.size());
        for (int i = 0; i < (int) values.size(); i++)
            localPerDofValuesFloat[variable][i] = mm_float4(values[order[i]][0], values[order[i]][1], values[order[i]][2], 0);
    }
}

void CommonRemoveCMMotionKernel::initialize(const System& system, const CMMotionRemover& force) {
    ContextSelector selector(cc);
    frequency = force.getFrequency();
    int numAtoms = cc.getNumAtoms();
    cmMomentum.initialize<mm_float4>(cc, cc.getPaddedNumAtoms(), "cmMomentum");
    double totalMass = 0.0;
    for (int i = 0; i < numAtoms; i++)
        totalMass += system.getParticleMass(i);
    map<string, string> defines;
    defines["INVERSE_TOTAL_MASS"] = cc.doubleToString(totalMass == 0 ? 0.0 : 1.0/totalMass);
    ComputeProgram program = cc.compileProgram(CommonKernelSources::removeCM, defines);
    kernel1 = program->createKernel("calcCenterOfMassMomentum");
    kernel1->addArg(numAtoms);
    kernel1->addArg(cc.getVelm());
    kernel1->addArg(cmMomentum);
    kernel2 = program->createKernel("removeCenterOfMassMomentum");
    kernel2->addArg(numAtoms);
    kernel2->addArg(cc.getVelm());
    kernel2->addArg(cmMomentum);
}

void CommonRemoveCMMotionKernel::execute(ContextImpl& context) {
    ContextSelector selector(cc);
    kernel1->execute(cc.getNumAtoms(), 64);
    kernel2->execute(cc.getNumAtoms(), 64);
}

class CommonCalcRMSDForceKernel::ForceInfo : public ComputeForceInfo {
public:
    ForceInfo(const RMSDForce& force) : force(force) {
        updateParticles();
    }
    void updateParticles() {
        particles.clear();
        for (int i : force.getParticles())
            particles.insert(i);
    }
    bool areParticlesIdentical(int particle1, int particle2) {
        bool include1 = (particles.find(particle1) != particles.end());
        bool include2 = (particles.find(particle2) != particles.end());
        return (include1 == include2);
    }
private:
    const RMSDForce& force;
    set<int> particles;
};

void CommonCalcRMSDForceKernel::initialize(const System& system, const RMSDForce& force) {
    // Create data structures.
    
    ContextSelector selector(cc);
    bool useDouble = cc.getUseDoublePrecision();
    int elementSize = (useDouble ? sizeof(double) : sizeof(float));
    int numParticles = force.getParticles().size();
    if (numParticles == 0)
        numParticles = system.getNumParticles();
    referencePos.initialize(cc, system.getNumParticles(), 4*elementSize, "referencePos");
    particles.initialize<int>(cc, numParticles, "particles");
    buffer.initialize(cc, 13, elementSize, "buffer");
    recordParameters(force);
    info = new ForceInfo(force);
    cc.addForce(info);
    
    // Create the kernels.

    blockSize = min(256, cc.getMaxThreadBlockSize());
    map<string, string> defines;
    defines["THREAD_BLOCK_SIZE"] = cc.intToString(blockSize);
    ComputeProgram program = cc.compileProgram(CommonKernelSources::rmsd, defines);
    kernel1 = program->createKernel("computeRMSDPart1");
    kernel2 = program->createKernel("computeRMSDForces");
    kernel1->addArg();
    kernel1->addArg(cc.getPosq());
    kernel1->addArg(referencePos);
    kernel1->addArg(particles);
    kernel1->addArg(buffer);
    kernel2->addArg();
    kernel2->addArg(cc.getPaddedNumAtoms());
    kernel2->addArg(cc.getPosq());
    kernel2->addArg(referencePos);
    kernel2->addArg(particles);
    kernel2->addArg(buffer);
    kernel2->addArg(cc.getLongForceBuffer());
}

void CommonCalcRMSDForceKernel::recordParameters(const RMSDForce& force) {
    // Record the parameters and center the reference positions.
    
    vector<int> particleVec = force.getParticles();
    if (particleVec.size() == 0)
        for (int i = 0; i < cc.getNumAtoms(); i++)
            particleVec.push_back(i);
    vector<Vec3> centeredPositions = force.getReferencePositions();
    Vec3 center;
    for (int i : particleVec)
        center += centeredPositions[i];
    center /= particleVec.size();
    for (Vec3& p : centeredPositions)
        p -= center;

    // Upload them to the device.

    particles.upload(particleVec);
    vector<mm_double4> pos;
    for (Vec3 p : centeredPositions)
        pos.push_back(mm_double4(p[0], p[1], p[2], 0));
    referencePos.upload(pos, true);

    // Record the sum of the norms of the reference positions.

    sumNormRef = 0.0;
    for (int i : particleVec) {
        Vec3 p = centeredPositions[i];
        sumNormRef += p.dot(p);
    }
}

double CommonCalcRMSDForceKernel::execute(ContextImpl& context, bool includeForces, bool includeEnergy) {
    ContextSelector selector(cc);
    if (cc.getUseDoublePrecision())
        return executeImpl<double>(context);
    return executeImpl<float>(context);
}

template <class REAL>
double CommonCalcRMSDForceKernel::executeImpl(ContextImpl& context) {
    // Execute the first kernel.

    int numParticles = particles.getSize();
    kernel1->setArg(0, numParticles);
    kernel1->execute(blockSize, blockSize);
    
    // Download the results, build the F matrix, and find the maximum eigenvalue
    // and eigenvector.

    vector<REAL> b;
    buffer.download(b);

    // JAMA::Eigenvalue may run into an infinite loop if we have any NaN
    for (int i = 0; i < 9; i++) {
        if (b[i] != b[i])
            throw OpenMMException("NaN encountered during RMSD force calculation");
    }
    
    Array2D<double> F(4, 4);
    F[0][0] =  b[0*3+0] + b[1*3+1] + b[2*3+2];
    F[1][0] =  b[1*3+2] - b[2*3+1];
    F[2][0] =  b[2*3+0] - b[0*3+2];
    F[3][0] =  b[0*3+1] - b[1*3+0];
    F[0][1] =  b[1*3+2] - b[2*3+1];
    F[1][1] =  b[0*3+0] - b[1*3+1] - b[2*3+2];
    F[2][1] =  b[0*3+1] + b[1*3+0];
    F[3][1] =  b[0*3+2] + b[2*3+0];
    F[0][2] =  b[2*3+0] - b[0*3+2];
    F[1][2] =  b[0*3+1] + b[1*3+0];
    F[2][2] = -b[0*3+0] + b[1*3+1] - b[2*3+2];
    F[3][2] =  b[1*3+2] + b[2*3+1];
    F[0][3] =  b[0*3+1] - b[1*3+0];
    F[1][3] =  b[0*3+2] + b[2*3+0];
    F[2][3] =  b[1*3+2] + b[2*3+1];
    F[3][3] = -b[0*3+0] - b[1*3+1] + b[2*3+2];
    JAMA::Eigenvalue<double> eigen(F);
    Array1D<double> values;
    eigen.getRealEigenvalues(values);
    Array2D<double> vectors;
    eigen.getV(vectors);

    // Compute the RMSD.

    double msd = (sumNormRef+b[9]-2*values[3])/numParticles;
    if (msd < 1e-20) {
        // The particles are perfectly aligned, so all the forces should be zero.
        // Numerical error can lead to NaNs, so just return 0 now.
        return 0.0;
    }
    double rmsd = sqrt(msd);
    b[9] = rmsd;

    // Compute the rotation matrix.

    double q[] = {vectors[0][3], vectors[1][3], vectors[2][3], vectors[3][3]};
    double q00 = q[0]*q[0], q01 = q[0]*q[1], q02 = q[0]*q[2], q03 = q[0]*q[3];
    double q11 = q[1]*q[1], q12 = q[1]*q[2], q13 = q[1]*q[3];
    double q22 = q[2]*q[2], q23 = q[2]*q[3];
    double q33 = q[3]*q[3];
    b[0] = q00+q11-q22-q33;
    b[1] = 2*(q12-q03);
    b[2] = 2*(q13+q02);
    b[3] = 2*(q12+q03);
    b[4] = q00-q11+q22-q33;
    b[5] = 2*(q23-q01);
    b[6] = 2*(q13-q02);
    b[7] = 2*(q23+q01);
    b[8] = q00-q11-q22+q33;

    // Upload it to the device and invoke the kernel to apply forces.
    
    buffer.upload(b);
    kernel2->setArg(0, numParticles);
    kernel2->execute(numParticles);
    return rmsd;
}

void CommonCalcRMSDForceKernel::copyParametersToContext(ContextImpl& context, const RMSDForce& force) {
    ContextSelector selector(cc);
    if (referencePos.getSize() != force.getReferencePositions().size())
        throw OpenMMException("updateParametersInContext: The number of reference positions has changed");
    int numParticles = force.getParticles().size();
    if (numParticles == 0)
        numParticles = context.getSystem().getNumParticles();
    if (numParticles != particles.getSize())
        particles.resize(numParticles);
    recordParameters(force);
    
    // Mark that the current reordering may be invalid.
    
    info->updateParticles();
    cc.invalidateMolecules(info);
}

void CommonApplyAndersenThermostatKernel::initialize(const System& system, const AndersenThermostat& thermostat) {
    ContextSelector selector(cc);
    randomSeed = thermostat.getRandomNumberSeed();
    ComputeProgram program = cc.compileProgram(CommonKernelSources::andersenThermostat);
    kernel = program->createKernel("applyAndersenThermostat");
    cc.getIntegrationUtilities().initRandomNumberGenerator(randomSeed);

    // Create the arrays with the group definitions.

    vector<vector<int> > groups = AndersenThermostatImpl::calcParticleGroups(system);
    atomGroups.initialize<int>(cc, cc.getNumAtoms(), "atomGroups");
    vector<int> atoms(atomGroups.getSize());
    for (int i = 0; i < (int) groups.size(); i++) {
        for (int j = 0; j < (int) groups[i].size(); j++)
            atoms[groups[i][j]] = i;
    }
    atomGroups.upload(atoms);
    kernel->addArg(system.getNumParticles());
    kernel->addArg();
    kernel->addArg();
    kernel->addArg(cc.getVelm());
    kernel->addArg();
    kernel->addArg(cc.getIntegrationUtilities().getRandom());
    kernel->addArg();
    kernel->addArg(atomGroups);
}

void CommonApplyAndersenThermostatKernel::execute(ContextImpl& context) {
    ContextSelector selector(cc);
    kernel->setArg(1, (float) context.getParameter(AndersenThermostat::CollisionFrequency()));
    kernel->setArg(2, (float) (BOLTZ*context.getParameter(AndersenThermostat::Temperature())));
    double stepSize = context.getIntegrator().getStepSize();
    if (cc.getUseDoublePrecision())
        kernel->setArg(4, stepSize);
    else
        kernel->setArg(4, (float) stepSize);
    kernel->setArg(6, cc.getIntegrationUtilities().prepareRandomNumbers(cc.getPaddedNumAtoms()));
    kernel->execute(cc.getNumAtoms());
}

void CommonApplyMonteCarloBarostatKernel::initialize(const System& system, const Force& thermostat, bool rigidMolecules) {
    this->rigidMolecules = rigidMolecules;
    ContextSelector selector(cc);
    savedPositions.initialize(cc, cc.getPaddedNumAtoms(), cc.getUseDoublePrecision() ? sizeof(mm_double4) : sizeof(mm_float4), "savedPositions");
    savedVelocities.initialize(cc, cc.getPaddedNumAtoms(), cc.getUseDoublePrecision() || cc.getUseMixedPrecision() ? sizeof(mm_double4) : sizeof(mm_float4), "savedVelocities");
    savedLongForces.initialize<long long>(cc, cc.getPaddedNumAtoms()*3, "savedLongForces");
    try {
        cc.getFloatForceBuffer(); // This will throw an exception on the CUDA platform.
        savedFloatForces.initialize(cc, cc.getPaddedNumAtoms(), cc.getUseDoublePrecision() ? sizeof(mm_double4) : sizeof(mm_float4), "savedForces");
    }
    catch (...) {
        // The CUDA platform doesn't have a floating point force buffer, so we don't need to copy it.
    }
    ComputeProgram program = cc.compileProgram(CommonKernelSources::monteCarloBarostat);
    kernel = program->createKernel("scalePositions");
}

void CommonApplyMonteCarloBarostatKernel::saveCoordinates(ContextImpl& context) {
    ContextSelector selector(cc);
    cc.getPosq().copyTo(savedPositions);
    cc.getVelm().copyTo(savedVelocities);
    cc.getLongForceBuffer().copyTo(savedLongForces);
    if (savedFloatForces.isInitialized())
        cc.getFloatForceBuffer().copyTo(savedFloatForces);
    lastPosCellOffsets = cc.getPosCellOffsets();
    lastAtomOrder = cc.getAtomIndex();
}

void CommonApplyMonteCarloBarostatKernel::scaleCoordinates(ContextImpl& context, double scaleX, double scaleY, double scaleZ) {
    ContextSelector selector(cc);

    // check if atoms were reordered from energy evaluation before scaling
    atomsWereReordered = cc.getAtomsWereReordered();

    if (!hasInitializedKernels) {
        hasInitializedKernels = true;

        // Create the arrays with the molecule definitions.

        vector<vector<int> > molecules;
        if (rigidMolecules)
            molecules = context.getMolecules();
        else {
            molecules.resize(cc.getNumAtoms());
            for (int i = 0; i < molecules.size(); i++)
                molecules[i].push_back(i);
        }
        numMolecules = molecules.size();
        moleculeAtoms.initialize<int>(cc, cc.getNumAtoms(), "moleculeAtoms");
        moleculeStartIndex.initialize<int>(cc, numMolecules+1, "moleculeStartIndex");
        vector<int> atoms(moleculeAtoms.getSize());
        vector<int> startIndex(moleculeStartIndex.getSize());
        int index = 0;
        for (int i = 0; i < numMolecules; i++) {
            startIndex[i] = index;
            for (int molecule : molecules[i])
                atoms[index++] = molecule;
        }
        startIndex[numMolecules] = index;
        moleculeAtoms.upload(atoms);
        moleculeStartIndex.upload(startIndex);

        // Initialize the kernel arguments.

        kernel->addArg();
        kernel->addArg();
        kernel->addArg();
        kernel->addArg(numMolecules);
        for (int i = 0; i < 5; i++)
            kernel->addArg();
        kernel->addArg(cc.getPosq());
        kernel->addArg(moleculeAtoms);
        kernel->addArg(moleculeStartIndex);
    }
    kernel->setArg(0, (float) scaleX);
    kernel->setArg(1, (float) scaleY);
    kernel->setArg(2, (float) scaleZ);
    setPeriodicBoxArgs(cc, kernel, 4);
    kernel->execute(cc.getNumAtoms());
}

void CommonApplyMonteCarloBarostatKernel::restoreCoordinates(ContextImpl& context) {
    ContextSelector selector(cc);
    savedPositions.copyTo(cc.getPosq());
    savedVelocities.copyTo(cc.getVelm());
    savedLongForces.copyTo(cc.getLongForceBuffer());
    cc.setPosCellOffsets(lastPosCellOffsets);
    if (savedFloatForces.isInitialized())
        savedFloatForces.copyTo(cc.getFloatForceBuffer());

    // check if atoms were reordered from energy evaluation before or after scaling
    if (atomsWereReordered || cc.getAtomsWereReordered())
        cc.setAtomIndex(lastAtomOrder);
}

class CommonCalcATMForceKernel::ReorderListener : public ComputeContext::ReorderListener {
public:
    ReorderListener(ComputeContext& cc, ArrayInterface& invAtomOrder) : cc(cc), invAtomOrder(invAtomOrder) {
    }
    void execute() {
        vector<int> invOrder(cc.getPaddedNumAtoms());
        const vector<int>& order = cc.getAtomIndex();
        for (int i = 0; i < order.size(); i++)
            invOrder[order[i]] = i;
        invAtomOrder.upload(invOrder);
    }
private:
    ComputeContext& cc;
    ArrayInterface& invAtomOrder;
};

CommonCalcATMForceKernel::~CommonCalcATMForceKernel() {
}

void CommonCalcATMForceKernel::initialize(const System& system, const ATMForce& force) {
    ContextSelector selector(cc);
    numParticles = force.getNumParticles();
    if (numParticles == 0)
        return;
    vector<mm_float4> displVector1(cc.getPaddedNumAtoms(), mm_float4(0, 0, 0, 0));
    vector<mm_float4> displVector0(cc.getPaddedNumAtoms(), mm_float4(0, 0, 0, 0));
    for (int i = 0; i < numParticles; i++) {
        Vec3 displacement1, displacement0;
        force.getParticleParameters(i, displacement1, displacement0);
        displVector1[i] = mm_float4(displacement1[0], displacement1[1], displacement1[2], 0);
        displVector0[i] = mm_float4(displacement0[0], displacement0[1], displacement0[2], 0);
    }
    displ1.initialize<mm_float4>(cc, cc.getPaddedNumAtoms(), "displ1");
    displ1.upload(displVector1);
    displ0.initialize<mm_float4>(cc, cc.getPaddedNumAtoms(), "displ0");
    displ0.upload(displVector0);
    invAtomOrder.initialize<int>(cc, cc.getPaddedNumAtoms(), "invAtomOrder");
    inner0InvAtomOrder.initialize<int>(cc, cc.getPaddedNumAtoms(), "inner0InvAtomOrder");
    inner1InvAtomOrder.initialize<int>(cc, cc.getPaddedNumAtoms(), "inner1InvAtomOrder");
    for (int i = 0; i < force.getNumEnergyParameterDerivatives(); i++)
        cc.addEnergyParameterDerivative(force.getEnergyParameterDerivativeName(i));
}

void CommonCalcATMForceKernel::initKernels(ContextImpl& context, ContextImpl& innerContext0, ContextImpl& innerContext1) {
    if (!hasInitializedKernel) {
        hasInitializedKernel = true;

        //inner contexts
        ComputeContext& cc0 = getInnerComputeContext(innerContext0);
        ComputeContext& cc1 = getInnerComputeContext(innerContext1);

        // Copy positions to the inner contexts.
        vector<Vec3> positions;
        context.getPositions(positions);
        innerContext0.setPositions(positions);
        innerContext1.setPositions(positions);

        // Initialize the listeners.
        ReorderListener* listener = new ReorderListener(cc, invAtomOrder);
        ReorderListener* listener0 = new ReorderListener(cc0, inner0InvAtomOrder);
        ReorderListener* listener1 = new ReorderListener(cc1, inner1InvAtomOrder);
        cc.addReorderListener(listener);
        cc0.addReorderListener(listener0);
        cc1.addReorderListener(listener1);
        listener->execute();
        listener0->execute();
        listener1->execute();

        //create CopyState kernel
        ComputeProgram program = cc.compileProgram(CommonKernelSources::atmforce);
        copyStateKernel = program->createKernel("copyState");
        copyStateKernel->addArg(numParticles);
        copyStateKernel->addArg(cc.getPosq());
        copyStateKernel->addArg(cc0.getPosq());
        copyStateKernel->addArg(cc1.getPosq());
        copyStateKernel->addArg(displ0);
        copyStateKernel->addArg(displ1);
        copyStateKernel->addArg(cc.getAtomIndexArray());
        copyStateKernel->addArg(inner0InvAtomOrder);
        copyStateKernel->addArg(inner1InvAtomOrder);
        if (cc.getUseMixedPrecision()) {
            copyStateKernel->addArg(cc.getPosqCorrection());
            copyStateKernel->addArg(cc0.getPosqCorrection());
            copyStateKernel->addArg(cc1.getPosqCorrection());
        }

        //create the HybridForce kernel
        hybridForceKernel = program->createKernel("hybridForce");
        hybridForceKernel->addArg(numParticles);
        hybridForceKernel->addArg(cc.getPaddedNumAtoms());
        hybridForceKernel->addArg(cc.getLongForceBuffer());
        hybridForceKernel->addArg(cc0.getLongForceBuffer());
        hybridForceKernel->addArg(cc1.getLongForceBuffer());
        hybridForceKernel->addArg(invAtomOrder);
        hybridForceKernel->addArg(inner0InvAtomOrder);
        hybridForceKernel->addArg(inner1InvAtomOrder);
        hybridForceKernel->addArg();
        hybridForceKernel->addArg();

        cc0.addForce(new ComputeForceInfo());
        cc1.addForce(new ComputeForceInfo());

    }
}

void CommonCalcATMForceKernel::applyForces(ContextImpl& context, ContextImpl& innerContext0, ContextImpl& innerContext1,
        double dEdu0, double dEdu1, const map<string, double>& energyParamDerivs) {
    ContextSelector selector(cc);
    initKernels(context, innerContext0, innerContext1);
    if (cc.getUseDoublePrecision()) {
        hybridForceKernel->setArg(8, dEdu0);
        hybridForceKernel->setArg(9, dEdu1);
    }
    else {
        hybridForceKernel->setArg(8, (float) dEdu0);
        hybridForceKernel->setArg(9, (float) dEdu1);
    }
    hybridForceKernel->execute(numParticles);
    map<string, double>& derivs = cc.getEnergyParamDerivWorkspace();
    for (auto deriv : energyParamDerivs)
        derivs[deriv.first] += deriv.second;
}

void CommonCalcATMForceKernel::copyState(ContextImpl& context,
        ContextImpl& innerContext0, ContextImpl& innerContext1) {
    ContextSelector selector(cc);

    initKernels(context, innerContext0, innerContext1);

    ComputeContext& cc0 = getInnerComputeContext(innerContext0);
    ComputeContext& cc1 = getInnerComputeContext(innerContext1);
    cc0.reorderAtoms();
    cc1.reorderAtoms();
    copyStateKernel->execute(numParticles);

    Vec3 a, b, c;
    context.getPeriodicBoxVectors(a, b, c);
    innerContext0.setPeriodicBoxVectors(a, b, c);
    innerContext0.setTime(context.getTime());
    innerContext1.setPeriodicBoxVectors(a, b, c);
    innerContext1.setTime(context.getTime());
    map<string, double> innerParameters0 = innerContext0.getParameters();
    for (auto& param : innerParameters0)
        innerContext0.setParameter(param.first, context.getParameter(param.first));
    map<string, double> innerParameters1 = innerContext1.getParameters();
    for (auto& param : innerParameters1)
        innerContext1.setParameter(param.first, context.getParameter(param.first));
}

void CommonCalcATMForceKernel::copyParametersToContext(ContextImpl& context, const ATMForce& force) {
    ContextSelector selector(cc);
    if (force.getNumParticles() != numParticles)
        throw OpenMMException("copyParametersToContext: The number of ATMMetaForce particles has changed");
    vector<mm_float4> displVector1(cc.getPaddedNumAtoms());
    vector<mm_float4> displVector0(cc.getPaddedNumAtoms());
    for (int i = 0; i < numParticles; i++) {
        Vec3 displacement1, displacement0;
        force.getParticleParameters(i, displacement1, displacement0);
        displVector1[i] = mm_float4(displacement1[0], displacement1[1], displacement1[2], 0);
        displVector0[i] = mm_float4(displacement0[0], displacement0[1], displacement0[2], 0);
    }
    displ1.upload(displVector1);
    displ0.upload(displVector0);
}

class CommonCalcCustomCPPForceKernel::StartCalculationPreComputation : public ComputeContext::ForcePreComputation {
public:
    StartCalculationPreComputation(CommonCalcCustomCPPForceKernel& owner) : owner(owner) {
    }
    void computeForceAndEnergy(bool includeForces, bool includeEnergy, int groups) {
        owner.beginComputation(includeForces, includeEnergy, groups);
    }
    CommonCalcCustomCPPForceKernel& owner;
};

class CommonCalcCustomCPPForceKernel::ExecuteTask : public ComputeContext::WorkTask {
public:
    ExecuteTask(CommonCalcCustomCPPForceKernel& owner, bool includeForces) : owner(owner), includeForces(includeForces) {
    }
    void execute() {
        owner.executeOnWorkerThread(includeForces);
    }
    CommonCalcCustomCPPForceKernel& owner;
    bool includeForces;
};

class CommonCalcCustomCPPForceKernel::AddForcesPostComputation : public ComputeContext::ForcePostComputation {
public:
    AddForcesPostComputation(CommonCalcCustomCPPForceKernel& owner) : owner(owner) {
    }
    double computeForceAndEnergy(bool includeForces, bool includeEnergy, int groups) {
        return owner.addForces(includeForces, includeEnergy, groups);
    }
    CommonCalcCustomCPPForceKernel& owner;
};

void CommonCalcCustomCPPForceKernel::initialize(const System& system, CustomCPPForceImpl& force) {
    ContextSelector selector(cc);
    this->force = &force;
    int numParticles = system.getNumParticles();
    forcesVec.resize(numParticles);
    positionsVec.resize(numParticles);
    floatForces.resize(3*numParticles);
    int elementSize = (cc.getUseDoublePrecision() ? sizeof(double) : sizeof(float));
    forcesArray.initialize(cc, 3*numParticles, elementSize, "forces");
    map<string, string> defines;
    defines["NUM_ATOMS"] = cc.intToString(numParticles);
    defines["PADDED_NUM_ATOMS"] = cc.intToString(cc.getPaddedNumAtoms());
    ComputeProgram program = cc.compileProgram(CommonKernelSources::customCppForce, defines);
    addForcesKernel = program->createKernel("addForces");
    addForcesKernel->addArg(forcesArray);
    addForcesKernel->addArg(cc.getLongForceBuffer());
    addForcesKernel->addArg(cc.getAtomIndexArray());
    forceGroupFlag = (1<<force.getOwner().getForceGroup());
    cc.addPreComputation(new StartCalculationPreComputation(*this));
    cc.addPostComputation(new AddForcesPostComputation(*this));
}

double CommonCalcCustomCPPForceKernel::execute(ContextImpl& context, bool includeForces, bool includeEnergy) {
    // This method does nothing.  The actual calculation is started by the pre-computation, continued on
    // the worker thread, and finished by the post-computation.
    
    return 0;
}

void CommonCalcCustomCPPForceKernel::beginComputation(bool includeForces, bool includeEnergy, int groups) {
    if ((groups&forceGroupFlag) == 0)
        return;
    contextImpl.getPositions(positionsVec);
    
    // The actual force computation will be done on a different thread.
    
    cc.getWorkThread().addTask(new ExecuteTask(*this, includeForces));
}

void CommonCalcCustomCPPForceKernel::executeOnWorkerThread(bool includeForces) {
    energy = force->computeForce(contextImpl, positionsVec, forcesVec);
    if (includeForces) {
        ContextSelector selector(cc);
        int numParticles = cc.getNumAtoms();
        if (cc.getUseDoublePrecision())
            forcesArray.upload((double*) forcesVec.data());
        else {
            for (int i = 0; i < numParticles; i++) {
                floatForces[3*i] = (float) forcesVec[i][0];
                floatForces[3*i+1] = (float) forcesVec[i][1];
                floatForces[3*i+2] = (float) forcesVec[i][2];
            }
            forcesArray.upload(floatForces);
        }
    }
}

double CommonCalcCustomCPPForceKernel::addForces(bool includeForces, bool includeEnergy, int groups) {
    if ((groups&forceGroupFlag) == 0)
        return 0;

    // Wait until executeOnWorkerThread() is finished.
    
    cc.getWorkThread().flush();

    // Add in the forces.
    
    if (includeForces) {
        ContextSelector selector(cc);
        addForcesKernel->execute(cc.getNumAtoms());
    }
    
    // Return the energy.
    
    return energy;
}<|MERGE_RESOLUTION|>--- conflicted
+++ resolved
@@ -717,7 +717,6 @@
     start = max(0, start-startIndex);
     count = min(count, endIndex-startIndex-start+1);
     
-<<<<<<< HEAD
     vector<vector<float> > paramVector(count);
     vector<double> parameters;
 
@@ -729,13 +728,6 @@
             paramVector[i][j] = (float) parameters[j];
     }
     params->setSomeParameterValues(start, paramVector);
-=======
-    vector<vector<double> > paramVector(numBonds);
-    int atom1, atom2;
-    for (int i = 0; i < numBonds; i++)
-        force.getBondParameters(startIndex+i, atom1, atom2, paramVector[i]);
-    params->setParameterValues(paramVector, true);
->>>>>>> 51a112a3
     
     // Mark that the current reordering may be invalid.
     
