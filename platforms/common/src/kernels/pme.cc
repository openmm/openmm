--- conflicted
+++ resolved
@@ -165,200 +165,6 @@
 #endif
     }
 }
-<<<<<<< HEAD
-#elif defined(DEVICE_IS_CPU)
-KERNEL void gridSpreadCharge(GLOBAL const real4* RESTRICT posq, GLOBAL real* RESTRICT pmeGrid,
-        real4 periodicBoxSize, real4 invPeriodicBoxSize, real4 periodicBoxVecX, real4 periodicBoxVecY, real4 periodicBoxVecZ,
-        real4 recipBoxVecX, real4 recipBoxVecY, real4 recipBoxVecZ,
-#ifdef CHARGE_FROM_SIGEPS
-        GLOBAL const float2* RESTRICT sigmaEpsilon
-#else
-        GLOBAL const real* RESTRICT charges
-#endif
-    ) {
-    const int firstx = GLOBAL_ID*GRID_SIZE_X/GLOBAL_SIZE;
-    const int lastx = (GLOBAL_ID+1)*GRID_SIZE_X/GLOBAL_SIZE;
-    if (firstx == lastx)
-        return;
-    const real4 scale = 1/(real) (PME_ORDER-1);
-    real4 data[PME_ORDER];
-    
-    // Process the atoms in spatially sorted order.  This improves efficiency when writing
-    // the grid values.
-    
-    for (int i = 0; i < NUM_ATOMS; i++) {
-        int atom = i;
-        real4 pos = posq[atom];
-        APPLY_PERIODIC_TO_POS(pos)
-        real3 t = (real3) (pos.x*recipBoxVecX.x+pos.y*recipBoxVecY.x+pos.z*recipBoxVecZ.x,
-                           pos.y*recipBoxVecY.y+pos.z*recipBoxVecZ.y,
-                           pos.z*recipBoxVecZ.z);
-        t.x = (t.x-floor(t.x))*GRID_SIZE_X;
-        t.y = (t.y-floor(t.y))*GRID_SIZE_Y;
-        t.z = (t.z-floor(t.z))*GRID_SIZE_Z;
-        int4 gridIndex = (int4) (((int) t.x) % GRID_SIZE_X,
-                                 ((int) t.y) % GRID_SIZE_Y,
-                                 ((int) t.z) % GRID_SIZE_Z, 0);
-
-        // Spread the charge from this atom onto each grid point.
-
-#ifdef CHARGE_FROM_SIGEPS
-        const float2 sigEps = sigmaEpsilon[atom];
-        const real charge = 8*sigEps.x*sigEps.x*sigEps.x*sigEps.y;
-#else
-        const real charge = (CHARGE)*EPSILON_FACTOR;
-#endif
-        if (charge == 0)
-            continue;
-        bool hasComputedThetas = false;
-        for (int ix = 0; ix < PME_ORDER; ix++) {
-            int xindex = gridIndex.x+ix;
-            xindex -= (xindex >= GRID_SIZE_X ? GRID_SIZE_X : 0);
-            if (xindex < firstx || xindex >= lastx)
-                continue;
-            if (!hasComputedThetas) {
-                hasComputedThetas = true;
-                
-                // Since we need the full set of thetas, it's faster to compute them here than load them
-                // from global memory.
-
-                real4 dr = (real4) (t.x-(int) t.x, t.y-(int) t.y, t.z-(int) t.z, 0.0f);
-                data[PME_ORDER-1] = 0.0f;
-                data[1] = dr;
-                data[0] = 1.0f-dr;
-                for (int j = 3; j < PME_ORDER; j++) {
-                    real div = RECIP(j-1.0f);
-                    data[j-1] = div*dr*data[j-2];
-                    for (int k = 1; k < (j-1); k++)
-                        data[j-k-1] = div*((dr+(real4) k) *data[j-k-2] + (-dr+(real4) (j-k))*data[j-k-1]);
-                    data[0] = div*(- dr+1.0f)*data[0];
-                }
-                data[PME_ORDER-1] = scale*dr*data[PME_ORDER-2];
-                for (int j = 1; j < (PME_ORDER-1); j++)
-                    data[PME_ORDER-j-1] = scale*((dr+(real4) j)*data[PME_ORDER-j-2] + (-dr+(real4) (PME_ORDER-j))*data[PME_ORDER-j-1]);
-                data[0] = scale*(-dr+1.0f)*data[0];
-            }
-            for (int iy = 0; iy < PME_ORDER; iy++) {
-                int yindex = gridIndex.y+iy;
-                yindex -= (yindex >= GRID_SIZE_Y ? GRID_SIZE_Y : 0);
-                for (int iz = 0; iz < PME_ORDER; iz++) {
-                    int zindex = gridIndex.z+iz;
-                    zindex -= (zindex >= GRID_SIZE_Z ? GRID_SIZE_Z : 0);
-                    int index = xindex*GRID_SIZE_Y*GRID_SIZE_Z + yindex*GRID_SIZE_Z + zindex;
-                    pmeGrid[index] += charge*data[ix].x*data[iy].y*data[iz].z;
-                }
-            }
-        }
-    }
-}
-#else
-/**
- * For each grid point, find the range of sorted atoms associated with that point.
- */
-KERNEL void findAtomRangeForGrid(GLOBAL int2* RESTRICT pmeAtomGridIndex, GLOBAL int* RESTRICT pmeAtomRange, GLOBAL const real4* RESTRICT posq) {
-    int start = (NUM_ATOMS*(mm_long)GLOBAL_ID)/GLOBAL_SIZE;
-    int end = (NUM_ATOMS*(mm_long)(GLOBAL_ID+1))/GLOBAL_SIZE;
-    int last = (start == 0 ? -1 : pmeAtomGridIndex[start-1].y);
-    for (int i = start; i < end; ++i) {
-        int2 atomData = pmeAtomGridIndex[i];
-        int gridIndex = atomData.y;
-        if (gridIndex != last) {
-            for (int j = last+1; j <= gridIndex; ++j)
-                pmeAtomRange[j] = i;
-            last = gridIndex;
-        }
-    }
-
-    // Fill in values beyond the last atom.
-
-    if (GLOBAL_ID == GLOBAL_SIZE-1) {
-        int gridSize = GRID_SIZE_X*GRID_SIZE_Y*GRID_SIZE_Z;
-        for (int j = last+1; j <= gridSize; ++j)
-            pmeAtomRange[j] = NUM_ATOMS;
-    }
-}
-
-/**
- * The grid index won't be needed again.  Reuse that component to hold the z index, thus saving
- * some work in the charge spreading kernel.
- */
-KERNEL void recordZIndex(GLOBAL int2* RESTRICT pmeAtomGridIndex, GLOBAL const real4* RESTRICT posq, real4 periodicBoxSize, real4 recipBoxVecZ) {
-    int start = (NUM_ATOMS*(mm_long)GLOBAL_ID)/GLOBAL_SIZE;
-    int end = (NUM_ATOMS*(mm_long)(GLOBAL_ID+1))/GLOBAL_SIZE;
-    for (int i = start; i < end; ++i) {
-        real posz = posq[pmeAtomGridIndex[i].x].z;
-        posz -= floor(posz*recipBoxVecZ.z)*periodicBoxSize.z;
-        int z = ((int) ((posz*recipBoxVecZ.z)*GRID_SIZE_Z)) % GRID_SIZE_Z;
-        pmeAtomGridIndex[i].y = z;
-    }
-}
-
-KERNEL void gridSpreadCharge(GLOBAL const real4* RESTRICT posq, GLOBAL real* RESTRICT pmeGrid,
-        GLOBAL const int2* RESTRICT pmeAtomGridIndex, GLOBAL const int* RESTRICT pmeAtomRange,
-        GLOBAL const real4* RESTRICT pmeBsplineTheta
-#ifdef CHARGE_FROM_SIGEPS
-        , GLOBAL const float2* RESTRICT sigmaEpsilon
-#else
-        , GLOBAL const real* RESTRICT charges
-#endif
-    ) {
-    unsigned int numGridPoints = GRID_SIZE_X*GRID_SIZE_Y*GRID_SIZE_Z;
-    for (int gridIndex = GLOBAL_ID; gridIndex < numGridPoints; gridIndex += GLOBAL_SIZE) {
-        // Compute the charge on a grid point.
-
-        int4 gridPoint;
-        gridPoint.x = gridIndex/(GRID_SIZE_Y*GRID_SIZE_Z);
-        int remainder = gridIndex-gridPoint.x*GRID_SIZE_Y*GRID_SIZE_Z;
-        gridPoint.y = remainder/GRID_SIZE_Z;
-        gridPoint.z = remainder-gridPoint.y*GRID_SIZE_Z;
-        real result = 0.0f;
-
-        // Loop over all atoms that affect this grid point.
-
-        for (int ix = 0; ix < PME_ORDER; ++ix) {
-            int x = gridPoint.x-ix+(gridPoint.x >= ix ? 0 : GRID_SIZE_X);
-            for (int iy = 0; iy < PME_ORDER; ++iy) {
-                int y = gridPoint.y-iy+(gridPoint.y >= iy ? 0 : GRID_SIZE_Y);
-                int z1 = gridPoint.z-PME_ORDER+1;
-                z1 += (z1 >= 0 ? 0 : GRID_SIZE_Z);
-                int z2 = (z1 < gridPoint.z ? gridPoint.z : GRID_SIZE_Z-1);
-                int gridIndex1 = x*GRID_SIZE_Y*GRID_SIZE_Z+y*GRID_SIZE_Z+z1;
-                int gridIndex2 = x*GRID_SIZE_Y*GRID_SIZE_Z+y*GRID_SIZE_Z+z2;
-                int firstAtom = pmeAtomRange[gridIndex1];
-                int lastAtom = pmeAtomRange[gridIndex2+1];
-                for (int i = firstAtom; i < lastAtom; ++i)
-                {
-                    int2 atomData = pmeAtomGridIndex[i];
-                    int atomIndex = atomData.x;
-                    int z = atomData.y;
-                    int iz = gridPoint.z-z+(gridPoint.z >= z ? 0 : GRID_SIZE_Z);
-                    real atomCharge = pmeBsplineTheta[atomIndex+ix*NUM_ATOMS].w;
-                    result += atomCharge*pmeBsplineTheta[atomIndex+ix*NUM_ATOMS].x*pmeBsplineTheta[atomIndex+iy*NUM_ATOMS].y*pmeBsplineTheta[atomIndex+iz*NUM_ATOMS].z;
-                }
-                if (z1 > gridPoint.z)
-                {
-                    gridIndex1 = x*GRID_SIZE_Y*GRID_SIZE_Z+y*GRID_SIZE_Z;
-                    gridIndex2 = x*GRID_SIZE_Y*GRID_SIZE_Z+y*GRID_SIZE_Z+gridPoint.z;
-                    firstAtom = pmeAtomRange[gridIndex1];
-                    lastAtom = pmeAtomRange[gridIndex2+1];
-                    for (int i = firstAtom; i < lastAtom; ++i)
-                    {
-                        int2 atomData = pmeAtomGridIndex[i];
-                        int atomIndex = atomData.x;
-                        int z = atomData.y;
-                        int iz = gridPoint.z-z+(gridPoint.z >= z ? 0 : GRID_SIZE_Z);
-                        real atomCharge = pmeBsplineTheta[atomIndex+ix*NUM_ATOMS].w;
-                        result += atomCharge*pmeBsplineTheta[atomIndex+ix*NUM_ATOMS].x*pmeBsplineTheta[atomIndex+iy*NUM_ATOMS].y*pmeBsplineTheta[atomIndex+iz*NUM_ATOMS].z;
-                    }
-                }
-            }
-        }
-        pmeGrid[gridIndex] = result*EPSILON_FACTOR;
-    }
-}
-#endif
-=======
->>>>>>> c19b6d93
 
 KERNEL void reciprocalConvolution(GLOBAL real2* RESTRICT pmeGrid, GLOBAL const real* RESTRICT pmeBsplineModuliX,
         GLOBAL const real* RESTRICT pmeBsplineModuliY, GLOBAL const real* RESTRICT pmeBsplineModuliZ,
