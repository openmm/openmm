--- conflicted
+++ resolved
@@ -650,17 +650,14 @@
     vsitePositionKernel->addArg(vsiteLocalCoordsWeights);
     vsitePositionKernel->addArg(vsiteLocalCoordsPos);
     vsitePositionKernel->addArg(vsiteLocalCoordsStartIndex);
-<<<<<<< HEAD
     vsitePositionKernel->addArg(vsiteSymmetryAtoms);
     vsitePositionKernel->addArg(vsiteSymmetryMatrix);
     vsitePositionKernel->addArg(vsiteSymmetryOffset);
     vsitePositionKernel->addArg(vsiteSymmetryUseBox);
     for (int i = 0; i < 6; i++)
         vsitePositionKernel->addArg(); // Arguments for periodic box
-=======
     vsitePositionKernel->addArg(vsiteStage);
     vsitePositionKernel->addArg();
->>>>>>> 88f32f2d
     vsiteForceKernel->addArg(context.getPosq());
     if (context.getUseMixedPrecision())
         vsiteForceKernel->addArg(context.getPosqCorrection());
@@ -678,17 +675,14 @@
     vsiteForceKernel->addArg(vsiteLocalCoordsWeights);
     vsiteForceKernel->addArg(vsiteLocalCoordsPos);
     vsiteForceKernel->addArg(vsiteLocalCoordsStartIndex);
-<<<<<<< HEAD
     vsiteForceKernel->addArg(vsiteSymmetryAtoms);
     vsiteForceKernel->addArg(vsiteSymmetryMatrix);
     vsiteForceKernel->addArg(vsiteSymmetryOffset);
     vsiteForceKernel->addArg(vsiteSymmetryUseBox);
     for (int i = 0; i < 6; i++)
         vsiteForceKernel->addArg(); // Arguments for periodic box
-=======
     vsiteForceKernel->addArg(vsiteStage);
     vsiteForceKernel->addArg();
->>>>>>> 88f32f2d
     for (int i = 0; i < 3; i++)
         vsiteSaveForcesKernel->addArg();
 
@@ -836,7 +830,6 @@
 
 void IntegrationUtilities::computeVirtualSites() {
     ContextSelector selector(context);
-<<<<<<< HEAD
     if (numVsites > 0) {
         Vec3 boxVectors[3];
         context.getPeriodicBoxVectors(boxVectors[0], boxVectors[1], boxVectors[2]);
@@ -866,11 +859,10 @@
             vsitePositionKernel->setArg(21, recipBoxVectorsFloat[1]);
             vsitePositionKernel->setArg(22, recipBoxVectorsFloat[2]);
         }
-=======
-    for (int i = 0; i < numVsiteStages; i++) {
-        vsitePositionKernel->setArg(14, i);
->>>>>>> 88f32f2d
-        vsitePositionKernel->execute(numVsites);
+        for (int i = 0; i < numVsiteStages; i++) {
+            vsitePositionKernel->setArg(24, i);
+            vsitePositionKernel->execute(numVsites);
+        }
     }
 }
 
