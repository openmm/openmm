--- conflicted
+++ resolved
@@ -1058,133 +1058,6 @@
 };
 
 /**
-<<<<<<< HEAD
- * This kernel is invoked by CustomIntegrator to take one time step.
- */
-class CommonIntegrateCustomStepKernel : public IntegrateCustomStepKernel {
-public:
-    enum GlobalTargetType {DT, VARIABLE, PARAMETER};
-    CommonIntegrateCustomStepKernel(std::string name, const Platform& platform, ComputeContext& cc) : IntegrateCustomStepKernel(name, platform), cc(cc),
-            hasInitializedKernels(false), deviceGlobalsAreCurrent(false), needsEnergyParamDerivs(false) {
-    }
-    /**
-     * Initialize the kernel.
-     * 
-     * @param system     the System this kernel will be applied to
-     * @param integrator the CustomIntegrator this kernel will be used for
-     */
-    void initialize(const System& system, const CustomIntegrator& integrator);
-    /**
-     * Execute the kernel.
-     * 
-     * @param context    the context in which to execute this kernel
-     * @param integrator the CustomIntegrator this kernel is being used for
-     * @param forcesAreValid if the context has been modified since the last time step, this will be
-     *                       false to show that cached forces are invalid and must be recalculated.
-     *                       On exit, this should specify whether the cached forces are valid at the
-     *                       end of the step.
-     */
-    void execute(ContextImpl& context, CustomIntegrator& integrator, bool& forcesAreValid);
-    /**
-     * Compute the kinetic energy.
-     * 
-     * @param context    the context in which to execute this kernel
-     * @param integrator the CustomIntegrator this kernel is being used for
-     * @param forcesAreValid if the context has been modified since the last time step, this will be
-     *                       false to show that cached forces are invalid and must be recalculated.
-     *                       On exit, this should specify whether the cached forces are valid at the
-     *                       end of the step.
-     */
-    double computeKineticEnergy(ContextImpl& context, CustomIntegrator& integrator, bool& forcesAreValid);
-    /**
-     * Get the values of all global variables.
-     *
-     * @param context   the context in which to execute this kernel
-     * @param values    on exit, this contains the values
-     */
-    void getGlobalVariables(ContextImpl& context, std::vector<double>& values) const;
-    /**
-     * Set the values of all global variables.
-     *
-     * @param context   the context in which to execute this kernel
-     * @param values    a vector containing the values
-     */
-    void setGlobalVariables(ContextImpl& context, const std::vector<double>& values);
-    /**
-     * Get the values of a per-DOF variable.
-     *
-     * @param context   the context in which to execute this kernel
-     * @param variable  the index of the variable to get
-     * @param values    on exit, this contains the values
-     */
-    void getPerDofVariable(ContextImpl& context, int variable, std::vector<Vec3>& values) const;
-    /**
-     * Set the values of a per-DOF variable.
-     *
-     * @param context   the context in which to execute this kernel
-     * @param variable  the index of the variable to get
-     * @param values    a vector containing the values
-     */
-    void setPerDofVariable(ContextImpl& context, int variable, const std::vector<Vec3>& values);
-private:
-    class ReorderListener;
-    class GlobalTarget;
-    class DerivFunction;
-    std::string createPerDofComputation(const std::string& variable, const Lepton::ParsedExpression& expr, CustomIntegrator& integrator,
-        const std::string& forceName, const std::string& energyName, std::vector<const TabulatedFunction*>& functions,
-        std::vector<std::pair<std::string, std::string> >& functionNames);
-    void prepareForComputation(ContextImpl& context, CustomIntegrator& integrator, bool& forcesAreValid);
-    Lepton::ExpressionTreeNode replaceDerivFunctions(const Lepton::ExpressionTreeNode& node, OpenMM::ContextImpl& context);
-    void findExpressionsForDerivs(const Lepton::ExpressionTreeNode& node, std::vector<std::pair<Lepton::ExpressionTreeNode, std::string> >& variableNodes);
-    void recordGlobalValue(double value, GlobalTarget target, CustomIntegrator& integrator);
-    void recordChangedParameters(ContextImpl& context);
-    bool evaluateCondition(int step);
-    ComputeContext& cc;
-    double energy;
-    float energyFloat;
-    int numGlobalVariables, sumWorkGroupSize;
-    bool hasInitializedKernels, deviceGlobalsAreCurrent, modifiesParameters, hasAnyConstraints, needsEnergyParamDerivs;
-    std::vector<bool> deviceValuesAreCurrent;
-    mutable std::vector<bool> localValuesAreCurrent;
-    ComputeArray globalValues, sumBuffer, summedValue;
-    ComputeArray uniformRandoms, randomSeed, perDofEnergyParamDerivs;
-    std::vector<ComputeArray> tabulatedFunctions, perDofValues;
-    std::map<int, double> savedEnergy;
-    std::map<int, ComputeArray> savedForces;
-    std::set<int> validSavedForces;
-    mutable std::vector<std::vector<mm_float4> > localPerDofValuesFloat;
-    mutable std::vector<std::vector<mm_double4> > localPerDofValuesDouble;
-    std::map<std::string, double> energyParamDerivs;
-    std::vector<std::string> perDofEnergyParamDerivNames;
-    std::vector<double> localPerDofEnergyParamDerivs;
-    std::vector<double> localGlobalValues;
-    std::vector<double> initialGlobalVariables;
-    std::vector<std::vector<ComputeKernel> > kernels;
-    ComputeKernel randomKernel, kineticEnergyKernel, sumKineticEnergyKernel;
-    std::vector<CustomIntegrator::ComputationType> stepType;
-    std::vector<CustomIntegratorUtilities::Comparison> comparisons;
-    std::vector<std::vector<Lepton::CompiledExpression> > globalExpressions;
-    CompiledExpressionSet expressionSet;
-    std::vector<bool> needsGlobals, needsForces, needsEnergy;
-    std::vector<bool> computeBothForceAndEnergy, invalidatesForces, merged;
-    std::vector<int> forceGroupFlags, blockEnd, requiredGaussian, requiredUniform;
-    std::vector<int> stepEnergyVariableIndex, globalVariableIndex, parameterVariableIndex;
-    int gaussianVariableIndex, uniformVariableIndex, dtVariableIndex;
-    std::vector<std::string> parameterNames;
-    std::vector<GlobalTarget> stepTarget;
-};
-
-class CommonIntegrateCustomStepKernel::GlobalTarget {
-public:
-    CommonIntegrateCustomStepKernel::GlobalTargetType type;
-    int variableIndex;
-    GlobalTarget() {
-    }
-    GlobalTarget(CommonIntegrateCustomStepKernel::GlobalTargetType type, int variableIndex) : type(type), variableIndex(variableIndex) {
-    }
-};
-
-/**
  * This kernel is invoked by DPDIntegrator to take one time step.
  */
 class CommonIntegrateDPDStepKernel : public IntegrateDPDStepKernel {
@@ -1223,8 +1096,6 @@
 };
 
 /**
-=======
->>>>>>> d2318e3b
  * This kernel is invoked to remove center of mass motion from the system.
  */
 class CommonRemoveCMMotionKernel : public RemoveCMMotionKernel {
