/* -------------------------------------------------------------------------- *
 *                                   OpenMM                                   *
 * -------------------------------------------------------------------------- *
 * This is part of the OpenMM molecular simulation toolkit originating from   *
 * Simbios, the NIH National Center for Physics-Based Simulation of           *
 * Biological Structures at Stanford, funded under the NIH Roadmap for        *
 * Medical Research, grant U54 GM072970. See https://simtk.org.               *
 *                                                                            *
 * Portions copyright (c) 2013-2017 Stanford University and the Authors.      *
 * Authors: Peter Eastman                                                     *
 * Contributors:                                                              *
 *                                                                            *
 * Permission is hereby granted, free of charge, to any person obtaining a    *
 * copy of this software and associated documentation files (the "Software"), *
 * to deal in the Software without restriction, including without limitation  *
 * the rights to use, copy, modify, merge, publish, distribute, sublicense,   *
 * and/or sell copies of the Software, and to permit persons to whom the      *
 * Software is furnished to do so, subject to the following conditions:       *
 *                                                                            *
 * The above copyright notice and this permission notice shall be included in *
 * all copies or substantial portions of the Software.                        *
 *                                                                            *
 * THE SOFTWARE IS PROVIDED "AS IS", WITHOUT WARRANTY OF ANY KIND, EXPRESS OR *
 * IMPLIED, INCLUDING BUT NOT LIMITED TO THE WARRANTIES OF MERCHANTABILITY,   *
 * FITNESS FOR A PARTICULAR PURPOSE AND NONINFRINGEMENT. IN NO EVENT SHALL    *
 * THE AUTHORS, CONTRIBUTORS OR COPYRIGHT HOLDERS BE LIABLE FOR ANY CLAIM,    *
 * DAMAGES OR OTHER LIABILITY, WHETHER IN AN ACTION OF CONTRACT, TORT OR      *
 * OTHERWISE, ARISING FROM, OUT OF OR IN CONNECTION WITH THE SOFTWARE OR THE  *
 * USE OR OTHER DEALINGS IN THE SOFTWARE.                                     *
 * -------------------------------------------------------------------------- */

#include "CpuSETTLE.h"
#include "openmm/internal/gmx_atomic.h"

using namespace OpenMM;
using namespace std;

<<<<<<< HEAD
class CpuSETTLE::ApplyToPositionsTask : public ThreadPool::Task {
public:
    ApplyToPositionsTask(vector<OpenMM::Vec3>& atomCoordinates, vector<OpenMM::Vec3>& atomCoordinatesP, vector<double>& inverseMasses,
            double tolerance, vector<ReferenceSETTLEAlgorithm*>& threadSettle) : atomCoordinates(atomCoordinates), atomCoordinatesP(atomCoordinatesP),
            inverseMasses(inverseMasses), tolerance(tolerance), threadSettle(threadSettle) {
        gmx_atomic_set(&atomicCounter, 0);
    }
    void execute(ThreadPool& threads, int threadIndex) {
        while (true) {
            int index = gmx_atomic_fetch_add(&atomicCounter, 1);
            if (index >= threadSettle.size())
                break;
            threadSettle[index]->apply(atomCoordinates, atomCoordinatesP, inverseMasses, tolerance);
        }
    }
    vector<OpenMM::Vec3>& atomCoordinates;
    vector<OpenMM::Vec3>& atomCoordinatesP;
    vector<double>& inverseMasses;
    double tolerance;
    vector<ReferenceSETTLEAlgorithm*>& threadSettle;
    gmx_atomic_t atomicCounter;
};

class CpuSETTLE::ApplyToVelocitiesTask : public ThreadPool::Task {
public:
    ApplyToVelocitiesTask(vector<OpenMM::Vec3>& atomCoordinates, vector<OpenMM::Vec3>& velocities, vector<double>& inverseMasses,
            double tolerance, vector<ReferenceSETTLEAlgorithm*>& threadSettle) : atomCoordinates(atomCoordinates), velocities(velocities),
            inverseMasses(inverseMasses), tolerance(tolerance), threadSettle(threadSettle) {
        gmx_atomic_set(&atomicCounter, 0);
    }
    void execute(ThreadPool& threads, int threadIndex) {
        while (true) {
            int index = gmx_atomic_fetch_add(&atomicCounter, 1);
            if (index >= threadSettle.size())
                break;
            threadSettle[index]->applyToVelocities(atomCoordinates, velocities, inverseMasses, tolerance);
        }
    }
    vector<OpenMM::Vec3>& atomCoordinates;
    vector<OpenMM::Vec3>& velocities;
    vector<double>& inverseMasses;
    double tolerance;
    vector<ReferenceSETTLEAlgorithm*>& threadSettle;
    gmx_atomic_t atomicCounter;
};

=======
>>>>>>> b84e22ba
CpuSETTLE::CpuSETTLE(const System& system, const ReferenceSETTLEAlgorithm& settle, ThreadPool& threads) : threads(threads) {
    int numBlocks = 10*threads.getNumThreads();
    int numClusters = settle.getNumClusters();
    vector<double> mass(system.getNumParticles());
    for (int i = 0; i < system.getNumParticles(); i++)
        mass[i] = system.getParticleMass(i);
    for (int i = 0; i < numBlocks; i++) {
        int start = i*numClusters/numBlocks;
        int end = (i+1)*numClusters/numBlocks;
        if (start != end) {
            int numThreadClusters = end-start;
            vector<int> atom1(numThreadClusters), atom2(numThreadClusters), atom3(numThreadClusters);
            vector<double> distance1(numThreadClusters), distance2(numThreadClusters);
            for (int j = 0; j < numThreadClusters; j++)
                settle.getClusterParameters(start+j, atom1[j], atom2[j], atom3[j], distance1[j], distance2[j]);
            threadSettle.push_back(new ReferenceSETTLEAlgorithm(atom1, atom2, atom3, distance1, distance2, mass));
        }
    }
}

CpuSETTLE::~CpuSETTLE() {
    for (int i = 0; i < (int) threadSettle.size(); i++)
        delete threadSettle[i];
}

<<<<<<< HEAD
void CpuSETTLE::apply(vector<OpenMM::Vec3>& atomCoordinates, vector<OpenMM::Vec3>& atomCoordinatesP, vector<double>& inverseMasses, double tolerance) {
    ApplyToPositionsTask task(atomCoordinates, atomCoordinatesP, inverseMasses, tolerance, threadSettle);
    threads.execute(task);
    threads.waitForThreads();
}

void CpuSETTLE::applyToVelocities(vector<OpenMM::Vec3>& atomCoordinates, vector<OpenMM::Vec3>& velocities, vector<double>& inverseMasses, double tolerance) {
    ApplyToVelocitiesTask task(atomCoordinates, velocities, inverseMasses, tolerance, threadSettle);
    threads.execute(task);
=======
void CpuSETTLE::apply(vector<OpenMM::RealVec>& atomCoordinates, vector<OpenMM::RealVec>& atomCoordinatesP, vector<RealOpenMM>& inverseMasses, RealOpenMM tolerance) {
    gmx_atomic_t atomicCounter;
    gmx_atomic_set(&atomicCounter, 0);
    threads.execute([&] (ThreadPool& threads, int threadIndex) {
        while (true) {
            int index = gmx_atomic_fetch_add(&atomicCounter, 1);
            if (index >= threadSettle.size())
                break;
            threadSettle[index]->apply(atomCoordinates, atomCoordinatesP, inverseMasses, tolerance);
        }
    });
    threads.waitForThreads();
}

void CpuSETTLE::applyToVelocities(vector<OpenMM::RealVec>& atomCoordinates, vector<OpenMM::RealVec>& velocities, vector<RealOpenMM>& inverseMasses, RealOpenMM tolerance) {
    gmx_atomic_t atomicCounter;
    gmx_atomic_set(&atomicCounter, 0);
    threads.execute([&] (ThreadPool& threads, int threadIndex) {
        while (true) {
            int index = gmx_atomic_fetch_add(&atomicCounter, 1);
            if (index >= threadSettle.size())
                break;
            threadSettle[index]->applyToVelocities(atomCoordinates, velocities, inverseMasses, tolerance);
        }
    });
>>>>>>> b84e22ba
    threads.waitForThreads();
}<|MERGE_RESOLUTION|>--- conflicted
+++ resolved
@@ -35,55 +35,6 @@
 using namespace OpenMM;
 using namespace std;
 
-<<<<<<< HEAD
-class CpuSETTLE::ApplyToPositionsTask : public ThreadPool::Task {
-public:
-    ApplyToPositionsTask(vector<OpenMM::Vec3>& atomCoordinates, vector<OpenMM::Vec3>& atomCoordinatesP, vector<double>& inverseMasses,
-            double tolerance, vector<ReferenceSETTLEAlgorithm*>& threadSettle) : atomCoordinates(atomCoordinates), atomCoordinatesP(atomCoordinatesP),
-            inverseMasses(inverseMasses), tolerance(tolerance), threadSettle(threadSettle) {
-        gmx_atomic_set(&atomicCounter, 0);
-    }
-    void execute(ThreadPool& threads, int threadIndex) {
-        while (true) {
-            int index = gmx_atomic_fetch_add(&atomicCounter, 1);
-            if (index >= threadSettle.size())
-                break;
-            threadSettle[index]->apply(atomCoordinates, atomCoordinatesP, inverseMasses, tolerance);
-        }
-    }
-    vector<OpenMM::Vec3>& atomCoordinates;
-    vector<OpenMM::Vec3>& atomCoordinatesP;
-    vector<double>& inverseMasses;
-    double tolerance;
-    vector<ReferenceSETTLEAlgorithm*>& threadSettle;
-    gmx_atomic_t atomicCounter;
-};
-
-class CpuSETTLE::ApplyToVelocitiesTask : public ThreadPool::Task {
-public:
-    ApplyToVelocitiesTask(vector<OpenMM::Vec3>& atomCoordinates, vector<OpenMM::Vec3>& velocities, vector<double>& inverseMasses,
-            double tolerance, vector<ReferenceSETTLEAlgorithm*>& threadSettle) : atomCoordinates(atomCoordinates), velocities(velocities),
-            inverseMasses(inverseMasses), tolerance(tolerance), threadSettle(threadSettle) {
-        gmx_atomic_set(&atomicCounter, 0);
-    }
-    void execute(ThreadPool& threads, int threadIndex) {
-        while (true) {
-            int index = gmx_atomic_fetch_add(&atomicCounter, 1);
-            if (index >= threadSettle.size())
-                break;
-            threadSettle[index]->applyToVelocities(atomCoordinates, velocities, inverseMasses, tolerance);
-        }
-    }
-    vector<OpenMM::Vec3>& atomCoordinates;
-    vector<OpenMM::Vec3>& velocities;
-    vector<double>& inverseMasses;
-    double tolerance;
-    vector<ReferenceSETTLEAlgorithm*>& threadSettle;
-    gmx_atomic_t atomicCounter;
-};
-
-=======
->>>>>>> b84e22ba
 CpuSETTLE::CpuSETTLE(const System& system, const ReferenceSETTLEAlgorithm& settle, ThreadPool& threads) : threads(threads) {
     int numBlocks = 10*threads.getNumThreads();
     int numClusters = settle.getNumClusters();
@@ -109,18 +60,7 @@
         delete threadSettle[i];
 }
 
-<<<<<<< HEAD
 void CpuSETTLE::apply(vector<OpenMM::Vec3>& atomCoordinates, vector<OpenMM::Vec3>& atomCoordinatesP, vector<double>& inverseMasses, double tolerance) {
-    ApplyToPositionsTask task(atomCoordinates, atomCoordinatesP, inverseMasses, tolerance, threadSettle);
-    threads.execute(task);
-    threads.waitForThreads();
-}
-
-void CpuSETTLE::applyToVelocities(vector<OpenMM::Vec3>& atomCoordinates, vector<OpenMM::Vec3>& velocities, vector<double>& inverseMasses, double tolerance) {
-    ApplyToVelocitiesTask task(atomCoordinates, velocities, inverseMasses, tolerance, threadSettle);
-    threads.execute(task);
-=======
-void CpuSETTLE::apply(vector<OpenMM::RealVec>& atomCoordinates, vector<OpenMM::RealVec>& atomCoordinatesP, vector<RealOpenMM>& inverseMasses, RealOpenMM tolerance) {
     gmx_atomic_t atomicCounter;
     gmx_atomic_set(&atomicCounter, 0);
     threads.execute([&] (ThreadPool& threads, int threadIndex) {
@@ -134,7 +74,7 @@
     threads.waitForThreads();
 }
 
-void CpuSETTLE::applyToVelocities(vector<OpenMM::RealVec>& atomCoordinates, vector<OpenMM::RealVec>& velocities, vector<RealOpenMM>& inverseMasses, RealOpenMM tolerance) {
+void CpuSETTLE::applyToVelocities(vector<OpenMM::Vec3>& atomCoordinates, vector<OpenMM::Vec3>& velocities, vector<double>& inverseMasses, double tolerance) {
     gmx_atomic_t atomicCounter;
     gmx_atomic_set(&atomicCounter, 0);
     threads.execute([&] (ThreadPool& threads, int threadIndex) {
@@ -145,6 +85,5 @@
             threadSettle[index]->applyToVelocities(atomCoordinates, velocities, inverseMasses, tolerance);
         }
     });
->>>>>>> b84e22ba
     threads.waitForThreads();
 }