--- conflicted
+++ resolved
@@ -6,11 +6,7 @@
  * Biological Structures at Stanford, funded under the NIH Roadmap for        *
  * Medical Research, grant U54 GM072970. See https://simtk.org.               *
  *                                                                            *
-<<<<<<< HEAD
- * Portions copyright (c) 2013-2023 Stanford University and the Authors.      *
-=======
  * Portions copyright (c) 2013-2025 Stanford University and the Authors.      *
->>>>>>> 88f32f2d
  * Authors: Peter Eastman                                                     *
  * Contributors:                                                              *
  *                                                                            *
@@ -1489,50 +1485,6 @@
     ixn = new CpuGayBerneForce(force);
 }
 
-<<<<<<< HEAD
-CpuIntegrateLangevinStepKernel::~CpuIntegrateLangevinStepKernel() {
-    if (dynamics)
-        delete dynamics;
-}
-
-void CpuIntegrateLangevinStepKernel::initialize(const System& system, const LangevinIntegrator& integrator) {
-    int numParticles = system.getNumParticles();
-    masses.resize(numParticles);
-    for (int i = 0; i < numParticles; ++i)
-        masses[i] = static_cast<double>(system.getParticleMass(i));
-    data.random.initialize(integrator.getRandomNumberSeed(), data.threads.getNumThreads());
-}
-
-void CpuIntegrateLangevinStepKernel::execute(ContextImpl& context, const LangevinIntegrator& integrator) {
-    double temperature = integrator.getTemperature();
-    double friction = integrator.getFriction();
-    double stepSize = integrator.getStepSize();
-    vector<Vec3>& posData = extractPositions(context);
-    vector<Vec3>& velData = extractVelocities(context);
-    vector<Vec3>& forceData = extractForces(context);
-    if (dynamics == 0 || temperature != prevTemp || friction != prevFriction || stepSize != prevStepSize) {
-        // Recreate the computation objects with the new parameters.
-        
-        if (dynamics)
-            delete dynamics;
-        dynamics = new CpuLangevinDynamics(context.getSystem().getNumParticles(), stepSize, friction, temperature, data.threads, data.random);
-        dynamics->setReferenceConstraintAlgorithm(&extractConstraints(context));
-        prevTemp = temperature;
-        prevFriction = friction;
-        prevStepSize = stepSize;
-    }
-    dynamics->update(context.getSystem(), posData, velData, forceData, masses, integrator.getConstraintTolerance(), extractBoxVectors(context));
-    ReferencePlatform::PlatformData* refData = reinterpret_cast<ReferencePlatform::PlatformData*>(context.getPlatformData());
-    refData->time += stepSize;
-    refData->stepCount++;
-}
-
-double CpuIntegrateLangevinStepKernel::computeKineticEnergy(ContextImpl& context, const LangevinIntegrator& integrator) {
-    return computeShiftedKineticEnergy(context, masses, 0.5*integrator.getStepSize());
-}
-
-=======
->>>>>>> 88f32f2d
 CpuIntegrateLangevinMiddleStepKernel::~CpuIntegrateLangevinMiddleStepKernel() {
     if (dynamics)
         delete dynamics;
