/* -------------------------------------------------------------------------- *
 *                                   OpenMM                                   *
 * -------------------------------------------------------------------------- *
 * This is part of the OpenMM molecular simulation toolkit originating from   *
 * Simbios, the NIH National Center for Physics-Based Simulation of           *
 * Biological Structures at Stanford, funded under the NIH Roadmap for        *
 * Medical Research, grant U54 GM072970. See https://simtk.org.               *
 *                                                                            *
 * Portions copyright (c) 2011-2023 Stanford University and the Authors.      *
 * Authors: Peter Eastman                                                     *
 * Contributors:                                                              *
 *                                                                            *
 * This program is free software: you can redistribute it and/or modify       *
 * it under the terms of the GNU Lesser General Public License as published   *
 * by the Free Software Foundation, either version 3 of the License, or       *
 * (at your option) any later version.                                        *
 *                                                                            *
 * This program is distributed in the hope that it will be useful,            *
 * but WITHOUT ANY WARRANTY; without even the implied warranty of             *
 * MERCHANTABILITY or FITNESS FOR A PARTICULAR PURPOSE.  See the              *
 * GNU Lesser General Public License for more details.                        *
 *                                                                            *
 * You should have received a copy of the GNU Lesser General Public License   *
 * along with this program.  If not, see <http://www.gnu.org/licenses/>.      *
 * -------------------------------------------------------------------------- */

#include "CudaParallelKernels.h"
#include "CudaKernelSources.h"
#include "openmm/common/ContextSelector.h"

using namespace OpenMM;
using namespace std;


#define CHECK_RESULT(result, prefix) \
if (result != CUDA_SUCCESS) { \
    std::stringstream m; \
    m<<prefix<<": "<<cu.getErrorString(result)<<" ("<<result<<")"<<" at "<<__FILE__<<":"<<__LINE__; \
    throw OpenMMException(m.str());\
}

/**
 * Get the current clock time, measured in microseconds.
 */
#ifdef _MSC_VER
    #include <Windows.h>
    static long long getTime() {
        FILETIME ft;
        GetSystemTimeAsFileTime(&ft); // 100-nanoseconds since 1-1-1601
        ULARGE_INTEGER result;
        result.LowPart = ft.dwLowDateTime;
        result.HighPart = ft.dwHighDateTime;
        return result.QuadPart/10;
    }
#else
    #include <sys/time.h> 
    static long long getTime() {
        struct timeval tod;
        gettimeofday(&tod, 0);
        return 1000000*tod.tv_sec+tod.tv_usec;
    }
#endif

class CudaParallelCalcForcesAndEnergyKernel::BeginComputationTask : public CudaContext::WorkTask {
public:
    BeginComputationTask(ContextImpl& context, CudaContext& cu, CudaCalcForcesAndEnergyKernel& kernel,
            bool includeForce, bool includeEnergy, int groups, void* pinnedMemory, CUevent event, long2& interactionCount) : context(context), cu(cu), kernel(kernel),
            includeForce(includeForce), includeEnergy(includeEnergy), groups(groups), pinnedMemory(pinnedMemory), event(event), interactionCount(interactionCount) {
    }
    void execute() {
        // Copy coordinates over to this device and execute the kernel.

        ContextSelector selector(cu);
        if (cu.getContextIndex() > 0) {
            cuStreamWaitEvent(cu.getCurrentStream(), event, 0);
            if (!cu.getPlatformData().peerAccessSupported)
                cu.getPosq().upload(pinnedMemory, false);
        }
        kernel.beginComputation(context, includeForce, includeEnergy, groups);
        if (cu.getNonbondedUtilities().getUsePeriodic())
            cu.getNonbondedUtilities().getInteractionCount().download(&interactionCount, false);
    }
private:
    ContextImpl& context;
    CudaContext& cu;
    CudaCalcForcesAndEnergyKernel& kernel;
    bool includeForce, includeEnergy;
    int groups;
    void* pinnedMemory;
    CUevent event;
    long2& interactionCount;
};

class CudaParallelCalcForcesAndEnergyKernel::FinishComputationTask : public CudaContext::WorkTask {
public:
    FinishComputationTask(ContextImpl& context, CudaContext& cu, CudaCalcForcesAndEnergyKernel& kernel,
            bool includeForce, bool includeEnergy, int groups, double& energy, long long& completionTime, long long* pinnedMemory, CudaArray& contextForces,
<<<<<<< HEAD
            bool& valid, long2& interactionCount, CUstream stream, CUevent event, CUevent localEvent) :
=======
            bool& valid, int2& interactionCount, CUstream stream, CUevent event, CUevent localEvent, bool loadBalance) :
>>>>>>> 7af565ed
            context(context), cu(cu), kernel(kernel), includeForce(includeForce), includeEnergy(includeEnergy), groups(groups), energy(energy),
            completionTime(completionTime), pinnedMemory(pinnedMemory), contextForces(contextForces), valid(valid), interactionCount(interactionCount),
            stream(stream), event(event), localEvent(localEvent), loadBalance(loadBalance) {
    }
    void execute() {
        // Execute the kernel, then download forces.
        
        ContextSelector selector(cu);
        energy += kernel.finishComputation(context, includeForce, includeEnergy, groups, valid);
        if (loadBalance) {
            // Record timing information for load balancing.  Since this takes time, only do it at the start of the simulation.

            CHECK_RESULT(cuCtxSynchronize(), "Error synchronizing CUDA context");
            completionTime = getTime();
        }
        if (includeForce) {
            if (cu.getContextIndex() > 0) {
                cuEventRecord(localEvent, cu.getCurrentStream());
                cuStreamWaitEvent(stream, localEvent, 0);
                int numAtoms = cu.getPaddedNumAtoms();
                if (cu.getPlatformData().peerAccessSupported) {
                    size_t numBytes = numAtoms*3*sizeof(long long);
                    size_t offset = (cu.getContextIndex()-1)*numBytes;
                    CudaContext& context0 = *cu.getPlatformData().contexts[0];
                    CHECK_RESULT(cuMemcpyAsync(contextForces.getDevicePointer()+offset, cu.getForce().getDevicePointer(), numBytes, stream), "Error copying forces");
                    cuEventRecord(event, stream);
                }
                else
                    cu.getForce().download(&pinnedMemory[(cu.getContextIndex()-1)*numAtoms*3]);
            }
        }
        if (cu.getNonbondedUtilities().getUsePeriodic() && (interactionCount.x > cu.getNonbondedUtilities().getInteractingTiles().getSize() ||
                interactionCount.y > cu.getNonbondedUtilities().getSinglePairs().getSize())) {
            valid = false;
            cu.getNonbondedUtilities().updateNeighborListSize();
        }
    }
private:
    ContextImpl& context;
    CudaContext& cu;
    CudaCalcForcesAndEnergyKernel& kernel;
    bool includeForce, includeEnergy, loadBalance;
    int groups;
    double& energy;
    long long& completionTime;
    long long* pinnedMemory;
    CudaArray& contextForces;
    bool& valid;
    long2& interactionCount;
    CUstream stream;
    CUevent event;
    CUevent localEvent;
};

CudaParallelCalcForcesAndEnergyKernel::CudaParallelCalcForcesAndEnergyKernel(string name, const Platform& platform, CudaPlatform::PlatformData& data) :
        CalcForcesAndEnergyKernel(name, platform), data(data), completionTimes(data.contexts.size()), contextNonbondedFractions(data.contexts.size()),
        interactionCounts(NULL), pinnedPositionBuffer(NULL), pinnedForceBuffer(NULL) {
    for (int i = 0; i < (int) data.contexts.size(); i++)
        kernels.push_back(Kernel(new CudaCalcForcesAndEnergyKernel(name, platform, *data.contexts[i])));
}

CudaParallelCalcForcesAndEnergyKernel::~CudaParallelCalcForcesAndEnergyKernel() {
    ContextSelector selector(*data.contexts[0]);
    if (pinnedPositionBuffer != NULL)
        cuMemFreeHost(pinnedPositionBuffer);
    if (pinnedForceBuffer != NULL)
        cuMemFreeHost(pinnedForceBuffer);
    cuEventDestroy(event);
    for (int i = 0; i < peerCopyEvent.size(); i++)
        cuEventDestroy(peerCopyEvent[i]);
    for (int i = 0; i < peerCopyEventLocal.size(); i++)
        cuEventDestroy(peerCopyEventLocal[i]);
    for (int i = 0; i < peerCopyStream.size(); i++)
        cuStreamDestroy(peerCopyStream[i]);
    if (interactionCounts != NULL)
        cuMemFreeHost(interactionCounts);
}

void CudaParallelCalcForcesAndEnergyKernel::initialize(const System& system) {
    CudaContext& cu = *data.contexts[0];
    ContextSelector selector(cu);
    CUmodule module = cu.createModule(CudaKernelSources::parallel);
    sumKernel = cu.getKernel(module, "sumForces");
    int numContexts = data.contexts.size();
    for (int i = 0; i < numContexts; i++)
        getKernel(i).initialize(system);
    for (int i = 0; i < contextNonbondedFractions.size(); i++) {
        double x0 = i/(double) contextNonbondedFractions.size();
        double x1 = (i+1)/(double) contextNonbondedFractions.size();
        contextNonbondedFractions[i] = x1*x1 - x0*x0;
    }
    CHECK_RESULT(cuEventCreate(&event, cu.getEventFlags()), "Error creating event");
    peerCopyEvent.resize(numContexts);
    peerCopyEventLocal.resize(numContexts);
    peerCopyStream.resize(numContexts);
    for (int i = 0; i < numContexts; i++) {
        CHECK_RESULT(cuEventCreate(&peerCopyEvent[i], cu.getEventFlags()), "Error creating event");
        CHECK_RESULT(cuStreamCreate(&peerCopyStream[i], CU_STREAM_NON_BLOCKING), "Error creating stream");
    }
    for (int i = 0; i < numContexts; i++) {
        CudaContext& cuLocal = *data.contexts[i];
        ContextSelector selectorLocal(cuLocal);
        CHECK_RESULT(cuEventCreate(&peerCopyEventLocal[i], cu.getEventFlags()), "Error creating event");
    }
    CHECK_RESULT(cuMemHostAlloc((void**) &interactionCounts, numContexts*sizeof(long2), 0), "Error creating interaction counts buffer");
}

void CudaParallelCalcForcesAndEnergyKernel::beginComputation(ContextImpl& context, bool includeForce, bool includeEnergy, int groups) {
    CudaContext& cu = *data.contexts[0];
    ContextSelector selector(cu);
    if (!contextForces.isInitialized()) {
        contextForces.initialize<long long>(cu, 3*(data.contexts.size()-1)*cu.getPaddedNumAtoms(), "contextForces");
        CHECK_RESULT(cuMemHostAlloc((void**) &pinnedForceBuffer, 3*(data.contexts.size()-1)*cu.getPaddedNumAtoms()*sizeof(long long), CU_MEMHOSTALLOC_PORTABLE), "Error allocating pinned memory");
        CHECK_RESULT(cuMemHostAlloc(&pinnedPositionBuffer, cu.getPaddedNumAtoms()*(cu.getUseDoublePrecision() ? sizeof(double4) : sizeof(float4)), CU_MEMHOSTALLOC_PORTABLE), "Error allocating pinned memory");
    }
    loadBalance = (cu.getComputeForceCount() < 200 || cu.getComputeForceCount()%30 == 0);

    // Copy coordinates over to each device and execute the kernel.
    
    if (!cu.getPlatformData().peerAccessSupported) {
        cu.getPosq().download(pinnedPositionBuffer, false);
        cuEventRecord(event, cu.getCurrentStream());
    }
    else {
        size_t numBytes = cu.getPosq().getSize()*cu.getPosq().getElementSize();
        cuEventRecord(event, cu.getCurrentStream());
        for (int i = 1; i < (int) data.contexts.size(); i++) {
            cuStreamWaitEvent(peerCopyStream[i], event, 0);
            CHECK_RESULT(cuMemcpyAsync(data.contexts[i]->getPosq().getDevicePointer(), cu.getPosq().getDevicePointer(), numBytes, peerCopyStream[i]), "Error copying positions");
            cuEventRecord(peerCopyEvent[i], peerCopyStream[i]);
        }
    }
    for (int i = 0; i < (int) data.contexts.size(); i++) {
        data.contextEnergy[i] = 0.0;
        CudaContext& cu = *data.contexts[i];
        ComputeContext::WorkThread& thread = cu.getWorkThread();
        CUevent waitEvent = (cu.getPlatformData().peerAccessSupported ? peerCopyEvent[i] : event);
        thread.addTask(new BeginComputationTask(context, cu, getKernel(i), includeForce, includeEnergy, groups, pinnedPositionBuffer, waitEvent, interactionCounts[i]));
    }
    data.syncContexts();
}

double CudaParallelCalcForcesAndEnergyKernel::finishComputation(ContextImpl& context, bool includeForce, bool includeEnergy, int groups, bool& valid) {
    for (int i = 0; i < (int) data.contexts.size(); i++) {
        CudaContext& cu = *data.contexts[i];
        ComputeContext::WorkThread& thread = cu.getWorkThread();
        thread.addTask(new FinishComputationTask(context, cu, getKernel(i), includeForce, includeEnergy, groups, data.contextEnergy[i], completionTimes[i],
                pinnedForceBuffer, contextForces, valid, interactionCounts[i], peerCopyStream[i], peerCopyEvent[i], peerCopyEventLocal[i], loadBalance));
    }
    data.syncContexts();
    CudaContext& cu = *data.contexts[0];
    ContextSelector selector(cu);
    if (cu.getPlatformData().peerAccessSupported)
        for (int i = 1; i < data.contexts.size(); i++)
            cuStreamWaitEvent(cu.getCurrentStream(), peerCopyEvent[i], 0);
    double energy = 0.0;
    for (int i = 0; i < (int) data.contextEnergy.size(); i++)
        energy += data.contextEnergy[i];
    if (includeForce && valid) {
        // Sum the forces from all devices.
        
        if (!cu.getPlatformData().peerAccessSupported)
            contextForces.upload(pinnedForceBuffer, false);
        int bufferSize = 3*cu.getPaddedNumAtoms();
        int numBuffers = data.contexts.size()-1;
        void* args[] = {&cu.getForce().getDevicePointer(), &contextForces.getDevicePointer(), &bufferSize, &numBuffers};
        cu.executeKernel(sumKernel, args, bufferSize);
        
        // Balance work between the contexts by transferring a little nonbonded work from the context that
        // finished last to the one that finished first.
        
        if (loadBalance) {
            int firstIndex = 0, lastIndex = 0;
            for (int i = 0; i < (int) completionTimes.size(); i++) {
                if (completionTimes[i] < completionTimes[firstIndex])
                    firstIndex = i;
                if (completionTimes[i] > completionTimes[lastIndex])
                    lastIndex = i;
            }
            double fractionToTransfer = min(0.01, contextNonbondedFractions[lastIndex]);
            contextNonbondedFractions[firstIndex] += fractionToTransfer;
            contextNonbondedFractions[lastIndex] -= fractionToTransfer;
            double startFraction = 0.0;
            for (int i = 0; i < (int) contextNonbondedFractions.size(); i++) {
                double endFraction = startFraction+contextNonbondedFractions[i];
                if (i == contextNonbondedFractions.size()-1)
                    endFraction = 1.0; // Avoid roundoff error
                data.contexts[i]->getNonbondedUtilities().setAtomBlockRange(startFraction, endFraction);
                startFraction = endFraction;
            }
	}
    }
    return energy;
}

class CudaParallelCalcHarmonicBondForceKernel::Task : public CudaContext::WorkTask {
public:
    Task(ContextImpl& context, CommonCalcHarmonicBondForceKernel& kernel, bool includeForce,
            bool includeEnergy, double& energy) : context(context), kernel(kernel),
            includeForce(includeForce), includeEnergy(includeEnergy), energy(energy) {
    }
    void execute() {
        energy += kernel.execute(context, includeForce, includeEnergy);
    }
private:
    ContextImpl& context;
    CommonCalcHarmonicBondForceKernel& kernel;
    bool includeForce, includeEnergy;
    double& energy;
};

CudaParallelCalcHarmonicBondForceKernel::CudaParallelCalcHarmonicBondForceKernel(std::string name, const Platform& platform, CudaPlatform::PlatformData& data, const System& system) :
        CalcHarmonicBondForceKernel(name, platform), data(data) {
    for (int i = 0; i < (int) data.contexts.size(); i++)
        kernels.push_back(Kernel(new CommonCalcHarmonicBondForceKernel(name, platform, *data.contexts[i], system)));
}

void CudaParallelCalcHarmonicBondForceKernel::initialize(const System& system, const HarmonicBondForce& force) {
    for (int i = 0; i < (int) kernels.size(); i++)
        getKernel(i).initialize(system, force);
}

double CudaParallelCalcHarmonicBondForceKernel::execute(ContextImpl& context, bool includeForces, bool includeEnergy) {
    for (int i = 0; i < (int) data.contexts.size(); i++) {
        CudaContext& cu = *data.contexts[i];
        ComputeContext::WorkThread& thread = cu.getWorkThread();
        thread.addTask(new Task(context, getKernel(i), includeForces, includeEnergy, data.contextEnergy[i]));
    }
    return 0.0;
}

void CudaParallelCalcHarmonicBondForceKernel::copyParametersToContext(ContextImpl& context, const HarmonicBondForce& force) {
    for (int i = 0; i < (int) kernels.size(); i++)
        getKernel(i).copyParametersToContext(context, force);
}

class CudaParallelCalcCustomBondForceKernel::Task : public CudaContext::WorkTask {
public:
    Task(ContextImpl& context, CommonCalcCustomBondForceKernel& kernel, bool includeForce,
            bool includeEnergy, double& energy) : context(context), kernel(kernel),
            includeForce(includeForce), includeEnergy(includeEnergy), energy(energy) {
    }
    void execute() {
        energy += kernel.execute(context, includeForce, includeEnergy);
    }
private:
    ContextImpl& context;
    CommonCalcCustomBondForceKernel& kernel;
    bool includeForce, includeEnergy;
    double& energy;
};

CudaParallelCalcCustomBondForceKernel::CudaParallelCalcCustomBondForceKernel(std::string name, const Platform& platform, CudaPlatform::PlatformData& data, const System& system) :
        CalcCustomBondForceKernel(name, platform), data(data) {
    for (int i = 0; i < (int) data.contexts.size(); i++)
        kernels.push_back(Kernel(new CommonCalcCustomBondForceKernel(name, platform, *data.contexts[i], system)));
}

void CudaParallelCalcCustomBondForceKernel::initialize(const System& system, const CustomBondForce& force) {
    for (int i = 0; i < (int) kernels.size(); i++)
        getKernel(i).initialize(system, force);
}

double CudaParallelCalcCustomBondForceKernel::execute(ContextImpl& context, bool includeForces, bool includeEnergy) {
    for (int i = 0; i < (int) data.contexts.size(); i++) {
        CudaContext& cu = *data.contexts[i];
        ComputeContext::WorkThread& thread = cu.getWorkThread();
        thread.addTask(new Task(context, getKernel(i), includeForces, includeEnergy, data.contextEnergy[i]));
    }
    return 0.0;
}

void CudaParallelCalcCustomBondForceKernel::copyParametersToContext(ContextImpl& context, const CustomBondForce& force) {
    for (int i = 0; i < (int) kernels.size(); i++)
        getKernel(i).copyParametersToContext(context, force);
}

class CudaParallelCalcHarmonicAngleForceKernel::Task : public CudaContext::WorkTask {
public:
    Task(ContextImpl& context, CommonCalcHarmonicAngleForceKernel& kernel, bool includeForce,
            bool includeEnergy, double& energy) : context(context), kernel(kernel),
            includeForce(includeForce), includeEnergy(includeEnergy), energy(energy) {
    }
    void execute() {
        energy += kernel.execute(context, includeForce, includeEnergy);
    }
private:
    ContextImpl& context;
    CommonCalcHarmonicAngleForceKernel& kernel;
    bool includeForce, includeEnergy;
    double& energy;
};

CudaParallelCalcHarmonicAngleForceKernel::CudaParallelCalcHarmonicAngleForceKernel(std::string name, const Platform& platform, CudaPlatform::PlatformData& data, const System& system) :
        CalcHarmonicAngleForceKernel(name, platform), data(data) {
    for (int i = 0; i < (int) data.contexts.size(); i++)
        kernels.push_back(Kernel(new CommonCalcHarmonicAngleForceKernel(name, platform, *data.contexts[i], system)));
}

void CudaParallelCalcHarmonicAngleForceKernel::initialize(const System& system, const HarmonicAngleForce& force) {
    for (int i = 0; i < (int) kernels.size(); i++)
        getKernel(i).initialize(system, force);
}

double CudaParallelCalcHarmonicAngleForceKernel::execute(ContextImpl& context, bool includeForces, bool includeEnergy) {
    for (int i = 0; i < (int) data.contexts.size(); i++) {
        CudaContext& cu = *data.contexts[i];
        ComputeContext::WorkThread& thread = cu.getWorkThread();
        thread.addTask(new Task(context, getKernel(i), includeForces, includeEnergy, data.contextEnergy[i]));
    }
    return 0.0;
}

void CudaParallelCalcHarmonicAngleForceKernel::copyParametersToContext(ContextImpl& context, const HarmonicAngleForce& force) {
    for (int i = 0; i < (int) kernels.size(); i++)
        getKernel(i).copyParametersToContext(context, force);
}

class CudaParallelCalcCustomAngleForceKernel::Task : public CudaContext::WorkTask {
public:
    Task(ContextImpl& context, CommonCalcCustomAngleForceKernel& kernel, bool includeForce,
            bool includeEnergy, double& energy) : context(context), kernel(kernel),
            includeForce(includeForce), includeEnergy(includeEnergy), energy(energy) {
    }
    void execute() {
        energy += kernel.execute(context, includeForce, includeEnergy);
    }
private:
    ContextImpl& context;
    CommonCalcCustomAngleForceKernel& kernel;
    bool includeForce, includeEnergy;
    double& energy;
};

CudaParallelCalcCustomAngleForceKernel::CudaParallelCalcCustomAngleForceKernel(std::string name, const Platform& platform, CudaPlatform::PlatformData& data, const System& system) :
        CalcCustomAngleForceKernel(name, platform), data(data) {
    for (int i = 0; i < (int) data.contexts.size(); i++)
        kernels.push_back(Kernel(new CommonCalcCustomAngleForceKernel(name, platform, *data.contexts[i], system)));
}

void CudaParallelCalcCustomAngleForceKernel::initialize(const System& system, const CustomAngleForce& force) {
    for (int i = 0; i < (int) kernels.size(); i++)
        getKernel(i).initialize(system, force);
}

double CudaParallelCalcCustomAngleForceKernel::execute(ContextImpl& context, bool includeForces, bool includeEnergy) {
    for (int i = 0; i < (int) data.contexts.size(); i++) {
        CudaContext& cu = *data.contexts[i];
        ComputeContext::WorkThread& thread = cu.getWorkThread();
        thread.addTask(new Task(context, getKernel(i), includeForces, includeEnergy, data.contextEnergy[i]));
    }
    return 0.0;
}

void CudaParallelCalcCustomAngleForceKernel::copyParametersToContext(ContextImpl& context, const CustomAngleForce& force) {
    for (int i = 0; i < (int) kernels.size(); i++)
        getKernel(i).copyParametersToContext(context, force);
}

class CudaParallelCalcPeriodicTorsionForceKernel::Task : public CudaContext::WorkTask {
public:
    Task(ContextImpl& context, CommonCalcPeriodicTorsionForceKernel& kernel, bool includeForce,
            bool includeEnergy, double& energy) : context(context), kernel(kernel),
            includeForce(includeForce), includeEnergy(includeEnergy), energy(energy) {
    }
    void execute() {
        energy += kernel.execute(context, includeForce, includeEnergy);
    }
private:
    ContextImpl& context;
    CommonCalcPeriodicTorsionForceKernel& kernel;
    bool includeForce, includeEnergy;
    double& energy;
};

CudaParallelCalcPeriodicTorsionForceKernel::CudaParallelCalcPeriodicTorsionForceKernel(std::string name, const Platform& platform, CudaPlatform::PlatformData& data, const System& system) :
        CalcPeriodicTorsionForceKernel(name, platform), data(data) {
    for (int i = 0; i < (int) data.contexts.size(); i++)
        kernels.push_back(Kernel(new CommonCalcPeriodicTorsionForceKernel(name, platform, *data.contexts[i], system)));
}

void CudaParallelCalcPeriodicTorsionForceKernel::initialize(const System& system, const PeriodicTorsionForce& force) {
    for (int i = 0; i < (int) kernels.size(); i++)
        getKernel(i).initialize(system, force);
}

double CudaParallelCalcPeriodicTorsionForceKernel::execute(ContextImpl& context, bool includeForces, bool includeEnergy) {
    for (int i = 0; i < (int) data.contexts.size(); i++) {
        CudaContext& cu = *data.contexts[i];
        ComputeContext::WorkThread& thread = cu.getWorkThread();
        thread.addTask(new Task(context, getKernel(i), includeForces, includeEnergy, data.contextEnergy[i]));
    }
    return 0.0;
}

void CudaParallelCalcPeriodicTorsionForceKernel::copyParametersToContext(ContextImpl& context, const PeriodicTorsionForce& force) {
    for (int i = 0; i < (int) kernels.size(); i++)
        getKernel(i).copyParametersToContext(context, force);
}

class CudaParallelCalcRBTorsionForceKernel::Task : public CudaContext::WorkTask {
public:
    Task(ContextImpl& context, CommonCalcRBTorsionForceKernel& kernel, bool includeForce,
            bool includeEnergy, double& energy) : context(context), kernel(kernel),
            includeForce(includeForce), includeEnergy(includeEnergy), energy(energy) {
    }
    void execute() {
        energy += kernel.execute(context, includeForce, includeEnergy);
    }
private:
    ContextImpl& context;
    CommonCalcRBTorsionForceKernel& kernel;
    bool includeForce, includeEnergy;
    double& energy;
};

CudaParallelCalcRBTorsionForceKernel::CudaParallelCalcRBTorsionForceKernel(std::string name, const Platform& platform, CudaPlatform::PlatformData& data, const System& system) :
        CalcRBTorsionForceKernel(name, platform), data(data) {
    for (int i = 0; i < (int) data.contexts.size(); i++)
        kernels.push_back(Kernel(new CommonCalcRBTorsionForceKernel(name, platform, *data.contexts[i], system)));
}

void CudaParallelCalcRBTorsionForceKernel::initialize(const System& system, const RBTorsionForce& force) {
    for (int i = 0; i < (int) kernels.size(); i++)
        getKernel(i).initialize(system, force);
}

double CudaParallelCalcRBTorsionForceKernel::execute(ContextImpl& context, bool includeForces, bool includeEnergy) {
    for (int i = 0; i < (int) data.contexts.size(); i++) {
        CudaContext& cu = *data.contexts[i];
        ComputeContext::WorkThread& thread = cu.getWorkThread();
        thread.addTask(new Task(context, getKernel(i), includeForces, includeEnergy, data.contextEnergy[i]));
    }
    return 0.0;
}

void CudaParallelCalcRBTorsionForceKernel::copyParametersToContext(ContextImpl& context, const RBTorsionForce& force) {
    for (int i = 0; i < (int) kernels.size(); i++)
        getKernel(i).copyParametersToContext(context, force);
}

class CudaParallelCalcCMAPTorsionForceKernel::Task : public CudaContext::WorkTask {
public:
    Task(ContextImpl& context, CommonCalcCMAPTorsionForceKernel& kernel, bool includeForce,
            bool includeEnergy, double& energy) : context(context), kernel(kernel),
            includeForce(includeForce), includeEnergy(includeEnergy), energy(energy) {
    }
    void execute() {
        energy += kernel.execute(context, includeForce, includeEnergy);
    }
private:
    ContextImpl& context;
    CommonCalcCMAPTorsionForceKernel& kernel;
    bool includeForce, includeEnergy;
    double& energy;
};

CudaParallelCalcCMAPTorsionForceKernel::CudaParallelCalcCMAPTorsionForceKernel(std::string name, const Platform& platform, CudaPlatform::PlatformData& data, const System& system) :
        CalcCMAPTorsionForceKernel(name, platform), data(data) {
    for (int i = 0; i < (int) data.contexts.size(); i++)
        kernels.push_back(Kernel(new CommonCalcCMAPTorsionForceKernel(name, platform, *data.contexts[i], system)));
}

void CudaParallelCalcCMAPTorsionForceKernel::initialize(const System& system, const CMAPTorsionForce& force) {
    for (int i = 0; i < (int) kernels.size(); i++)
        getKernel(i).initialize(system, force);
}

double CudaParallelCalcCMAPTorsionForceKernel::execute(ContextImpl& context, bool includeForces, bool includeEnergy) {
    for (int i = 0; i < (int) data.contexts.size(); i++) {
        CudaContext& cu = *data.contexts[i];
        ComputeContext::WorkThread& thread = cu.getWorkThread();
        thread.addTask(new Task(context, getKernel(i), includeForces, includeEnergy, data.contextEnergy[i]));
    }
    return 0.0;
}

void CudaParallelCalcCMAPTorsionForceKernel::copyParametersToContext(ContextImpl& context, const CMAPTorsionForce& force) {
    for (int i = 0; i < (int) kernels.size(); i++)
        getKernel(i).copyParametersToContext(context, force);
}

class CudaParallelCalcCustomTorsionForceKernel::Task : public CudaContext::WorkTask {
public:
    Task(ContextImpl& context, CommonCalcCustomTorsionForceKernel& kernel, bool includeForce,
            bool includeEnergy, double& energy) : context(context), kernel(kernel),
            includeForce(includeForce), includeEnergy(includeEnergy), energy(energy) {
    }
    void execute() {
        energy += kernel.execute(context, includeForce, includeEnergy);
    }
private:
    ContextImpl& context;
    CommonCalcCustomTorsionForceKernel& kernel;
    bool includeForce, includeEnergy;
    double& energy;
};

CudaParallelCalcCustomTorsionForceKernel::CudaParallelCalcCustomTorsionForceKernel(std::string name, const Platform& platform, CudaPlatform::PlatformData& data, const System& system) :
        CalcCustomTorsionForceKernel(name, platform), data(data) {
    for (int i = 0; i < (int) data.contexts.size(); i++)
        kernels.push_back(Kernel(new CommonCalcCustomTorsionForceKernel(name, platform, *data.contexts[i], system)));
}

void CudaParallelCalcCustomTorsionForceKernel::initialize(const System& system, const CustomTorsionForce& force) {
    for (int i = 0; i < (int) kernels.size(); i++)
        getKernel(i).initialize(system, force);
}

double CudaParallelCalcCustomTorsionForceKernel::execute(ContextImpl& context, bool includeForces, bool includeEnergy) {
    for (int i = 0; i < (int) data.contexts.size(); i++) {
        CudaContext& cu = *data.contexts[i];
        ComputeContext::WorkThread& thread = cu.getWorkThread();
        thread.addTask(new Task(context, getKernel(i), includeForces, includeEnergy, data.contextEnergy[i]));
    }
    return 0.0;
}

void CudaParallelCalcCustomTorsionForceKernel::copyParametersToContext(ContextImpl& context, const CustomTorsionForce& force) {
    for (int i = 0; i < (int) kernels.size(); i++)
        getKernel(i).copyParametersToContext(context, force);
}

class CudaParallelCalcNonbondedForceKernel::Task : public CudaContext::WorkTask {
public:
    Task(ContextImpl& context, CudaCalcNonbondedForceKernel& kernel, bool includeForce,
            bool includeEnergy, bool includeDirect, bool includeReciprocal, double& energy) : context(context), kernel(kernel),
            includeForce(includeForce), includeEnergy(includeEnergy), includeDirect(includeDirect), includeReciprocal(includeReciprocal), energy(energy) {
    }
    void execute() {
        energy += kernel.execute(context, includeForce, includeEnergy, includeDirect, includeReciprocal);
    }
private:
    ContextImpl& context;
    CudaCalcNonbondedForceKernel& kernel;
    bool includeForce, includeEnergy, includeDirect, includeReciprocal;
    double& energy;
};

CudaParallelCalcNonbondedForceKernel::CudaParallelCalcNonbondedForceKernel(std::string name, const Platform& platform, CudaPlatform::PlatformData& data, const System& system) :
        CalcNonbondedForceKernel(name, platform), data(data) {
    for (int i = 0; i < (int) data.contexts.size(); i++)
        kernels.push_back(Kernel(new CudaCalcNonbondedForceKernel(name, platform, *data.contexts[i], system)));
}

void CudaParallelCalcNonbondedForceKernel::initialize(const System& system, const NonbondedForce& force) {
    for (int i = 0; i < (int) kernels.size(); i++)
        getKernel(i).initialize(system, force);
}

double CudaParallelCalcNonbondedForceKernel::execute(ContextImpl& context, bool includeForces, bool includeEnergy, bool includeDirect, bool includeReciprocal) {
    for (int i = 0; i < (int) data.contexts.size(); i++) {
        CudaContext& cu = *data.contexts[i];
        ComputeContext::WorkThread& thread = cu.getWorkThread();
        thread.addTask(new Task(context, getKernel(i), includeForces, includeEnergy, includeDirect, includeReciprocal, data.contextEnergy[i]));
    }
    return 0.0;
}

void CudaParallelCalcNonbondedForceKernel::copyParametersToContext(ContextImpl& context, const NonbondedForce& force) {
    for (int i = 0; i < (int) kernels.size(); i++)
        getKernel(i).copyParametersToContext(context, force);
}

void CudaParallelCalcNonbondedForceKernel::getPMEParameters(double& alpha, int& nx, int& ny, int& nz) const {
    dynamic_cast<const CudaCalcNonbondedForceKernel&>(kernels[0].getImpl()).getPMEParameters(alpha, nx, ny, nz);
}

void CudaParallelCalcNonbondedForceKernel::getLJPMEParameters(double& alpha, int& nx, int& ny, int& nz) const {
    dynamic_cast<const CudaCalcNonbondedForceKernel&>(kernels[0].getImpl()).getLJPMEParameters(alpha, nx, ny, nz);
}

class CudaParallelCalcCustomNonbondedForceKernel::Task : public CudaContext::WorkTask {
public:
    Task(ContextImpl& context, CommonCalcCustomNonbondedForceKernel& kernel, bool includeForce,
            bool includeEnergy, double& energy) : context(context), kernel(kernel),
            includeForce(includeForce), includeEnergy(includeEnergy), energy(energy) {
    }
    void execute() {
        energy += kernel.execute(context, includeForce, includeEnergy);
    }
private:
    ContextImpl& context;
    CommonCalcCustomNonbondedForceKernel& kernel;
    bool includeForce, includeEnergy;
    double& energy;
};

CudaParallelCalcCustomNonbondedForceKernel::CudaParallelCalcCustomNonbondedForceKernel(std::string name, const Platform& platform, CudaPlatform::PlatformData& data, const System& system) :
        CalcCustomNonbondedForceKernel(name, platform), data(data) {
    for (int i = 0; i < (int) data.contexts.size(); i++)
        kernels.push_back(Kernel(new CommonCalcCustomNonbondedForceKernel(name, platform, *data.contexts[i], system)));
}

void CudaParallelCalcCustomNonbondedForceKernel::initialize(const System& system, const CustomNonbondedForce& force) {
    for (int i = 0; i < (int) kernels.size(); i++)
        getKernel(i).initialize(system, force);
}

double CudaParallelCalcCustomNonbondedForceKernel::execute(ContextImpl& context, bool includeForces, bool includeEnergy) {
    for (int i = 0; i < (int) data.contexts.size(); i++) {
        CudaContext& cu = *data.contexts[i];
        ComputeContext::WorkThread& thread = cu.getWorkThread();
        thread.addTask(new Task(context, getKernel(i), includeForces, includeEnergy, data.contextEnergy[i]));
    }
    return 0.0;
}

void CudaParallelCalcCustomNonbondedForceKernel::copyParametersToContext(ContextImpl& context, const CustomNonbondedForce& force) {
    for (int i = 0; i < (int) kernels.size(); i++)
        getKernel(i).copyParametersToContext(context, force);
}

class CudaParallelCalcCustomExternalForceKernel::Task : public CudaContext::WorkTask {
public:
    Task(ContextImpl& context, CommonCalcCustomExternalForceKernel& kernel, bool includeForce,
            bool includeEnergy, double& energy) : context(context), kernel(kernel),
            includeForce(includeForce), includeEnergy(includeEnergy), energy(energy) {
    }
    void execute() {
        energy += kernel.execute(context, includeForce, includeEnergy);
    }
private:
    ContextImpl& context;
    CommonCalcCustomExternalForceKernel& kernel;
    bool includeForce, includeEnergy;
    double& energy;
};

CudaParallelCalcCustomExternalForceKernel::CudaParallelCalcCustomExternalForceKernel(std::string name, const Platform& platform, CudaPlatform::PlatformData& data, const System& system) :
        CalcCustomExternalForceKernel(name, platform), data(data) {
    for (int i = 0; i < (int) data.contexts.size(); i++)
        kernels.push_back(Kernel(new CommonCalcCustomExternalForceKernel(name, platform, *data.contexts[i], system)));
}

void CudaParallelCalcCustomExternalForceKernel::initialize(const System& system, const CustomExternalForce& force) {
    for (int i = 0; i < (int) kernels.size(); i++)
        getKernel(i).initialize(system, force);
}

double CudaParallelCalcCustomExternalForceKernel::execute(ContextImpl& context, bool includeForces, bool includeEnergy) {
    for (int i = 0; i < (int) data.contexts.size(); i++) {
        CudaContext& cu = *data.contexts[i];
        ComputeContext::WorkThread& thread = cu.getWorkThread();
        thread.addTask(new Task(context, getKernel(i), includeForces, includeEnergy, data.contextEnergy[i]));
    }
    return 0.0;
}

void CudaParallelCalcCustomExternalForceKernel::copyParametersToContext(ContextImpl& context, const CustomExternalForce& force) {
    for (int i = 0; i < (int) kernels.size(); i++)
        getKernel(i).copyParametersToContext(context, force);
}

class CudaParallelCalcCustomHbondForceKernel::Task : public CudaContext::WorkTask {
public:
    Task(ContextImpl& context, CommonCalcCustomHbondForceKernel& kernel, bool includeForce,
            bool includeEnergy, double& energy) : context(context), kernel(kernel),
            includeForce(includeForce), includeEnergy(includeEnergy), energy(energy) {
    }
    void execute() {
        energy += kernel.execute(context, includeForce, includeEnergy);
    }
private:
    ContextImpl& context;
    CommonCalcCustomHbondForceKernel& kernel;
    bool includeForce, includeEnergy;
    double& energy;
};

CudaParallelCalcCustomHbondForceKernel::CudaParallelCalcCustomHbondForceKernel(std::string name, const Platform& platform, CudaPlatform::PlatformData& data, const System& system) :
        CalcCustomHbondForceKernel(name, platform), data(data) {
    for (int i = 0; i < (int) data.contexts.size(); i++)
        kernels.push_back(Kernel(new CommonCalcCustomHbondForceKernel(name, platform, *data.contexts[i], system)));
}

void CudaParallelCalcCustomHbondForceKernel::initialize(const System& system, const CustomHbondForce& force) {
    for (int i = 0; i < (int) kernels.size(); i++)
        getKernel(i).initialize(system, force);
}

double CudaParallelCalcCustomHbondForceKernel::execute(ContextImpl& context, bool includeForces, bool includeEnergy) {
    for (int i = 0; i < (int) data.contexts.size(); i++) {
        CudaContext& cu = *data.contexts[i];
        ComputeContext::WorkThread& thread = cu.getWorkThread();
        thread.addTask(new Task(context, getKernel(i), includeForces, includeEnergy, data.contextEnergy[i]));
    }
    return 0.0;
}

void CudaParallelCalcCustomHbondForceKernel::copyParametersToContext(ContextImpl& context, const CustomHbondForce& force) {
    for (int i = 0; i < (int) kernels.size(); i++)
        getKernel(i).copyParametersToContext(context, force);
}

class CudaParallelCalcCustomCompoundBondForceKernel::Task : public CudaContext::WorkTask {
public:
    Task(ContextImpl& context, CommonCalcCustomCompoundBondForceKernel& kernel, bool includeForce,
            bool includeEnergy, double& energy) : context(context), kernel(kernel),
            includeForce(includeForce), includeEnergy(includeEnergy), energy(energy) {
    }
    void execute() {
        energy += kernel.execute(context, includeForce, includeEnergy);
    }
private:
    ContextImpl& context;
    CommonCalcCustomCompoundBondForceKernel& kernel;
    bool includeForce, includeEnergy;
    double& energy;
};

CudaParallelCalcCustomCompoundBondForceKernel::CudaParallelCalcCustomCompoundBondForceKernel(std::string name, const Platform& platform, CudaPlatform::PlatformData& data, const System& system) :
        CalcCustomCompoundBondForceKernel(name, platform), data(data) {
    for (int i = 0; i < (int) data.contexts.size(); i++)
        kernels.push_back(Kernel(new CommonCalcCustomCompoundBondForceKernel(name, platform, *data.contexts[i], system)));
}

void CudaParallelCalcCustomCompoundBondForceKernel::initialize(const System& system, const CustomCompoundBondForce& force) {
    for (int i = 0; i < (int) kernels.size(); i++)
        getKernel(i).initialize(system, force);
}

double CudaParallelCalcCustomCompoundBondForceKernel::execute(ContextImpl& context, bool includeForces, bool includeEnergy) {
    for (int i = 0; i < (int) data.contexts.size(); i++) {
        CudaContext& cu = *data.contexts[i];
        ComputeContext::WorkThread& thread = cu.getWorkThread();
        thread.addTask(new Task(context, getKernel(i), includeForces, includeEnergy, data.contextEnergy[i]));
    }
    return 0.0;
}

void CudaParallelCalcCustomCompoundBondForceKernel::copyParametersToContext(ContextImpl& context, const CustomCompoundBondForce& force) {
    for (int i = 0; i < (int) kernels.size(); i++)
        getKernel(i).copyParametersToContext(context, force);
}<|MERGE_RESOLUTION|>--- conflicted
+++ resolved
@@ -95,11 +95,7 @@
 public:
     FinishComputationTask(ContextImpl& context, CudaContext& cu, CudaCalcForcesAndEnergyKernel& kernel,
             bool includeForce, bool includeEnergy, int groups, double& energy, long long& completionTime, long long* pinnedMemory, CudaArray& contextForces,
-<<<<<<< HEAD
-            bool& valid, long2& interactionCount, CUstream stream, CUevent event, CUevent localEvent) :
-=======
-            bool& valid, int2& interactionCount, CUstream stream, CUevent event, CUevent localEvent, bool loadBalance) :
->>>>>>> 7af565ed
+            bool& valid, long2& interactionCount, CUstream stream, CUevent event, CUevent localEvent, bool loadBalance) :
             context(context), cu(cu), kernel(kernel), includeForce(includeForce), includeEnergy(includeEnergy), groups(groups), energy(energy),
             completionTime(completionTime), pinnedMemory(pinnedMemory), contextForces(contextForces), valid(valid), interactionCount(interactionCount),
             stream(stream), event(event), localEvent(localEvent), loadBalance(loadBalance) {
