/* -------------------------------------------------------------------------- *
 *                                   OpenMM                                   *
 * -------------------------------------------------------------------------- *
 * This is part of the OpenMM molecular simulation toolkit originating from   *
 * Simbios, the NIH National Center for Physics-Based Simulation of           *
 * Biological Structures at Stanford, funded under the NIH Roadmap for        *
 * Medical Research, grant U54 GM072970. See https://simtk.org.               *
 *                                                                            *
 * Portions copyright (c) 2009-2021 Stanford University and the Authors.      *
 * Authors: Peter Eastman                                                     *
 * Contributors:                                                              *
 *                                                                            *
 * This program is free software: you can redistribute it and/or modify       *
 * it under the terms of the GNU Lesser General Public License as published   *
 * by the Free Software Foundation, either version 3 of the License, or       *
 * (at your option) any later version.                                        *
 *                                                                            *
 * This program is distributed in the hope that it will be useful,            *
 * but WITHOUT ANY WARRANTY; without even the implied warranty of             *
 * MERCHANTABILITY or FITNESS FOR A PARTICULAR PURPOSE.  See the              *
 * GNU Lesser General Public License for more details.                        *
 *                                                                            *
 * You should have received a copy of the GNU Lesser General Public License   *
 * along with this program.  If not, see <http://www.gnu.org/licenses/>.      *
 * -------------------------------------------------------------------------- */

#include "CudaIntegrationUtilities.h"
#include "CudaContext.h"
#include "openmm/common/ContextSelector.h"

using namespace OpenMM;
using namespace std;

#define CHECK_RESULT(result) CHECK_RESULT2(result, errorMessage);
#define CHECK_RESULT2(result, prefix) \
    if (result != CUDA_SUCCESS) { \
        std::stringstream m; \
        m<<prefix<<": "<<dynamic_cast<CudaContext&>(context).getErrorString(result)<<" ("<<result<<")"<<" at "<<__FILE__<<":"<<__LINE__; \
        throw OpenMMException(m.str());\
    }

CudaIntegrationUtilities::CudaIntegrationUtilities(CudaContext& context, const System& system) : IntegrationUtilities(context, system),
        ccmaConvergedMemory(NULL) {
        CHECK_RESULT2(cuEventCreate(&ccmaEvent, context.getEventFlags()), "Error creating event for CCMA");
        CHECK_RESULT2(cuMemHostAlloc((void**) &ccmaConvergedMemory, sizeof(int), CU_MEMHOSTALLOC_DEVICEMAP), "Error allocating pinned memory");
        CHECK_RESULT2(cuMemHostGetDevicePointer(&ccmaConvergedDeviceMemory, ccmaConvergedMemory, 0), "Error getting device address for pinned memory");
}

CudaIntegrationUtilities::~CudaIntegrationUtilities() {
    ContextSelector selector(context);
    if (ccmaConvergedMemory != NULL) {
        cuMemFreeHost(ccmaConvergedMemory);
        cuEventDestroy(ccmaEvent);
    }
}

CudaArray& CudaIntegrationUtilities::getPosDelta() {
    return dynamic_cast<CudaContext&>(context).unwrap(posDelta);
}

CudaArray& CudaIntegrationUtilities::getRandom() {
    return dynamic_cast<CudaContext&>(context).unwrap(random);
}

CudaArray& CudaIntegrationUtilities::getStepSize() {
    return dynamic_cast<CudaContext&>(context).unwrap(stepSize);
}

void CudaIntegrationUtilities::applyConstraintsImpl(bool constrainVelocities, double tol) {
    ContextSelector selector(context);
    ComputeKernel settleKernel, shakeKernel, ccmaForceKernel;
    if (constrainVelocities) {
        settleKernel = settleVelKernel;
        shakeKernel = shakeVelKernel;
        ccmaForceKernel = ccmaVelForceKernel;
    }
    else {
        settleKernel = settlePosKernel;
        shakeKernel = shakePosKernel;
        ccmaForceKernel = ccmaPosForceKernel;
    }
    if (settleAtoms.isInitialized()) {
        if (context.getUseDoublePrecision() || context.getUseMixedPrecision())
            settleKernel->setArg(1, tol);
        else
            settleKernel->setArg(1, (float) tol);
        settleKernel->execute(settleAtoms.getSize());
    }
    if (shakeAtoms.isInitialized()) {
        if (context.getUseDoublePrecision() || context.getUseMixedPrecision())
            shakeKernel->setArg(1, tol);
        else
            shakeKernel->setArg(1, (float) tol);
        shakeKernel->execute(shakeAtoms.getSize());
    }
    if (ccmaConstraintAtoms.isInitialized()) {
        if (ccmaConstraintAtoms.getSize() <= 1024) {
            // Use the version of CCMA that runs in a single kernel with one workgroup.
            ccmaFullKernel->setArg(0, (int) constrainVelocities);
            if (context.getUseDoublePrecision() || context.getUseMixedPrecision())
                ccmaFullKernel->setArg(14, tol);
            else
                ccmaFullKernel->setArg(14, (float) tol);
            ccmaFullKernel->execute(128, 128);
        }
        else {
            ccmaForceKernel->setArg(6, ccmaConvergedDeviceMemory);
            if (context.getUseDoublePrecision() || context.getUseMixedPrecision())
                ccmaForceKernel->setArg(7, tol);
            else
                ccmaForceKernel->setArg(7, (float) tol);
            ccmaDirectionsKernel->execute(ccmaConstraintAtoms.getSize());
            const int checkInterval = 4;
            ccmaConvergedMemory[0] = 0;
            ccmaUpdateKernel->setArg(4, constrainVelocities ? context.getVelm() : posDelta);
            for (int i = 0; i < 150; i++) {
                ccmaForceKernel->setArg(8, i);
                ccmaForceKernel->execute(ccmaConstraintAtoms.getSize());
                if ((i+1)%checkInterval == 0)
                    CHECK_RESULT2(cuEventRecord(ccmaEvent, 0), "Error recording event for CCMA");
                ccmaMultiplyKernel->setArg(5, i);
                ccmaMultiplyKernel->execute(ccmaConstraintAtoms.getSize());
                ccmaUpdateKernel->setArg(9, i);
                ccmaUpdateKernel->execute(context.getNumAtoms());
                if ((i+1)%checkInterval == 0) {
                    CHECK_RESULT2(cuEventSynchronize(ccmaEvent), "Error synchronizing on event for CCMA");
                    if (ccmaConvergedMemory[0])
                        break;
                }
            }
        }
    }
}

void CudaIntegrationUtilities::distributeForcesFromVirtualSites() {
    ContextSelector selector(context);
<<<<<<< HEAD
    if (numVsites > 0) {
        Vec3 boxVectors[3];
        context.getPeriodicBoxVectors(boxVectors[0], boxVectors[1], boxVectors[2]);
        mm_double4 recipBoxVectorsDouble[3];
        context.computeReciprocalBoxVectors(recipBoxVectorsDouble);
        if (context.getUseDoublePrecision()) {
            mm_double4 boxVectorsDouble[3];
            for (int i = 0; i < 3; i++)
                boxVectorsDouble[i] = mm_double4(boxVectors[i][0], boxVectors[i][1], boxVectors[i][2], 0);
            vsiteForceKernel->setArg(18, boxVectorsDouble[0]);
            vsiteForceKernel->setArg(19, boxVectorsDouble[1]);
            vsiteForceKernel->setArg(20, boxVectorsDouble[2]);
            vsiteForceKernel->setArg(21, recipBoxVectorsDouble[0]);
            vsiteForceKernel->setArg(22, recipBoxVectorsDouble[1]);
            vsiteForceKernel->setArg(23, recipBoxVectorsDouble[2]);
        }
        else {
            mm_float4 boxVectorsFloat[3], recipBoxVectorsFloat[3];
            for (int i = 0; i < 3; i++) {
                boxVectorsFloat[i] = mm_float4((float) boxVectors[i][0], (float) boxVectors[i][1], (float) boxVectors[i][2], 0);
                recipBoxVectorsFloat[i] = mm_float4((float) recipBoxVectorsDouble[i].x, (float) recipBoxVectorsDouble[i].y, (float) recipBoxVectorsDouble[i].z, 0);
            }
            vsiteForceKernel->setArg(18, boxVectorsFloat[0]);
            vsiteForceKernel->setArg(19, boxVectorsFloat[1]);
            vsiteForceKernel->setArg(20, boxVectorsFloat[2]);
            vsiteForceKernel->setArg(21, recipBoxVectorsFloat[0]);
            vsiteForceKernel->setArg(22, recipBoxVectorsFloat[1]);
            vsiteForceKernel->setArg(23, recipBoxVectorsFloat[2]);
        }
=======
    for (int i = numVsiteStages-1; i >= 0; i--) {
>>>>>>> 88f32f2d
        vsiteForceKernel->setArg(2, context.getLongForceBuffer());
        vsiteForceKernel->setArg(15, i);
        vsiteForceKernel->execute(numVsites);
    }
}<|MERGE_RESOLUTION|>--- conflicted
+++ resolved
@@ -134,7 +134,6 @@
 
 void CudaIntegrationUtilities::distributeForcesFromVirtualSites() {
     ContextSelector selector(context);
-<<<<<<< HEAD
     if (numVsites > 0) {
         Vec3 boxVectors[3];
         context.getPeriodicBoxVectors(boxVectors[0], boxVectors[1], boxVectors[2]);
@@ -164,11 +163,10 @@
             vsiteForceKernel->setArg(22, recipBoxVectorsFloat[1]);
             vsiteForceKernel->setArg(23, recipBoxVectorsFloat[2]);
         }
-=======
-    for (int i = numVsiteStages-1; i >= 0; i--) {
->>>>>>> 88f32f2d
-        vsiteForceKernel->setArg(2, context.getLongForceBuffer());
-        vsiteForceKernel->setArg(15, i);
-        vsiteForceKernel->execute(numVsites);
+        for (int i = numVsiteStages-1; i >= 0; i--) {
+            vsiteForceKernel->setArg(2, context.getLongForceBuffer());
+            vsiteForceKernel->setArg(25, i);
+            vsiteForceKernel->execute(numVsites);
+        }
     }
 }