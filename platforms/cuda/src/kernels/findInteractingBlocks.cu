--- conflicted
+++ resolved
@@ -86,19 +86,13 @@
  * Sort the data about bounding boxes so it can be accessed more efficiently in the next kernel.
  */
 extern "C" __global__ void sortBoxData(const real2* __restrict__ sortedBlock, const real4* __restrict__ blockCenter,
-<<<<<<< HEAD
-        const real4* __restrict__ blockBoundingBox, real4* __restrict__ sortedBlockCenter,
-        real4* __restrict__ sortedBlockBoundingBox, const real4* __restrict__ posq, const real4* __restrict__ oldPositions,
-        unsigned long long* __restrict__ interactionCount, int* __restrict__ rebuildNeighborList, bool forceRebuild) {
-=======
         const real4* __restrict__ blockBoundingBox, real4* __restrict__ sortedBlockCenter, half3* __restrict__ sortedBlockBoundingBox,
 #ifdef USE_LARGE_BLOCKS
         real4* __restrict__ largeBlockCenter, half3* __restrict__ largeBlockBoundingBox, real4 periodicBoxSize,
         real4 invPeriodicBoxSize, real4 periodicBoxVecX, real4 periodicBoxVecY, real4 periodicBoxVecZ,
 #endif
         const real4* __restrict__ posq, const real4* __restrict__ oldPositions,
-        unsigned int* __restrict__ interactionCount, int* __restrict__ rebuildNeighborList, bool forceRebuild) {
->>>>>>> b247e7d8
+        unsigned long long* __restrict__ interactionCount, int* __restrict__ rebuildNeighborList, bool forceRebuild) {
     for (int i = threadIdx.x+blockIdx.x*blockDim.x; i < NUM_BLOCKS; i += blockDim.x*gridDim.x) {
         int index = (int) sortedBlock[i].y;
         sortedBlockCenter[i] = blockCenter[index];
@@ -242,20 +236,13 @@
  *
  */
 extern "C" __global__ __launch_bounds__(GROUP_SIZE,3) void findBlocksWithInteractions(real4 periodicBoxSize, real4 invPeriodicBoxSize, real4 periodicBoxVecX, real4 periodicBoxVecY, real4 periodicBoxVecZ,
-<<<<<<< HEAD
         unsigned long long* __restrict__ interactionCount, int* __restrict__ interactingTiles, unsigned int* __restrict__ interactingAtoms,
-        int2* __restrict__ singlePairs, const real4* __restrict__ posq, long long maxTiles, long long maxSinglePairs,
-        unsigned int startBlockIndex, unsigned int numBlocks, real2* __restrict__ sortedBlocks, const real4* __restrict__ sortedBlockCenter,
-        const real4* __restrict__ sortedBlockBoundingBox, const unsigned int* __restrict__ exclusionIndices, const unsigned int* __restrict__ exclusionRowIndices,
-=======
-        unsigned int* __restrict__ interactionCount, int* __restrict__ interactingTiles, unsigned int* __restrict__ interactingAtoms,
-        int2* __restrict__ singlePairs, const real4* __restrict__ posq, unsigned int maxTiles, unsigned int maxSinglePairs, unsigned int startBlockIndex,
+        int2* __restrict__ singlePairs, const real4* __restrict__ posq, long long maxTiles, long long maxSinglePairs, unsigned int startBlockIndex,
         unsigned int numBlocks, real2* __restrict__ sortedBlocks, const real4* __restrict__ sortedBlockCenter, const half3* __restrict__ sortedBlockBoundingBox,
 #ifdef USE_LARGE_BLOCKS
         real4* __restrict__ largeBlockCenter, half3* __restrict__ largeBlockBoundingBox,
 #endif
         const unsigned int* __restrict__ exclusionIndices, const unsigned int* __restrict__ exclusionRowIndices,
->>>>>>> b247e7d8
         real4* __restrict__ oldPositions, const int* __restrict__ rebuildNeighborList) {
 
     if (rebuildNeighborList[0] == 0)
