--- conflicted
+++ resolved
@@ -87,915 +87,7 @@
 }
 
 void CudaCalcNonbondedForceKernel::initialize(const System& system, const NonbondedForce& force) {
-<<<<<<< HEAD
-    ContextSelector selector(cu);
-    int forceIndex;
-    for (forceIndex = 0; forceIndex < system.getNumForces() && &system.getForce(forceIndex) != &force; ++forceIndex)
-        ;
-    string prefix = "nonbonded"+cu.intToString(forceIndex)+"_";
-
-    // Identify which exceptions are 1-4 interactions.
-
-    set<int> exceptionsWithOffsets;
-    for (int i = 0; i < force.getNumExceptionParameterOffsets(); i++) {
-        string param;
-        int exception;
-        double charge, sigma, epsilon;
-        force.getExceptionParameterOffset(i, param, exception, charge, sigma, epsilon);
-        exceptionsWithOffsets.insert(exception);
-    }
-    vector<pair<int, int> > exclusions;
-    vector<int> exceptions;
-    map<int, int> exceptionIndex;
-    for (int i = 0; i < force.getNumExceptions(); i++) {
-        int particle1, particle2;
-        double chargeProd, sigma, epsilon;
-        force.getExceptionParameters(i, particle1, particle2, chargeProd, sigma, epsilon);
-        exclusions.push_back(pair<int, int>(particle1, particle2));
-        if (chargeProd != 0.0 || epsilon != 0.0 || exceptionsWithOffsets.find(i) != exceptionsWithOffsets.end()) {
-            exceptionIndex[i] = exceptions.size();
-            exceptions.push_back(i);
-        }
-    }
-
-    // Initialize nonbonded interactions.
-
-    int numParticles = force.getNumParticles();
-    vector<float4> baseParticleParamVec(cu.getPaddedNumAtoms(), make_float4(0, 0, 0, 0));
-    vector<vector<int> > exclusionList(numParticles);
-    hasCoulomb = false;
-    hasLJ = false;
-    for (int i = 0; i < numParticles; i++) {
-        double charge, sigma, epsilon;
-        force.getParticleParameters(i, charge, sigma, epsilon);
-        baseParticleParamVec[i] = make_float4(charge, sigma, epsilon, 0);
-        exclusionList[i].push_back(i);
-        if (charge != 0.0)
-            hasCoulomb = true;
-        if (epsilon != 0.0)
-            hasLJ = true;
-    }
-    for (int i = 0; i < force.getNumParticleParameterOffsets(); i++) {
-        string param;
-        int particle;
-        double charge, sigma, epsilon;
-        force.getParticleParameterOffset(i, param, particle, charge, sigma, epsilon);
-        if (charge != 0.0)
-            hasCoulomb = true;
-        if (epsilon != 0.0)
-            hasLJ = true;
-    }
-    for (auto exclusion : exclusions) {
-        exclusionList[exclusion.first].push_back(exclusion.second);
-        exclusionList[exclusion.second].push_back(exclusion.first);
-    }
-    nonbondedMethod = CalcNonbondedForceKernel::NonbondedMethod(force.getNonbondedMethod());
-    bool useCutoff = (nonbondedMethod != NoCutoff);
-    bool usePeriodic = (nonbondedMethod != NoCutoff && nonbondedMethod != CutoffNonPeriodic);
-    doLJPME = (nonbondedMethod == LJPME && hasLJ);
-    usePosqCharges = hasCoulomb ? cu.requestPosqCharges() : false;
-
-    map<string, string> defines;
-    defines["HAS_COULOMB"] = (hasCoulomb ? "1" : "0");
-    defines["HAS_LENNARD_JONES"] = (hasLJ ? "1" : "0");
-    defines["USE_LJ_SWITCH"] = (useCutoff && force.getUseSwitchingFunction() ? "1" : "0");
-    if (useCutoff) {
-        // Compute the reaction field constants.
-
-        double reactionFieldK = pow(force.getCutoffDistance(), -3.0)*(force.getReactionFieldDielectric()-1.0)/(2.0*force.getReactionFieldDielectric()+1.0);
-        double reactionFieldC = (1.0 / force.getCutoffDistance())*(3.0*force.getReactionFieldDielectric())/(2.0*force.getReactionFieldDielectric()+1.0);
-        defines["REACTION_FIELD_K"] = cu.doubleToString(reactionFieldK);
-        defines["REACTION_FIELD_C"] = cu.doubleToString(reactionFieldC);
-        
-        // Compute the switching coefficients.
-        
-        if (force.getUseSwitchingFunction()) {
-            defines["LJ_SWITCH_CUTOFF"] = cu.doubleToString(force.getSwitchingDistance());
-            defines["LJ_SWITCH_C3"] = cu.doubleToString(10/pow(force.getSwitchingDistance()-force.getCutoffDistance(), 3.0));
-            defines["LJ_SWITCH_C4"] = cu.doubleToString(15/pow(force.getSwitchingDistance()-force.getCutoffDistance(), 4.0));
-            defines["LJ_SWITCH_C5"] = cu.doubleToString(6/pow(force.getSwitchingDistance()-force.getCutoffDistance(), 5.0));
-        }
-    }
-    if (force.getUseDispersionCorrection() && cu.getContextIndex() == 0 && !doLJPME)
-        dispersionCoefficient = NonbondedForceImpl::calcDispersionCorrection(system, force);
-    else
-        dispersionCoefficient = 0.0;
-    alpha = 0;
-    ewaldSelfEnergy = 0.0;
-    map<string, string> paramsDefines;
-    paramsDefines["ONE_4PI_EPS0"] = cu.doubleToString(ONE_4PI_EPS0);
-    hasOffsets = (force.getNumParticleParameterOffsets() > 0 || force.getNumExceptionParameterOffsets() > 0);
-    if (hasOffsets)
-        paramsDefines["HAS_OFFSETS"] = "1";
-    if (force.getNumParticleParameterOffsets() > 0)
-        paramsDefines["HAS_PARTICLE_OFFSETS"] = "1";
-    if (force.getNumExceptionParameterOffsets() > 0)
-        paramsDefines["HAS_EXCEPTION_OFFSETS"] = "1";
-    if (usePosqCharges)
-        paramsDefines["USE_POSQ_CHARGES"] = "1";
-    if (doLJPME)
-        paramsDefines["INCLUDE_LJPME_EXCEPTIONS"] = "1";
-    if (nonbondedMethod == Ewald) {
-        // Compute the Ewald parameters.
-
-        int kmaxx, kmaxy, kmaxz;
-        NonbondedForceImpl::calcEwaldParameters(system, force, alpha, kmaxx, kmaxy, kmaxz);
-        defines["EWALD_ALPHA"] = cu.doubleToString(alpha);
-        defines["TWO_OVER_SQRT_PI"] = cu.doubleToString(2.0/sqrt(M_PI));
-        defines["USE_EWALD"] = "1";
-        if (cu.getContextIndex() == 0) {
-            paramsDefines["INCLUDE_EWALD"] = "1";
-            paramsDefines["EWALD_SELF_ENERGY_SCALE"] = cu.doubleToString(ONE_4PI_EPS0*alpha/sqrt(M_PI));
-            for (int i = 0; i < numParticles; i++)
-                ewaldSelfEnergy -= baseParticleParamVec[i].x*baseParticleParamVec[i].x*ONE_4PI_EPS0*alpha/sqrt(M_PI);
-
-            // Create the reciprocal space kernels.
-
-            map<string, string> replacements;
-            replacements["NUM_ATOMS"] = cu.intToString(numParticles);
-            replacements["PADDED_NUM_ATOMS"] = cu.intToString(cu.getPaddedNumAtoms());
-            replacements["KMAX_X"] = cu.intToString(kmaxx);
-            replacements["KMAX_Y"] = cu.intToString(kmaxy);
-            replacements["KMAX_Z"] = cu.intToString(kmaxz);
-            replacements["EXP_COEFFICIENT"] = cu.doubleToString(-1.0/(4.0*alpha*alpha));
-            replacements["ONE_4PI_EPS0"] = cu.doubleToString(ONE_4PI_EPS0);
-            replacements["M_PI"] = cu.doubleToString(M_PI);
-            CUmodule module = cu.createModule(CudaKernelSources::vectorOps+CommonKernelSources::ewald, replacements);
-            ewaldSumsKernel = cu.getKernel(module, "calculateEwaldCosSinSums");
-            ewaldForcesKernel = cu.getKernel(module, "calculateEwaldForces");
-            int elementSize = (cu.getUseDoublePrecision() ? sizeof(double2) : sizeof(float2));
-            cosSinSums.initialize(cu, (2*kmaxx-1)*(2*kmaxy-1)*(2*kmaxz-1), elementSize, "cosSinSums");
-        }
-    }
-    else if (((nonbondedMethod == PME || nonbondedMethod == LJPME) && hasCoulomb) || doLJPME) {
-        // Compute the PME parameters.
-
-        NonbondedForceImpl::calcPMEParameters(system, force, alpha, gridSizeX, gridSizeY, gridSizeZ, false);
-        gridSizeX = CudaFFT3D::findLegalDimension(gridSizeX);
-        gridSizeY = CudaFFT3D::findLegalDimension(gridSizeY);
-        gridSizeZ = CudaFFT3D::findLegalDimension(gridSizeZ);
-        if (doLJPME) {
-            NonbondedForceImpl::calcPMEParameters(system, force, dispersionAlpha, dispersionGridSizeX,
-                                                  dispersionGridSizeY, dispersionGridSizeZ, true);
-            dispersionGridSizeX = CudaFFT3D::findLegalDimension(dispersionGridSizeX);
-            dispersionGridSizeY = CudaFFT3D::findLegalDimension(dispersionGridSizeY);
-            dispersionGridSizeZ = CudaFFT3D::findLegalDimension(dispersionGridSizeZ);
-        }
-
-        defines["EWALD_ALPHA"] = cu.doubleToString(alpha);
-        defines["TWO_OVER_SQRT_PI"] = cu.doubleToString(2.0/sqrt(M_PI));
-        defines["USE_EWALD"] = "1";
-        defines["DO_LJPME"] = doLJPME ? "1" : "0";
-        if (doLJPME) {
-            defines["EWALD_DISPERSION_ALPHA"] = cu.doubleToString(dispersionAlpha);
-            double invRCut6 = pow(force.getCutoffDistance(), -6);
-            double dalphaR = dispersionAlpha * force.getCutoffDistance();
-            double dar2 = dalphaR*dalphaR;
-            double dar4 = dar2*dar2;
-            double multShift6 = -invRCut6*(1.0 - exp(-dar2) * (1.0 + dar2 + 0.5*dar4));
-            defines["INVCUT6"] = cu.doubleToString(invRCut6);
-            defines["MULTSHIFT6"] = cu.doubleToString(multShift6);
-        }
-        if (cu.getContextIndex() == 0) {
-            paramsDefines["INCLUDE_EWALD"] = "1";
-            paramsDefines["EWALD_SELF_ENERGY_SCALE"] = cu.doubleToString(ONE_4PI_EPS0*alpha/sqrt(M_PI));
-            for (int i = 0; i < numParticles; i++)
-                ewaldSelfEnergy -= baseParticleParamVec[i].x*baseParticleParamVec[i].x*ONE_4PI_EPS0*alpha/sqrt(M_PI);
-            if (doLJPME) {
-                paramsDefines["INCLUDE_LJPME"] = "1";
-                paramsDefines["LJPME_SELF_ENERGY_SCALE"] = cu.doubleToString(pow(dispersionAlpha, 6)/3.0);
-                for (int i = 0; i < numParticles; i++)
-                    ewaldSelfEnergy += baseParticleParamVec[i].z*pow(baseParticleParamVec[i].y*dispersionAlpha, 6)/3.0;
-            }
-            char deviceName[100];
-            cuDeviceGetName(deviceName, 100, cu.getDevice());
-            usePmeStream = (!cu.getPlatformData().disablePmeStream && !cu.getPlatformData().useCpuPme && string(deviceName) != "GeForce GTX 980"); // Using a separate stream is slower on GTX 980
-            map<string, string> pmeDefines;
-            pmeDefines["PME_ORDER"] = cu.intToString(PmeOrder);
-            pmeDefines["NUM_ATOMS"] = cu.intToString(numParticles);
-            pmeDefines["PADDED_NUM_ATOMS"] = cu.intToString(cu.getPaddedNumAtoms());
-            pmeDefines["RECIP_EXP_FACTOR"] = cu.doubleToString(M_PI*M_PI/(alpha*alpha));
-            pmeDefines["GRID_SIZE_X"] = cu.intToString(gridSizeX);
-            pmeDefines["GRID_SIZE_Y"] = cu.intToString(gridSizeY);
-            pmeDefines["GRID_SIZE_Z"] = cu.intToString(gridSizeZ);
-            pmeDefines["EPSILON_FACTOR"] = cu.doubleToString(sqrt(ONE_4PI_EPS0));
-            pmeDefines["M_PI"] = cu.doubleToString(M_PI);
-            if (cu.getUseDoublePrecision() || cu.getPlatformData().deterministicForces)
-                pmeDefines["USE_FIXED_POINT_CHARGE_SPREADING"] = "1";
-            if (usePmeStream)
-                pmeDefines["USE_PME_STREAM"] = "1";
-            map<string, string> replacements;
-            replacements["CHARGE"] = (usePosqCharges ? "pos.w" : "charges[atom]");
-            CUmodule module = cu.createModule(CudaKernelSources::vectorOps+cu.replaceStrings(CommonKernelSources::pme, replacements), pmeDefines);
-            if (cu.getPlatformData().useCpuPme && !doLJPME && usePosqCharges) {
-                // Create the CPU PME kernel.
-
-                try {
-                    cpuPme = getPlatform().createKernel(CalcPmeReciprocalForceKernel::Name(), *cu.getPlatformData().context);
-                    cpuPme.getAs<CalcPmeReciprocalForceKernel>().initialize(gridSizeX, gridSizeY, gridSizeZ, numParticles, alpha, cu.getPlatformData().deterministicForces);
-                    CUfunction addForcesKernel = cu.getKernel(module, "addForces");
-                    pmeio = new PmeIO(cu, addForcesKernel);
-                    cu.addPreComputation(new PmePreComputation(cu, cpuPme, *pmeio));
-                    cu.addPostComputation(new PmePostComputation(cpuPme, *pmeio));
-                }
-                catch (OpenMMException& ex) {
-                    // The CPU PME plugin isn't available.
-                }
-            }
-            if (pmeio == NULL) {
-                pmeGridIndexKernel = cu.getKernel(module, "findAtomGridIndex");
-                pmeSpreadChargeKernel = cu.getKernel(module, "gridSpreadCharge");
-                pmeConvolutionKernel = cu.getKernel(module, "reciprocalConvolution");
-                pmeInterpolateForceKernel = cu.getKernel(module, "gridInterpolateForce");
-                pmeEvalEnergyKernel = cu.getKernel(module, "gridEvaluateEnergy");
-                pmeFinishSpreadChargeKernel = cu.getKernel(module, "finishSpreadCharge");
-                cuFuncSetCacheConfig(pmeSpreadChargeKernel, CU_FUNC_CACHE_PREFER_SHARED);
-                cuFuncSetCacheConfig(pmeInterpolateForceKernel, CU_FUNC_CACHE_PREFER_L1);
-                if (doLJPME) {
-                    pmeDefines["EWALD_ALPHA"] = cu.doubleToString(dispersionAlpha);
-                    pmeDefines["GRID_SIZE_X"] = cu.intToString(dispersionGridSizeX);
-                    pmeDefines["GRID_SIZE_Y"] = cu.intToString(dispersionGridSizeY);
-                    pmeDefines["GRID_SIZE_Z"] = cu.intToString(dispersionGridSizeZ);
-                    pmeDefines["RECIP_EXP_FACTOR"] = cu.doubleToString(M_PI*M_PI/(dispersionAlpha*dispersionAlpha));
-                    pmeDefines["USE_LJPME"] = "1";
-                    pmeDefines["CHARGE_FROM_SIGEPS"] = "1";
-                    if (cu.getUseDoublePrecision() || cu.getPlatformData().deterministicForces)
-                        pmeDefines["USE_FIXED_POINT_CHARGE_SPREADING"] = "1";
-                    module = cu.createModule(CudaKernelSources::vectorOps+CommonKernelSources::pme, pmeDefines);
-                    pmeDispersionFinishSpreadChargeKernel = cu.getKernel(module, "finishSpreadCharge");
-                    pmeDispersionGridIndexKernel = cu.getKernel(module, "findAtomGridIndex");
-                    pmeDispersionSpreadChargeKernel = cu.getKernel(module, "gridSpreadCharge");
-                    pmeDispersionConvolutionKernel = cu.getKernel(module, "reciprocalConvolution");
-                    pmeEvalDispersionEnergyKernel = cu.getKernel(module, "gridEvaluateEnergy");
-                    pmeInterpolateDispersionForceKernel = cu.getKernel(module, "gridInterpolateForce");
-                    cuFuncSetCacheConfig(pmeDispersionSpreadChargeKernel, CU_FUNC_CACHE_PREFER_L1);
-                }
-
-                // Create required data structures.
-
-                int elementSize = (cu.getUseDoublePrecision() ? sizeof(double) : sizeof(float));
-                int roundedZSize = PmeOrder*(int) ceil(gridSizeZ/(double) PmeOrder);
-                int gridElements = gridSizeX*gridSizeY*roundedZSize;
-                if (doLJPME) {
-                    roundedZSize = PmeOrder*(int) ceil(dispersionGridSizeZ/(double) PmeOrder);
-                    gridElements = max(gridElements, dispersionGridSizeX*dispersionGridSizeY*roundedZSize);
-                }
-                pmeGrid1.initialize(cu, gridElements, 2*elementSize, "pmeGrid1");
-                pmeGrid2.initialize(cu, gridElements, 2*elementSize, "pmeGrid2");
-                cu.addAutoclearBuffer(pmeGrid2);
-                pmeBsplineModuliX.initialize(cu, gridSizeX, elementSize, "pmeBsplineModuliX");
-                pmeBsplineModuliY.initialize(cu, gridSizeY, elementSize, "pmeBsplineModuliY");
-                pmeBsplineModuliZ.initialize(cu, gridSizeZ, elementSize, "pmeBsplineModuliZ");
-                if (doLJPME) {
-                    pmeDispersionBsplineModuliX.initialize(cu, dispersionGridSizeX, elementSize, "pmeDispersionBsplineModuliX");
-                    pmeDispersionBsplineModuliY.initialize(cu, dispersionGridSizeY, elementSize, "pmeDispersionBsplineModuliY");
-                    pmeDispersionBsplineModuliZ.initialize(cu, dispersionGridSizeZ, elementSize, "pmeDispersionBsplineModuliZ");
-                }
-                pmeAtomGridIndex.initialize<int2>(cu, numParticles, "pmeAtomGridIndex");
-                int energyElementSize = (cu.getUseDoublePrecision() || cu.getUseMixedPrecision() ? sizeof(double) : sizeof(float));
-                pmeEnergyBuffer.initialize(cu, cu.getNumThreadBlocks()*CudaContext::ThreadBlockSize, energyElementSize, "pmeEnergyBuffer");
-                cu.clearBuffer(pmeEnergyBuffer);
-                sort = new CudaSort(cu, new SortTrait(), cu.getNumAtoms());
-                int cufftVersion;
-                cufftGetVersion(&cufftVersion);
-                useCudaFFT = (cufftVersion >= 7050); // There was a critical bug in version 7.0
-                if (useCudaFFT) {
-                    cufftResult result = cufftPlan3d(&fftForward, gridSizeX, gridSizeY, gridSizeZ, cu.getUseDoublePrecision() ? CUFFT_D2Z : CUFFT_R2C);
-                    if (result != CUFFT_SUCCESS)
-                        throw OpenMMException("Error initializing FFT: "+cu.intToString(result));
-                    result = cufftPlan3d(&fftBackward, gridSizeX, gridSizeY, gridSizeZ, cu.getUseDoublePrecision() ? CUFFT_Z2D : CUFFT_C2R);
-                    if (result != CUFFT_SUCCESS)
-                        throw OpenMMException("Error initializing FFT: "+cu.intToString(result));
-                    if (doLJPME) {
-                        result = cufftPlan3d(&dispersionFftForward, dispersionGridSizeX, dispersionGridSizeY, 
-                                                dispersionGridSizeZ, cu.getUseDoublePrecision() ? CUFFT_D2Z : CUFFT_R2C);
-                        if (result != CUFFT_SUCCESS)
-                            throw OpenMMException("Error initializing disperison FFT: "+cu.intToString(result));
-                        result = cufftPlan3d(&dispersionFftBackward, dispersionGridSizeX, dispersionGridSizeY,
-                                             dispersionGridSizeZ, cu.getUseDoublePrecision() ? CUFFT_Z2D : CUFFT_C2R);
-                        if (result != CUFFT_SUCCESS)
-                            throw OpenMMException("Error initializing disperison FFT: "+cu.intToString(result));
-                    }
-                }
-                else {
-                    fft = new CudaFFT3D(cu, gridSizeX, gridSizeY, gridSizeZ, true);
-                    if (doLJPME)
-                        dispersionFft = new CudaFFT3D(cu, dispersionGridSizeX, dispersionGridSizeY, dispersionGridSizeZ, true);
-                }
-
-                // Prepare for doing PME on its own stream.
-
-                if (usePmeStream) {
-                    cuStreamCreate(&pmeStream, CU_STREAM_NON_BLOCKING);
-                    if (useCudaFFT) {
-                        cufftSetStream(fftForward, pmeStream);
-                        cufftSetStream(fftBackward, pmeStream);
-                        if (doLJPME) {
-                            cufftSetStream(dispersionFftForward, pmeStream);
-                            cufftSetStream(dispersionFftBackward, pmeStream);
-                        }
-                    }
-                    CHECK_RESULT(cuEventCreate(&pmeSyncEvent, cu.getEventFlags()), "Error creating event for NonbondedForce");
-                    CHECK_RESULT(cuEventCreate(&paramsSyncEvent, cu.getEventFlags()), "Error creating event for NonbondedForce");
-                    int recipForceGroup = force.getReciprocalSpaceForceGroup();
-                    if (recipForceGroup < 0)
-                        recipForceGroup = force.getForceGroup();
-                    cu.addPreComputation(new SyncStreamPreComputation(cu, pmeStream, pmeSyncEvent, recipForceGroup));
-                    cu.addPostComputation(new SyncStreamPostComputation(cu, pmeSyncEvent, cu.getKernel(module, "addEnergy"), pmeEnergyBuffer, recipForceGroup));
-                }
-                hasInitializedFFT = true;
-
-                // Initialize the b-spline moduli.
-
-                for (int grid = 0; grid < 2; grid++) {
-                    int xsize, ysize, zsize;
-                    CudaArray *xmoduli, *ymoduli, *zmoduli;
-                    if (grid == 0) {
-                        xsize = gridSizeX;
-                        ysize = gridSizeY;
-                        zsize = gridSizeZ;
-                        xmoduli = &pmeBsplineModuliX;
-                        ymoduli = &pmeBsplineModuliY;
-                        zmoduli = &pmeBsplineModuliZ;
-                    }
-                    else {
-                        if (!doLJPME)
-                            continue;
-                        xsize = dispersionGridSizeX;
-                        ysize = dispersionGridSizeY;
-                        zsize = dispersionGridSizeZ;
-                        xmoduli = &pmeDispersionBsplineModuliX;
-                        ymoduli = &pmeDispersionBsplineModuliY;
-                        zmoduli = &pmeDispersionBsplineModuliZ;
-                    }
-                    int maxSize = max(max(xsize, ysize), zsize);
-                    vector<double> data(PmeOrder);
-                    vector<double> ddata(PmeOrder);
-                    vector<double> bsplines_data(maxSize);
-                    data[PmeOrder-1] = 0.0;
-                    data[1] = 0.0;
-                    data[0] = 1.0;
-                    for (int i = 3; i < PmeOrder; i++) {
-                        double div = 1.0/(i-1.0);
-                        data[i-1] = 0.0;
-                        for (int j = 1; j < (i-1); j++)
-                            data[i-j-1] = div*(j*data[i-j-2]+(i-j)*data[i-j-1]);
-                        data[0] = div*data[0];
-                    }
-
-                    // Differentiate.
-
-                    ddata[0] = -data[0];
-                    for (int i = 1; i < PmeOrder; i++)
-                        ddata[i] = data[i-1]-data[i];
-                    double div = 1.0/(PmeOrder-1);
-                    data[PmeOrder-1] = 0.0;
-                    for (int i = 1; i < (PmeOrder-1); i++)
-                        data[PmeOrder-i-1] = div*(i*data[PmeOrder-i-2]+(PmeOrder-i)*data[PmeOrder-i-1]);
-                    data[0] = div*data[0];
-                    for (int i = 0; i < maxSize; i++)
-                        bsplines_data[i] = 0.0;
-                    for (int i = 1; i <= PmeOrder; i++)
-                        bsplines_data[i] = data[i-1];
-
-                    // Evaluate the actual bspline moduli for X/Y/Z.
-
-                    for (int dim = 0; dim < 3; dim++) {
-                        int ndata = (dim == 0 ? xsize : dim == 1 ? ysize : zsize);
-                        vector<double> moduli(ndata);
-                        for (int i = 0; i < ndata; i++) {
-                            double sc = 0.0;
-                            double ss = 0.0;
-                            for (int j = 0; j < ndata; j++) {
-                                double arg = (2.0*M_PI*i*j)/ndata;
-                                sc += bsplines_data[j]*cos(arg);
-                                ss += bsplines_data[j]*sin(arg);
-                            }
-                            moduli[i] = sc*sc+ss*ss;
-                        }
-                        for (int i = 0; i < ndata; i++)
-                            if (moduli[i] < 1.0e-7)
-                                moduli[i] = (moduli[(i-1+ndata)%ndata]+moduli[(i+1)%ndata])*0.5;
-                        if (dim == 0)
-                            xmoduli->upload(moduli, true);
-                        else if (dim == 1)
-                            ymoduli->upload(moduli, true);
-                        else
-                            zmoduli->upload(moduli, true);
-                    }
-                }
-            }
-        }
-    }
-
-    // Add code to subtract off the reciprocal part of excluded interactions.
-
-    if ((nonbondedMethod == Ewald || nonbondedMethod == PME || nonbondedMethod == LJPME) && pmeio == NULL) {
-        int numContexts = cu.getPlatformData().contexts.size();
-        int startIndex = cu.getContextIndex()*force.getNumExceptions()/numContexts;
-        int endIndex = (cu.getContextIndex()+1)*force.getNumExceptions()/numContexts;
-        int numExclusions = endIndex-startIndex;
-        if (numExclusions > 0) {
-            paramsDefines["HAS_EXCLUSIONS"] = "1";
-            vector<vector<int> > atoms(numExclusions, vector<int>(2));
-            exclusionAtoms.initialize<int2>(cu, numExclusions, "exclusionAtoms");
-            exclusionParams.initialize<float4>(cu, numExclusions, "exclusionParams");
-            vector<int2> exclusionAtomsVec(numExclusions);
-            for (int i = 0; i < numExclusions; i++) {
-                int j = i+startIndex;
-                exclusionAtomsVec[i] = make_int2(exclusions[j].first, exclusions[j].second);
-                atoms[i][0] = exclusions[j].first;
-                atoms[i][1] = exclusions[j].second;
-            }
-            exclusionAtoms.upload(exclusionAtomsVec);
-            map<string, string> replacements;
-            replacements["PARAMS"] = cu.getBondedUtilities().addArgument(exclusionParams, "float4");
-            replacements["EWALD_ALPHA"] = cu.doubleToString(alpha);
-            replacements["TWO_OVER_SQRT_PI"] = cu.doubleToString(2.0/sqrt(M_PI));
-            replacements["DO_LJPME"] = doLJPME ? "1" : "0";
-            replacements["USE_PERIODIC"] = force.getExceptionsUsePeriodicBoundaryConditions() ? "1" : "0";
-            if (doLJPME)
-                replacements["EWALD_DISPERSION_ALPHA"] = cu.doubleToString(dispersionAlpha);
-            if (force.getIncludeDirectSpace())
-                cu.getBondedUtilities().addInteraction(atoms, cu.replaceStrings(CommonKernelSources::pmeExclusions, replacements), force.getForceGroup());
-        }
-    }
-
-    // Add the interaction to the default nonbonded kernel.
-
-    string source = cu.replaceStrings(CommonKernelSources::coulombLennardJones, defines);
-    charges.initialize(cu, cu.getPaddedNumAtoms(), cu.getUseDoublePrecision() ? sizeof(double) : sizeof(float), "charges");
-    baseParticleParams.initialize<float4>(cu, cu.getPaddedNumAtoms(), "baseParticleParams");
-    baseParticleParams.upload(baseParticleParamVec);
-    map<string, string> replacements;
-    replacements["ONE_4PI_EPS0"] = cu.doubleToString(ONE_4PI_EPS0);
-    if (usePosqCharges) {
-        replacements["CHARGE1"] = "posq1.w";
-        replacements["CHARGE2"] = "posq2.w";
-    }
-    else {
-        replacements["CHARGE1"] = prefix+"charge1";
-        replacements["CHARGE2"] = prefix+"charge2";
-    }
-    if (hasCoulomb && !usePosqCharges)
-        cu.getNonbondedUtilities().addParameter(CudaNonbondedUtilities::ParameterInfo(prefix+"charge", "real", 1, charges.getElementSize(), charges.getDevicePointer()));
-    sigmaEpsilon.initialize<float2>(cu, cu.getPaddedNumAtoms(), "sigmaEpsilon");
-    if (hasLJ) {
-        replacements["SIGMA_EPSILON1"] = prefix+"sigmaEpsilon1";
-        replacements["SIGMA_EPSILON2"] = prefix+"sigmaEpsilon2";
-        cu.getNonbondedUtilities().addParameter(CudaNonbondedUtilities::ParameterInfo(prefix+"sigmaEpsilon", "float", 2, sizeof(float2), sigmaEpsilon.getDevicePointer()));
-    }
-    source = cu.replaceStrings(source, replacements);
-    if (force.getIncludeDirectSpace())
-        cu.getNonbondedUtilities().addInteraction(useCutoff, usePeriodic, true, force.getCutoffDistance(), exclusionList, source, force.getForceGroup(), numParticles > 3000, true);
-
-    // Initialize the exceptions.
-
-    int numContexts = cu.getPlatformData().contexts.size();
-    int startIndex = cu.getContextIndex()*exceptions.size()/numContexts;
-    int endIndex = (cu.getContextIndex()+1)*exceptions.size()/numContexts;
-    int numExceptions = endIndex-startIndex;
-    if (numExceptions > 0) {
-        paramsDefines["HAS_EXCEPTIONS"] = "1";
-        exceptionAtoms.resize(numExceptions);
-        vector<vector<int> > atoms(numExceptions, vector<int>(2));
-        exceptionParams.initialize<float4>(cu, numExceptions, "exceptionParams");
-        baseExceptionParams.initialize<float4>(cu, numExceptions, "baseExceptionParams");
-        vector<float4> baseExceptionParamsVec(numExceptions);
-        for (int i = 0; i < numExceptions; i++) {
-            double chargeProd, sigma, epsilon;
-            force.getExceptionParameters(exceptions[startIndex+i], atoms[i][0], atoms[i][1], chargeProd, sigma, epsilon);
-            baseExceptionParamsVec[i] = make_float4(chargeProd, sigma, epsilon, 0);
-            exceptionAtoms[i] = make_pair(atoms[i][0], atoms[i][1]);
-        }
-        baseExceptionParams.upload(baseExceptionParamsVec);
-        map<string, string> replacements;
-        replacements["APPLY_PERIODIC"] = (usePeriodic && force.getExceptionsUsePeriodicBoundaryConditions() ? "1" : "0");
-        replacements["PARAMS"] = cu.getBondedUtilities().addArgument(exceptionParams, "float4");
-        if (force.getIncludeDirectSpace())
-            cu.getBondedUtilities().addInteraction(atoms, cu.replaceStrings(CommonKernelSources::nonbondedExceptions, replacements), force.getForceGroup());
-    }
-    
-    // Initialize parameter offsets.
-
-    vector<vector<float4> > particleOffsetVec(force.getNumParticles());
-    vector<vector<float4> > exceptionOffsetVec(numExceptions);
-    for (int i = 0; i < force.getNumParticleParameterOffsets(); i++) {
-        string param;
-        int particle;
-        double charge, sigma, epsilon;
-        force.getParticleParameterOffset(i, param, particle, charge, sigma, epsilon);
-        auto paramPos = find(paramNames.begin(), paramNames.end(), param);
-        int paramIndex;
-        if (paramPos == paramNames.end()) {
-            paramIndex = paramNames.size();
-            paramNames.push_back(param);
-        }
-        else
-            paramIndex = paramPos-paramNames.begin();
-        particleOffsetVec[particle].push_back(make_float4(charge, sigma, epsilon, paramIndex));
-    }
-    for (int i = 0; i < force.getNumExceptionParameterOffsets(); i++) {
-        string param;
-        int exception;
-        double charge, sigma, epsilon;
-        force.getExceptionParameterOffset(i, param, exception, charge, sigma, epsilon);
-        int index = exceptionIndex[exception];
-        if (index < startIndex || index >= endIndex)
-            continue;
-        auto paramPos = find(paramNames.begin(), paramNames.end(), param);
-        int paramIndex;
-        if (paramPos == paramNames.end()) {
-            paramIndex = paramNames.size();
-            paramNames.push_back(param);
-        }
-        else
-            paramIndex = paramPos-paramNames.begin();
-        exceptionOffsetVec[index-startIndex].push_back(make_float4(charge, sigma, epsilon, paramIndex));
-    }
-    paramValues.resize(paramNames.size(), 0.0);
-    particleParamOffsets.initialize<float4>(cu, max(force.getNumParticleParameterOffsets(), 1), "particleParamOffsets");
-    particleOffsetIndices.initialize<int>(cu, cu.getPaddedNumAtoms()+1, "particleOffsetIndices");
-    vector<int> particleOffsetIndicesVec, exceptionOffsetIndicesVec;
-    vector<float4> p, e;
-    for (int i = 0; i < particleOffsetVec.size(); i++) {
-        particleOffsetIndicesVec.push_back(p.size());
-        for (int j = 0; j < particleOffsetVec[i].size(); j++)
-            p.push_back(particleOffsetVec[i][j]);
-    }
-    while (particleOffsetIndicesVec.size() < particleOffsetIndices.getSize())
-        particleOffsetIndicesVec.push_back(p.size());
-    for (int i = 0; i < exceptionOffsetVec.size(); i++) {
-        exceptionOffsetIndicesVec.push_back(e.size());
-        for (int j = 0; j < exceptionOffsetVec[i].size(); j++)
-            e.push_back(exceptionOffsetVec[i][j]);
-    }
-    exceptionOffsetIndicesVec.push_back(e.size());
-    if (force.getNumParticleParameterOffsets() > 0) {
-        particleParamOffsets.upload(p);
-        particleOffsetIndices.upload(particleOffsetIndicesVec);
-    }
-    exceptionParamOffsets.initialize<float4>(cu, max((int) e.size(), 1), "exceptionParamOffsets");
-    exceptionOffsetIndices.initialize<int>(cu, exceptionOffsetIndicesVec.size(), "exceptionOffsetIndices");
-    if (e.size() > 0) {
-        exceptionParamOffsets.upload(e);
-        exceptionOffsetIndices.upload(exceptionOffsetIndicesVec);
-    }
-    globalParams.initialize(cu, max((int) paramValues.size(), 1), cu.getUseDoublePrecision() ? sizeof(double) : sizeof(float), "globalParams");
-    if (paramValues.size() > 0)
-        globalParams.upload(paramValues, true);
-    recomputeParams = true;
-    
-    // Initialize the kernel for updating parameters.
-    
-    CUmodule module = cu.createModule(CommonKernelSources::nonbondedParameters, paramsDefines);
-    computeParamsKernel = cu.getKernel(module, "computeParameters");
-    computeExclusionParamsKernel = cu.getKernel(module, "computeExclusionParameters");
-    info = new ForceInfo(force);
-    cu.addForce(info);
-}
-
-double CudaCalcNonbondedForceKernel::execute(ContextImpl& context, bool includeForces, bool includeEnergy, bool includeDirect, bool includeReciprocal) {
-    // Update particle and exception parameters.
-
-    ContextSelector selector(cu);
-    bool paramChanged = false;
-    for (int i = 0; i < paramNames.size(); i++) {
-        double value = context.getParameter(paramNames[i]);
-        if (value != paramValues[i]) {
-            paramValues[i] = value;;
-            paramChanged = true;
-        }
-    }
-    if (paramChanged) {
-        recomputeParams = true;
-        globalParams.upload(paramValues, true);
-    }
-    double energy = (includeReciprocal ? ewaldSelfEnergy : 0.0);
-    if (recomputeParams || hasOffsets) {
-        int computeSelfEnergy = (includeEnergy && includeReciprocal);
-        int numAtoms = cu.getPaddedNumAtoms();
-        vector<void*> paramsArgs = {&cu.getEnergyBuffer().getDevicePointer(), &computeSelfEnergy, &globalParams.getDevicePointer(), &numAtoms,
-                &baseParticleParams.getDevicePointer(), &cu.getPosq().getDevicePointer(), &charges.getDevicePointer(), &sigmaEpsilon.getDevicePointer(),
-                &particleParamOffsets.getDevicePointer(), &particleOffsetIndices.getDevicePointer()};
-        int numExceptions;
-        if (exceptionParams.isInitialized()) {
-            numExceptions = exceptionParams.getSize();
-            paramsArgs.push_back(&numExceptions);
-            paramsArgs.push_back(&baseExceptionParams.getDevicePointer());
-            paramsArgs.push_back(&exceptionParams.getDevicePointer());
-            paramsArgs.push_back(&exceptionParamOffsets.getDevicePointer());
-            paramsArgs.push_back(&exceptionOffsetIndices.getDevicePointer());
-        }
-        cu.executeKernel(computeParamsKernel, &paramsArgs[0], cu.getPaddedNumAtoms());
-        if (exclusionParams.isInitialized()) {
-            int numExclusions = exclusionParams.getSize();
-            vector<void*> exclusionParamsArgs = {&cu.getPosq().getDevicePointer(), &charges.getDevicePointer(), &sigmaEpsilon.getDevicePointer(),
-                    &numExclusions, &exclusionAtoms.getDevicePointer(), &exclusionParams.getDevicePointer()};
-            cu.executeKernel(computeExclusionParamsKernel, &exclusionParamsArgs[0], numExclusions);
-        }
-        if (usePmeStream) {
-            cuEventRecord(paramsSyncEvent, cu.getCurrentStream());
-            cuStreamWaitEvent(pmeStream, paramsSyncEvent, 0);
-        }
-        if (hasOffsets)
-            energy = 0.0; // The Ewald self energy was computed in the kernel.
-        recomputeParams = false;
-    }
-    
-    // Do reciprocal space calculations.
-    
-    if (cosSinSums.isInitialized() && includeReciprocal) {
-        void* sumsArgs[] = {&cu.getEnergyBuffer().getDevicePointer(), &cu.getPosq().getDevicePointer(), &cosSinSums.getDevicePointer(), cu.getPeriodicBoxSizePointer()};
-        cu.executeKernel(ewaldSumsKernel, sumsArgs, cosSinSums.getSize());
-        void* forcesArgs[] = {&cu.getForce().getDevicePointer(), &cu.getPosq().getDevicePointer(), &cosSinSums.getDevicePointer(), cu.getPeriodicBoxSizePointer()};
-        cu.executeKernel(ewaldForcesKernel, forcesArgs, cu.getNumAtoms());
-    }
-    if (pmeGrid1.isInitialized() && includeReciprocal) {
-        if (usePmeStream)
-            cu.setCurrentStream(pmeStream);
-
-        // Invert the periodic box vectors.
-
-        mm_double4 recipBoxVectors[3];
-        cu.computeReciprocalBoxVectors(recipBoxVectors);
-        float4 recipBoxVectorsFloat[3];
-        void* recipBoxVectorPointer[3];
-        if (cu.getUseDoublePrecision()) {
-            recipBoxVectorPointer[0] = &recipBoxVectors[0];
-            recipBoxVectorPointer[1] = &recipBoxVectors[1];
-            recipBoxVectorPointer[2] = &recipBoxVectors[2];
-        }
-        else {
-            recipBoxVectorsFloat[0] = make_float4((float) recipBoxVectors[0].x, 0, 0, 0);
-            recipBoxVectorsFloat[1] = make_float4((float) recipBoxVectors[1].x, (float) recipBoxVectors[1].y, 0, 0);
-            recipBoxVectorsFloat[2] = make_float4((float) recipBoxVectors[2].x, (float) recipBoxVectors[2].y, (float) recipBoxVectors[2].z, 0);
-            recipBoxVectorPointer[0] = &recipBoxVectorsFloat[0];
-            recipBoxVectorPointer[1] = &recipBoxVectorsFloat[1];
-            recipBoxVectorPointer[2] = &recipBoxVectorsFloat[2];
-        }
-
-        // Execute the reciprocal space kernels.
-
-        if (hasCoulomb) {
-            void* gridIndexArgs[] = {&cu.getPosq().getDevicePointer(), &pmeAtomGridIndex.getDevicePointer(), cu.getPeriodicBoxSizePointer(),
-                    cu.getInvPeriodicBoxSizePointer(), cu.getPeriodicBoxVecXPointer(), cu.getPeriodicBoxVecYPointer(), cu.getPeriodicBoxVecZPointer(),
-                    recipBoxVectorPointer[0], recipBoxVectorPointer[1], recipBoxVectorPointer[2]};
-            cu.executeKernel(pmeGridIndexKernel, gridIndexArgs, cu.getNumAtoms());
-
-            sort->sort(pmeAtomGridIndex);
-
-            void* spreadArgs[] = {&cu.getPosq().getDevicePointer(), &pmeGrid2.getDevicePointer(), cu.getPeriodicBoxSizePointer(),
-                    cu.getInvPeriodicBoxSizePointer(), cu.getPeriodicBoxVecXPointer(), cu.getPeriodicBoxVecYPointer(), cu.getPeriodicBoxVecZPointer(),
-                    recipBoxVectorPointer[0], recipBoxVectorPointer[1], recipBoxVectorPointer[2], &pmeAtomGridIndex.getDevicePointer(),
-                    &charges.getDevicePointer()};
-            cu.executeKernel(pmeSpreadChargeKernel, spreadArgs, cu.getNumAtoms(), 128);
-
-            void* finishSpreadArgs[] = {&pmeGrid2.getDevicePointer(), &pmeGrid1.getDevicePointer()};
-            cu.executeKernel(pmeFinishSpreadChargeKernel, finishSpreadArgs, gridSizeX*gridSizeY*gridSizeZ, 256);
-
-            if (useCudaFFT) {
-                if (cu.getUseDoublePrecision()) {
-                    cufftResult result = cufftExecD2Z(fftForward, (double*) pmeGrid1.getDevicePointer(), (double2*) pmeGrid2.getDevicePointer());
-                    if (result != CUFFT_SUCCESS)
-                        throw OpenMMException("Error executing FFT: "+cu.intToString(result));
-                } else {
-                    cufftResult result = cufftExecR2C(fftForward, (float*) pmeGrid1.getDevicePointer(), (float2*) pmeGrid2.getDevicePointer());
-                    if (result != CUFFT_SUCCESS)
-                        throw OpenMMException("Error executing FFT: "+cu.intToString(result));
-                }
-            }
-            else {
-                fft->execFFT(pmeGrid1, pmeGrid2, true);
-            }
-
-            if (includeEnergy) {
-                void* computeEnergyArgs[] = {&pmeGrid2.getDevicePointer(), usePmeStream ? &pmeEnergyBuffer.getDevicePointer() : &cu.getEnergyBuffer().getDevicePointer(),
-                        &pmeBsplineModuliX.getDevicePointer(), &pmeBsplineModuliY.getDevicePointer(), &pmeBsplineModuliZ.getDevicePointer(),
-                        recipBoxVectorPointer[0], recipBoxVectorPointer[1], recipBoxVectorPointer[2]};
-                cu.executeKernel(pmeEvalEnergyKernel, computeEnergyArgs, gridSizeX*gridSizeY*gridSizeZ);
-            }
-
-            void* convolutionArgs[] = {&pmeGrid2.getDevicePointer(), &pmeBsplineModuliX.getDevicePointer(),
-                    &pmeBsplineModuliY.getDevicePointer(), &pmeBsplineModuliZ.getDevicePointer(),
-                    recipBoxVectorPointer[0], recipBoxVectorPointer[1], recipBoxVectorPointer[2]};
-            cu.executeKernel(pmeConvolutionKernel, convolutionArgs, gridSizeX*gridSizeY*gridSizeZ, 256);
-
-            if (useCudaFFT) {
-                if (cu.getUseDoublePrecision()) {
-                    cufftResult result = cufftExecZ2D(fftBackward, (double2*) pmeGrid2.getDevicePointer(), (double*) pmeGrid1.getDevicePointer());
-                    if (result != CUFFT_SUCCESS)
-                        throw OpenMMException("Error executing FFT: "+cu.intToString(result));
-                } else {
-                    cufftResult result = cufftExecC2R(fftBackward, (float2*) pmeGrid2.getDevicePointer(), (float*)  pmeGrid1.getDevicePointer());
-                    if (result != CUFFT_SUCCESS)
-                        throw OpenMMException("Error executing FFT: "+cu.intToString(result));
-                }
-            }
-            else {
-                fft->execFFT(pmeGrid2, pmeGrid1, false);
-            }
-
-            void* interpolateArgs[] = {&cu.getPosq().getDevicePointer(), &cu.getForce().getDevicePointer(), &pmeGrid1.getDevicePointer(), cu.getPeriodicBoxSizePointer(),
-                    cu.getInvPeriodicBoxSizePointer(), cu.getPeriodicBoxVecXPointer(), cu.getPeriodicBoxVecYPointer(), cu.getPeriodicBoxVecZPointer(),
-                    recipBoxVectorPointer[0], recipBoxVectorPointer[1], recipBoxVectorPointer[2], &pmeAtomGridIndex.getDevicePointer(),
-                    &charges.getDevicePointer()};
-            cu.executeKernel(pmeInterpolateForceKernel, interpolateArgs, cu.getNumAtoms(), 128);
-        }
-
-        if (doLJPME && hasLJ) {
-            if (!hasCoulomb) {
-                void* gridIndexArgs[] = {&cu.getPosq().getDevicePointer(), &pmeAtomGridIndex.getDevicePointer(), cu.getPeriodicBoxSizePointer(),
-                        cu.getInvPeriodicBoxSizePointer(), cu.getPeriodicBoxVecXPointer(), cu.getPeriodicBoxVecYPointer(), cu.getPeriodicBoxVecZPointer(),
-                        recipBoxVectorPointer[0], recipBoxVectorPointer[1], recipBoxVectorPointer[2]};
-                cu.executeKernel(pmeDispersionGridIndexKernel, gridIndexArgs, cu.getNumAtoms());
-
-                sort->sort(pmeAtomGridIndex);
-                cu.clearBuffer(pmeEnergyBuffer);
-            }
-
-            cu.clearBuffer(pmeGrid2);
-            void* spreadArgs[] = {&cu.getPosq().getDevicePointer(), &pmeGrid2.getDevicePointer(), cu.getPeriodicBoxSizePointer(),
-                    cu.getInvPeriodicBoxSizePointer(), cu.getPeriodicBoxVecXPointer(), cu.getPeriodicBoxVecYPointer(), cu.getPeriodicBoxVecZPointer(),
-                    recipBoxVectorPointer[0], recipBoxVectorPointer[1], recipBoxVectorPointer[2], &pmeAtomGridIndex.getDevicePointer(),
-                    &sigmaEpsilon.getDevicePointer()};
-            cu.executeKernel(pmeDispersionSpreadChargeKernel, spreadArgs, cu.getNumAtoms(), 128);
-
-            void* finishSpreadArgs[] = {&pmeGrid2.getDevicePointer(), &pmeGrid1.getDevicePointer()};
-            cu.executeKernel(pmeDispersionFinishSpreadChargeKernel, finishSpreadArgs, dispersionGridSizeX*dispersionGridSizeY*dispersionGridSizeZ, 256);
-
-            if (useCudaFFT) {
-                if (cu.getUseDoublePrecision()) {
-                    cufftResult result = cufftExecD2Z(dispersionFftForward, (double*) pmeGrid1.getDevicePointer(), (double2*) pmeGrid2.getDevicePointer());
-                    if (result != CUFFT_SUCCESS)
-                        throw OpenMMException("Error executing FFT: "+cu.intToString(result));
-                } else {
-                    cufftResult result = cufftExecR2C(dispersionFftForward, (float*) pmeGrid1.getDevicePointer(), (float2*) pmeGrid2.getDevicePointer());
-                    if (result != CUFFT_SUCCESS)
-                        throw OpenMMException("Error executing FFT: "+cu.intToString(result));
-                }
-            }
-            else {
-                dispersionFft->execFFT(pmeGrid1, pmeGrid2, true);
-            }
-
-            if (includeEnergy) {
-                void* computeEnergyArgs[] = {&pmeGrid2.getDevicePointer(), usePmeStream ? &pmeEnergyBuffer.getDevicePointer() : &cu.getEnergyBuffer().getDevicePointer(),
-                        &pmeDispersionBsplineModuliX.getDevicePointer(), &pmeDispersionBsplineModuliY.getDevicePointer(), &pmeDispersionBsplineModuliZ.getDevicePointer(),
-                        recipBoxVectorPointer[0], recipBoxVectorPointer[1], recipBoxVectorPointer[2]};
-                cu.executeKernel(pmeEvalDispersionEnergyKernel, computeEnergyArgs, dispersionGridSizeX*dispersionGridSizeY*dispersionGridSizeZ);
-            }
-
-            void* convolutionArgs[] = {&pmeGrid2.getDevicePointer(), &pmeDispersionBsplineModuliX.getDevicePointer(),
-                    &pmeDispersionBsplineModuliY.getDevicePointer(), &pmeDispersionBsplineModuliZ.getDevicePointer(),
-                    recipBoxVectorPointer[0], recipBoxVectorPointer[1], recipBoxVectorPointer[2]};
-            cu.executeKernel(pmeDispersionConvolutionKernel, convolutionArgs, dispersionGridSizeX*dispersionGridSizeY*dispersionGridSizeZ, 256);
-
-            if (useCudaFFT) {
-                if (cu.getUseDoublePrecision()) {
-                    cufftResult result = cufftExecZ2D(dispersionFftBackward, (double2*) pmeGrid2.getDevicePointer(), (double*) pmeGrid1.getDevicePointer());
-                    if (result != CUFFT_SUCCESS)
-                        throw OpenMMException("Error executing FFT: "+cu.intToString(result));
-                } else {
-                    cufftResult result = cufftExecC2R(dispersionFftBackward, (float2*) pmeGrid2.getDevicePointer(), (float*)  pmeGrid1.getDevicePointer());
-                    if (result != CUFFT_SUCCESS)
-                        throw OpenMMException("Error executing FFT: "+cu.intToString(result));
-                }
-            }
-            else {
-                dispersionFft->execFFT(pmeGrid2, pmeGrid1, false);
-            }
-
-            void* interpolateArgs[] = {&cu.getPosq().getDevicePointer(), &cu.getForce().getDevicePointer(), &pmeGrid1.getDevicePointer(), cu.getPeriodicBoxSizePointer(),
-                    cu.getInvPeriodicBoxSizePointer(), cu.getPeriodicBoxVecXPointer(), cu.getPeriodicBoxVecYPointer(), cu.getPeriodicBoxVecZPointer(),
-                    recipBoxVectorPointer[0], recipBoxVectorPointer[1], recipBoxVectorPointer[2], &pmeAtomGridIndex.getDevicePointer(),
-                    &sigmaEpsilon.getDevicePointer()};
-            cu.executeKernel(pmeInterpolateDispersionForceKernel, interpolateArgs, cu.getNumAtoms(), 128);
-        }
-        if (usePmeStream) {
-            cuEventRecord(pmeSyncEvent, pmeStream);
-            cu.restoreDefaultStream();
-        }
-    }
-
-    if (dispersionCoefficient != 0.0 && includeDirect) {
-        double4 boxSize = cu.getPeriodicBoxSize();
-        energy += dispersionCoefficient/(boxSize.x*boxSize.y*boxSize.z);
-    }
-    return energy;
-}
-
-void CudaCalcNonbondedForceKernel::copyParametersToContext(ContextImpl& context, const NonbondedForce& force) {
-    // Make sure the new parameters are acceptable.
-    
-    ContextSelector selector(cu);
-    if (force.getNumParticles() != cu.getNumAtoms())
-        throw OpenMMException("updateParametersInContext: The number of particles has changed");
-    if (!hasCoulomb || !hasLJ) {
-        for (int i = 0; i < force.getNumParticles(); i++) {
-            double charge, sigma, epsilon;
-            force.getParticleParameters(i, charge, sigma, epsilon);
-            if (!hasCoulomb && charge != 0.0)
-                throw OpenMMException("updateParametersInContext: The nonbonded force kernel does not include Coulomb interactions, because all charges were originally 0");
-            if (!hasLJ && epsilon != 0.0)
-                throw OpenMMException("updateParametersInContext: The nonbonded force kernel does not include Lennard-Jones interactions, because all epsilons were originally 0");
-        }
-    }
-    set<int> exceptionsWithOffsets;
-    for (int i = 0; i < force.getNumExceptionParameterOffsets(); i++) {
-        string param;
-        int exception;
-        double charge, sigma, epsilon;
-        force.getExceptionParameterOffset(i, param, exception, charge, sigma, epsilon);
-        exceptionsWithOffsets.insert(exception);
-    }
-    vector<int> exceptions;
-    for (int i = 0; i < force.getNumExceptions(); i++) {
-        int particle1, particle2;
-        double chargeProd, sigma, epsilon;
-        force.getExceptionParameters(i, particle1, particle2, chargeProd, sigma, epsilon);
-        if (chargeProd != 0.0 || epsilon != 0.0 || exceptionsWithOffsets.find(i) != exceptionsWithOffsets.end())
-            exceptions.push_back(i);
-    }
-    int numContexts = cu.getPlatformData().contexts.size();
-    int startIndex = cu.getContextIndex()*exceptions.size()/numContexts;
-    int endIndex = (cu.getContextIndex()+1)*exceptions.size()/numContexts;
-    int numExceptions = endIndex-startIndex;
-    if (numExceptions != exceptionAtoms.size())
-        throw OpenMMException("updateParametersInContext: The set of non-excluded exceptions has changed");
-    
-    // Record the per-particle parameters.
-    
-    vector<float4> baseParticleParamVec(cu.getPaddedNumAtoms(), make_float4(0, 0, 0, 0));
-    const vector<int>& order = cu.getAtomIndex();
-    for (int i = 0; i < force.getNumParticles(); i++) {
-        double charge, sigma, epsilon;
-        force.getParticleParameters(i, charge, sigma, epsilon);
-        baseParticleParamVec[i] = make_float4(charge, sigma, epsilon, 0);
-    }
-    baseParticleParams.upload(baseParticleParamVec);
-    
-    // Record the exceptions.
-    
-    if (numExceptions > 0) {
-        vector<float4> baseExceptionParamsVec(numExceptions);
-        for (int i = 0; i < numExceptions; i++) {
-            int particle1, particle2;
-            double chargeProd, sigma, epsilon;
-            force.getExceptionParameters(exceptions[startIndex+i], particle1, particle2, chargeProd, sigma, epsilon);
-            if (make_pair(particle1, particle2) != exceptionAtoms[i])
-                throw OpenMMException("updateParametersInContext: The set of non-excluded exceptions has changed");
-            baseExceptionParamsVec[i] = make_float4(chargeProd, sigma, epsilon, 0);
-        }
-        baseExceptionParams.upload(baseExceptionParamsVec);
-    }
-    
-    // Compute other values.
-    
-    ewaldSelfEnergy = 0.0;
-    if (nonbondedMethod == Ewald || nonbondedMethod == PME || nonbondedMethod == LJPME) {
-        if (cu.getContextIndex() == 0) {
-            for (int i = 0; i < force.getNumParticles(); i++) {
-                ewaldSelfEnergy -= baseParticleParamVec[i].x*baseParticleParamVec[i].x*ONE_4PI_EPS0*alpha/sqrt(M_PI);
-                if (doLJPME)
-                    ewaldSelfEnergy += baseParticleParamVec[i].z*pow(baseParticleParamVec[i].y*dispersionAlpha, 6)/3.0;
-            }
-        }
-    }
-    if (force.getUseDispersionCorrection() && cu.getContextIndex() == 0 && (nonbondedMethod == CutoffPeriodic || nonbondedMethod == Ewald || nonbondedMethod == PME))
-        dispersionCoefficient = NonbondedForceImpl::calcDispersionCorrection(context.getSystem(), force);
-    cu.invalidateMolecules();
-    recomputeParams = true;
-}
-
-void CudaCalcNonbondedForceKernel::getPMEParameters(double& alpha, int& nx, int& ny, int& nz) const {
-    if (nonbondedMethod != PME)
-        throw OpenMMException("getPMEParametersInContext: This Context is not using PME");
-    if (cu.getPlatformData().useCpuPme)
-        cpuPme.getAs<CalcPmeReciprocalForceKernel>().getPMEParameters(alpha, nx, ny, nz);
-    else {
-        alpha = this->alpha;
-        nx = gridSizeX;
-        ny = gridSizeY;
-        nz = gridSizeZ;
-    }
-}
-
-void CudaCalcNonbondedForceKernel::getLJPMEParameters(double& alpha, int& nx, int& ny, int& nz) const {
-    if (!doLJPME)
-        throw OpenMMException("getPMEParametersInContext: This Context is not using PME");
-    if (cu.getPlatformData().useCpuPme)
-        //cpuPme.getAs<CalcPmeReciprocalForceKernel>().getLJPMEParameters(alpha, nx, ny, nz);
-        throw OpenMMException("getPMEParametersInContext: CPUPME has not been implemented for LJPME yet.");
-    else {
-        alpha = this->dispersionAlpha;
-        nx = dispersionGridSizeX;
-        ny = dispersionGridSizeY;
-        nz = dispersionGridSizeZ;
-    }
-=======
     bool usePmeQueue = (!cu.getPlatformData().disablePmeStream && !cu.getPlatformData().useCpuPme);
     bool useFixedPointChargeSpreading = cu.getUseDoublePrecision() || cu.getPlatformData().deterministicForces;
     commonInitialize(system, force, usePmeQueue, false, useFixedPointChargeSpreading, cu.getPlatformData().useCpuPme);
->>>>>>> 88f32f2d
 }