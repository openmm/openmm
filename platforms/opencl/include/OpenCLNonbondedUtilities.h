#ifndef OPENMM_OPENCLNONBONDEDUTILITIES_H_
#define OPENMM_OPENCLNONBONDEDUTILITIES_H_

/* -------------------------------------------------------------------------- *
 *                                   OpenMM                                   *
 * -------------------------------------------------------------------------- *
 * This is part of the OpenMM molecular simulation toolkit originating from   *
 * Simbios, the NIH National Center for Physics-Based Simulation of           *
 * Biological Structures at Stanford, funded under the NIH Roadmap for        *
 * Medical Research, grant U54 GM072970. See https://simtk.org.               *
 *                                                                            *
 * Portions copyright (c) 2009-2022 Stanford University and the Authors.      *
 * Authors: Peter Eastman                                                     *
 * Contributors:                                                              *
 *                                                                            *
 * This program is free software: you can redistribute it and/or modify       *
 * it under the terms of the GNU Lesser General Public License as published   *
 * by the Free Software Foundation, either version 3 of the License, or       *
 * (at your option) any later version.                                        *
 *                                                                            *
 * This program is distributed in the hope that it will be useful,            *
 * but WITHOUT ANY WARRANTY; without even the implied warranty of             *
 * MERCHANTABILITY or FITNESS FOR A PARTICULAR PURPOSE.  See the              *
 * GNU Lesser General Public License for more details.                        *
 *                                                                            *
 * You should have received a copy of the GNU Lesser General Public License   *
 * along with this program.  If not, see <http://www.gnu.org/licenses/>.      *
 * -------------------------------------------------------------------------- */

#include "openmm/System.h"
#include "OpenCLArray.h"
#include "OpenCLExpressionUtilities.h"
#include "openmm/common/NonbondedUtilities.h"
#include <sstream>
#include <string>
#include <vector>

namespace OpenMM {
    
class OpenCLContext;
class OpenCLSort;

/**
 * This class provides a generic interface for calculating nonbonded interactions.  It does this in two
 * ways.  First, it can be used to create Kernels that evaluate nonbonded interactions.  Clients
 * only need to provide the code for evaluating a single interaction and the list of parameters it depends on.
 * A complete kernel is then synthesized using an appropriate algorithm to evaluate all interactions on all
 * atoms.
 *
 * Second, this class itself creates and invokes a single "default" interaction kernel, allowing several
 * different forces to be evaluated at once for greater efficiency.  Call addInteraction() and addParameter()
 * to add interactions to this default kernel.
 *
 * During each force or energy evaluation, the following sequence of steps takes place:
 *
 * 1. Data structures (e.g. neighbor lists) are calculated to allow nonbonded interactions to be evaluated
 * quickly.
 *
 * 2. calcForcesAndEnergy() is called on each ForceImpl in the System.
 *
 * 3. Finally, the default interaction kernel is invoked to calculate all interactions that were added
 * to it.
 *
 * This sequence means that the default interaction kernel may depend on quantities that were calculated
 * by ForceImpls during calcForcesAndEnergy().
 */

class OPENMM_EXPORT_COMMON OpenCLNonbondedUtilities : public NonbondedUtilities {
public:
    class ParameterInfo;
    OpenCLNonbondedUtilities(OpenCLContext& context);
    ~OpenCLNonbondedUtilities();
    /**
     * Add a nonbonded interaction to be evaluated by the default interaction kernel.
     *
     * @param usesCutoff     specifies whether a cutoff should be applied to this interaction
     * @param usesPeriodic   specifies whether periodic boundary conditions should be applied to this interaction
     * @param usesExclusions specifies whether this interaction uses exclusions.  If this is true, it must have identical exclusions to every other interaction.
     * @param cutoffDistance the cutoff distance for this interaction (ignored if usesCutoff is false)
     * @param exclusionList  for each atom, specifies the list of other atoms whose interactions should be excluded
     * @param kernel         the code to evaluate the interaction
     * @param forceGroup     the force group in which the interaction should be calculated
     */
    void addInteraction(bool usesCutoff, bool usesPeriodic, bool usesExclusions, double cutoffDistance, const std::vector<std::vector<int> >& exclusionList, const std::string& kernel, int forceGroup);
    /**
     * Add a per-atom parameter that the default interaction kernel may depend on.
     */
    void addParameter(ComputeParameterInfo parameter);
    /**
     * Add a per-atom parameter that the default interaction kernel may depend on.
     * 
     * @deprecated Use the version that takes a ComputeParameterInfo instead.
     */
    void addParameter(const ParameterInfo& parameter);
    /**
     * Add an array (other than a per-atom parameter) that should be passed as an argument to the default interaction kernel.
     */
    void addArgument(ComputeParameterInfo parameter);
    /**
     * Add an array (other than a per-atom parameter) that should be passed as an argument to the default interaction kernel.
     * 
     * @deprecated Use the version that takes a ComputeParameterInfo instead.
     */
    void addArgument(const ParameterInfo& parameter);
    /**
     * Register that the interaction kernel will be computing the derivative of the potential energy
     * with respect to a parameter.
     * 
     * @param param   the name of the parameter
     * @return the variable that will be used to accumulate the derivative.  Any code you pass to addInteraction() should
     * add its contributions to this variable.
     */
    std::string addEnergyParameterDerivative(const std::string& param);
    /**
     * Specify the list of exclusions that an interaction outside the default kernel will depend on.
     * 
     * @param exclusionList  for each atom, specifies the list of other atoms whose interactions should be excluded
     */
    void requestExclusions(const std::vector<std::vector<int> >& exclusionList);
    /**
     * Initialize this object in preparation for a simulation.
     */
    void initialize(const System& system);
    /**
     * Get the number of force buffers required for nonbonded forces.
     */
    int getNumForceBuffers() const {
        return 1;
    }
    /**
     * Get the number of energy buffers required for nonbonded forces.
     */
    int getNumEnergyBuffers() {
        return numForceThreadBlocks*forceThreadBlockSize;
    }
    /**
     * Get whether a cutoff is being used.
     */
    bool getUseCutoff() {
        return useCutoff;
    }
    /**
     * Get whether periodic boundary conditions are being used.
     */
    bool getUsePeriodic() {
        return usePeriodic;
    }
    /**
     * Get the number of work groups used for computing nonbonded forces.
     */
    int getNumForceThreadBlocks() {
        return numForceThreadBlocks;
    }
    /**
     * Get the size of each work group used for computing nonbonded forces.
     */
    int getForceThreadBlockSize() {
        return forceThreadBlockSize;
    }
    /**
     * Get the maximum cutoff distance used by any force group.
     */
    double getMaxCutoffDistance();
    /**
     * Get whether any interactions have been added.
     */
    bool getHasInteractions() {
        return (groupCutoff.size() > 0);
    }
    /**
     * Given a nonbonded cutoff, get the padded cutoff distance used in computing
     * the neighbor list.
     */
    double padCutoff(double cutoff);
    /**
     * Prepare to compute interactions.  This updates the neighbor list.
     */
    void prepareInteractions(int forceGroups);
    /**
     * Compute the nonbonded interactions.
     * 
     * @param forceGroups    the flags specifying which force groups to include
     * @param includeForces  whether to compute forces
     * @param includeEnergy  whether to compute the potential energy
     */
    void computeInteractions(int forceGroups, bool includeForces, bool includeEnergy);
    /**
     * Check to see if the neighbor list arrays are large enough, and make them bigger if necessary.
     *
     * @return true if the neighbor list needed to be enlarged.
     */
    bool updateNeighborListSize();
    /**
     * Get the array containing the center of each atom block.
     */
    OpenCLArray& getBlockCenters() {
        return blockCenter;
    }
    /**
     * Get the array containing the dimensions of each atom block.
     */
    OpenCLArray& getBlockBoundingBoxes() {
        return blockBoundingBox;
    }
    /**
     * Get the array whose first element contains the number of tiles with interactions.
     */
    OpenCLArray& getInteractionCount() {
        return interactionCount;
    }
    /**
     * Get the array containing tiles with interactions.
     */
    OpenCLArray& getInteractingTiles() {
        return interactingTiles;
    }
    /**
     * Get the array containing the atoms in each tile with interactions.
     */
    OpenCLArray& getInteractingAtoms() {
        return interactingAtoms;
    }
    /**
     * Get the array containing exclusion flags.
     */
    OpenCLArray& getExclusions() {
        return exclusions;
    }
    /**
     * Get the array containing tiles with exclusions.
     */
    OpenCLArray& getExclusionTiles() {
        return exclusionTiles;
    }
    /**
     * Get the array containing the index into the exclusion array for each tile.
     */
    OpenCLArray& getExclusionIndices() {
        return exclusionIndices;
    }
    /**
     * Get the array listing where the exclusion data starts for each row.
     */
    OpenCLArray& getExclusionRowIndices() {
        return exclusionRowIndices;
    }
    /**
     * Get the array containing a flag for whether the neighbor list was rebuilt
     * on the most recent call to prepareInteractions().
     */
    OpenCLArray& getRebuildNeighborList() {
        return rebuildNeighborList;
    }
    /**
     * Get the index of the first tile this context is responsible for processing.
     */
    long long getStartTileIndex() const {
        return startTileIndex;
    }
    /**
     * Get the total number of tiles this context is responsible for processing.
     */
    long long getNumTiles() const {
        return numTiles;
    }
    /**
     * Set whether to add padding to the cutoff distance when building the neighbor list.
     * This increases the size of the neighbor list (and thus the cost of computing interactions),
     * but also means we don't need to rebuild it every time step.  The default value is true,
     * since usually this improves performance.  For very expensive interactions, however,
     * it may be better to set this to false.
     */
    void setUsePadding(bool padding);
    /**
     * Set the range of atom blocks and tiles that should be processed by this context.
     */
    void setAtomBlockRange(double startFraction, double endFraction);
    /**
     * Create a Kernel for evaluating a nonbonded interaction.  Cutoffs and periodic boundary conditions
     * are assumed to be the same as those for the default interaction Kernel, since this kernel will use
     * the same neighbor list.
     * 
     * @param source        the source code for evaluating the force and energy
     * @param params        the per-atom parameters this kernel may depend on
     * @param arguments     arrays (other than per-atom parameters) that should be passed as arguments to the kernel
     * @param useExclusions specifies whether exclusions are applied to this interaction
     * @param isSymmetric   specifies whether the interaction is symmetric
     * @param groups        the set of force groups this kernel is for
     * @param includeForces whether this kernel should compute forces
     * @param includeEnergy whether this kernel should compute potential energy
     */
    cl::Kernel createInteractionKernel(const std::string& source, const std::vector<ParameterInfo>& params, const std::vector<ParameterInfo>& arguments, bool useExclusions, bool isSymmetric, int groups, bool includeForces, bool includeEnergy);
    /**
     * Create the set of kernels that will be needed for a particular combination of force groups.
     * 
     * @param groups    the set of force groups
     */
    void createKernelsForGroups(int groups);
    /**
     * Set the source code for the main kernel.  It only needs to be changed in very unusual circumstances.
     */
    void setKernelSource(const std::string& source);
private:
    class KernelSet;
    class BlockSortTrait;
    OpenCLContext& context;
    std::map<int, KernelSet> groupKernels;
    OpenCLArray exclusionTiles;
    OpenCLArray exclusions;
    OpenCLArray exclusionIndices;
    OpenCLArray exclusionRowIndices;
    OpenCLArray interactingTiles;
    OpenCLArray interactingAtoms;
    OpenCLArray interactionCount;
    OpenCLArray blockCenter;
    OpenCLArray blockBoundingBox;
    OpenCLArray sortedBlocks;
    OpenCLArray sortedBlockCenter;
    OpenCLArray sortedBlockBoundingBox;
    OpenCLArray oldPositions;
    OpenCLArray rebuildNeighborList;
    OpenCLSort* blockSorter;
    cl::Event downloadCountEvent;
    cl::Buffer* pinnedCountBuffer;
    void* pinnedCountMemory;
    std::vector<std::vector<int> > atomExclusions;
    std::vector<ParameterInfo> parameters;
    std::vector<ParameterInfo> arguments;
    std::vector<std::string> energyParameterDerivatives;
    std::map<int, double> groupCutoff;
    std::map<int, std::string> groupKernelSource;
    double lastCutoff;
    bool useCutoff, usePeriodic, deviceIsCpu, anyExclusions, usePadding, forceRebuildNeighborList;
<<<<<<< HEAD
    int numForceBuffers, startBlockIndex, numBlocks, maxExclusions, numForceThreadBlocks;
    int forceThreadBlockSize, interactingBlocksThreadBlockSize, groupFlags;
    long long numTiles, startTileIndex;
=======
    int startTileIndex, startBlockIndex, numBlocks, maxExclusions, numForceThreadBlocks;
    int forceThreadBlockSize, interactingBlocksThreadBlockSize, groupFlags;
    unsigned int tilesAfterReorder;
    long long numTiles;
>>>>>>> c19b6d93
    std::string kernelSource;
};

/**
 * This class stores the kernels to execute for a set of force groups.
 */

class OpenCLNonbondedUtilities::KernelSet {
public:
    bool hasForces;
    double cutoffDistance;
    std::string source;
    cl::Kernel forceKernel, energyKernel, forceEnergyKernel;
    cl::Kernel findBlockBoundsKernel;
    cl::Kernel sortBoxDataKernel;
    cl::Kernel findInteractingBlocksKernel;
    cl::Kernel findInteractionsWithinBlocksKernel;
};

/**
 * This class stores information about a per-atom parameter that may be used in a nonbonded kernel.
 */

class OpenCLNonbondedUtilities::ParameterInfo {
public:
    /**
     * Create a ParameterInfo object.
     *
     * @param name           the name of the parameter
     * @param type           the data type of the parameter's components
     * @param numComponents  the number of components in the parameter
     * @param size           the size of the parameter in bytes
     * @param memory         the memory containing the parameter values
     * @param constant       whether the memory should be marked as constant
     */
    ParameterInfo(const std::string& name, const std::string& componentType, int numComponents, int size, cl::Memory& memory, bool constant=true) :
            name(name), componentType(componentType), numComponents(numComponents), size(size), memory(&memory), constant(constant) {
        if (numComponents == 1)
            type = componentType;
        else {
            std::stringstream s;
            s << componentType << numComponents;
            type = s.str();
        }
    }
    const std::string& getName() const {
        return name;
    }
    const std::string& getComponentType() const {
        return componentType;
    }
    const std::string& getType() const {
        return type;
    }
    int getNumComponents() const {
        return numComponents;
    }
    int getSize() const {
        return size;
    }
    cl::Memory& getMemory() const {
        return *memory;
    }
    bool isConstant() const {
        return constant;
    }
private:
    std::string name;
    std::string componentType;
    std::string type;
    int size, numComponents;
    cl::Memory* memory;
    bool constant;
};

} // namespace OpenMM

#endif /*OPENMM_OPENCLNONBONDEDUTILITIES_H_*/<|MERGE_RESOLUTION|>--- conflicted
+++ resolved
@@ -331,16 +331,9 @@
     std::map<int, std::string> groupKernelSource;
     double lastCutoff;
     bool useCutoff, usePeriodic, deviceIsCpu, anyExclusions, usePadding, forceRebuildNeighborList;
-<<<<<<< HEAD
     int numForceBuffers, startBlockIndex, numBlocks, maxExclusions, numForceThreadBlocks;
     int forceThreadBlockSize, interactingBlocksThreadBlockSize, groupFlags;
-    long long numTiles, startTileIndex;
-=======
-    int startTileIndex, startBlockIndex, numBlocks, maxExclusions, numForceThreadBlocks;
-    int forceThreadBlockSize, interactingBlocksThreadBlockSize, groupFlags;
-    unsigned int tilesAfterReorder;
-    long long numTiles;
->>>>>>> c19b6d93
+    long long numTiles, startTileIndex, tilesAfterReorder;
     std::string kernelSource;
 };
 
