#ifndef OPENMM_OPENCLKERNELS_H_
#define OPENMM_OPENCLKERNELS_H_

/* -------------------------------------------------------------------------- *
 *                                   OpenMM                                   *
 * -------------------------------------------------------------------------- *
 * This is part of the OpenMM molecular simulation toolkit originating from   *
 * Simbios, the NIH National Center for Physics-Based Simulation of           *
 * Biological Structures at Stanford, funded under the NIH Roadmap for        *
 * Medical Research, grant U54 GM072970. See https://simtk.org.               *
 *                                                                            *
 * Portions copyright (c) 2008-2025 Stanford University and the Authors.      *
 * Authors: Peter Eastman                                                     *
 * Contributors:                                                              *
 *                                                                            *
 * This program is free software: you can redistribute it and/or modify       *
 * it under the terms of the GNU Lesser General Public License as published   *
 * by the Free Software Foundation, either version 3 of the License, or       *
 * (at your option) any later version.                                        *
 *                                                                            *
 * This program is distributed in the hope that it will be useful,            *
 * but WITHOUT ANY WARRANTY; without even the implied warranty of             *
 * MERCHANTABILITY or FITNESS FOR A PARTICULAR PURPOSE.  See the              *
 * GNU Lesser General Public License for more details.                        *
 *                                                                            *
 * You should have received a copy of the GNU Lesser General Public License   *
 * along with this program.  If not, see <http://www.gnu.org/licenses/>.      *
 * -------------------------------------------------------------------------- */

#include "OpenCLPlatform.h"
#include "OpenCLArray.h"
#include "OpenCLContext.h"
#include "OpenCLFFT3D.h"
#include "OpenCLSort.h"
#include "openmm/kernels.h"
#include "openmm/System.h"
#include "openmm/common/CommonKernels.h"

namespace OpenMM {

/**
 * This kernel is invoked at the beginning and end of force and energy computations.  It gives the
 * Platform a chance to clear buffers and do other initialization at the beginning, and to do any
 * necessary work at the end to determine the final results.
 */
class OpenCLCalcForcesAndEnergyKernel : public CalcForcesAndEnergyKernel {
public:
    OpenCLCalcForcesAndEnergyKernel(std::string name, const Platform& platform, OpenCLContext& cl) : CalcForcesAndEnergyKernel(name, platform), cl(cl) {
    }
    /**
     * Initialize the kernel.
     *
     * @param system     the System this kernel will be applied to
     */
    void initialize(const System& system);
    /**
     * This is called at the beginning of each force/energy computation, before calcForcesAndEnergy() has been called on
     * any ForceImpl.
     *
     * @param context       the context in which to execute this kernel
     * @param includeForce  true if forces should be computed
     * @param includeEnergy true if potential energy should be computed
     * @param groups        a set of bit flags for which force groups to include
     */
    void beginComputation(ContextImpl& context, bool includeForce, bool includeEnergy, int groups);
    /**
     * This is called at the end of each force/energy computation, after calcForcesAndEnergy() has been called on
     * every ForceImpl.
     *
     * @param context       the context in which to execute this kernel
     * @param includeForce  true if forces should be computed
     * @param includeEnergy true if potential energy should be computed
     * @param groups        a set of bit flags for which force groups to include
     * @param valid         the method may set this to false to indicate the results are invalid and the force/energy
     *                      calculation should be repeated
     * @return the potential energy of the system.  This value is added to all values returned by ForceImpls'
     * calcForcesAndEnergy() methods.  That is, each force kernel may <i>either</i> return its contribution to the
     * energy directly, <i>or</i> add it to an internal buffer so that it will be included here.
     */
    double finishComputation(ContextImpl& context, bool includeForce, bool includeEnergy, int groups, bool& valid);
private:
   OpenCLContext& cl;
};

/**
 * This kernel is invoked by NonbondedForce to calculate the forces acting on the system.
 */
class OpenCLCalcNonbondedForceKernel : public CalcNonbondedForceKernel {
public:
    OpenCLCalcNonbondedForceKernel(std::string name, const Platform& platform, OpenCLContext& cl, const System& system) : CalcNonbondedForceKernel(name, platform),
            hasInitializedKernel(false), cl(cl), sort(NULL), fft(NULL), dispersionFft(NULL), pmeio(NULL), usePmeQueue(false) {
    }
    ~OpenCLCalcNonbondedForceKernel();
    /**
     * Initialize the kernel.
     *
     * @param system     the System this kernel will be applied to
     * @param force      the NonbondedForce this kernel will be used for
     */
    void initialize(const System& system, const NonbondedForce& force);
    /**
     * Execute the kernel to calculate the forces and/or energy.
     *
     * @param context        the context in which to execute this kernel
     * @param includeForces  true if forces should be calculated
     * @param includeEnergy  true if the energy should be calculated
     * @param includeDirect  true if direct space interactions should be included
     * @param includeReciprocal  true if reciprocal space interactions should be included
     * @return the potential energy due to the force
     */
    double execute(ContextImpl& context, bool includeForces, bool includeEnergy, bool includeDirect, bool includeReciprocal);
    /**
     * Copy changed parameters over to a context.
     *
     * @param context        the context to copy parameters to
     * @param force          the NonbondedForce to copy the parameters from
     * @param firstParticle  the index of the first particle whose parameters might have changed
     * @param lastParticle   the index of the last particle whose parameters might have changed
     * @param firstException the index of the first exception whose parameters might have changed
     * @param lastException  the index of the last exception whose parameters might have changed
     */
    void copyParametersToContext(ContextImpl& context, const NonbondedForce& force, int firstParticle, int lastParticle, int firstException, int lastException);
    /**
     * Get the parameters being used for PME.
     *
     * @param alpha   the separation parameter
     * @param nx      the number of grid points along the X axis
     * @param ny      the number of grid points along the Y axis
     * @param nz      the number of grid points along the Z axis
     */
    void getPMEParameters(double& alpha, int& nx, int& ny, int& nz) const;
    /**
     * Get the parameters being used for the dispersion term in LJPME.
     *
     * @param alpha   the separation parameter
     * @param nx      the number of grid points along the X axis
     * @param ny      the number of grid points along the Y axis
     * @param nz      the number of grid points along the Z axis
     */
    void getLJPMEParameters(double& alpha, int& nx, int& ny, int& nz) const;
private:
    class SortTrait : public OpenCLSort::SortTrait {
        int getDataSize() const {return 8;}
        int getKeySize() const {return 4;}
        const char* getDataType() const {return "int2";}
        const char* getKeyType() const {return "int";}
        const char* getMinKey() const {return "INT_MIN";}
        const char* getMaxKey() const {return "INT_MAX";}
        const char* getMaxValue() const {return "(int2) (INT_MAX, INT_MAX)";}
        const char* getSortKey() const {return "value.y";}
    };
    class ForceInfo;
    class PmeIO;
    class PmePreComputation;
    class PmePostComputation;
    class SyncQueuePreComputation;
    class SyncQueuePostComputation;
    OpenCLContext& cl;
    ForceInfo* info;
    bool hasInitializedKernel;
    OpenCLArray charges;
    OpenCLArray sigmaEpsilon;
    OpenCLArray exceptionParams;
    OpenCLArray exclusionAtoms;
    OpenCLArray exclusionParams;
    OpenCLArray baseParticleParams;
    OpenCLArray baseExceptionParams;
    OpenCLArray particleParamOffsets;
    OpenCLArray exceptionParamOffsets;
    OpenCLArray particleOffsetIndices;
    OpenCLArray exceptionOffsetIndices;
    OpenCLArray globalParams;
    OpenCLArray cosSinSums;
    OpenCLArray pmeGrid1;
    OpenCLArray pmeGrid2;
    OpenCLArray pmeBsplineModuliX;
    OpenCLArray pmeBsplineModuliY;
    OpenCLArray pmeBsplineModuliZ;
    OpenCLArray pmeDispersionBsplineModuliX;
    OpenCLArray pmeDispersionBsplineModuliY;
    OpenCLArray pmeDispersionBsplineModuliZ;
    OpenCLArray pmeBsplineTheta;
    OpenCLArray pmeAtomRange;
    OpenCLArray pmeAtomGridIndex;
    OpenCLArray pmeEnergyBuffer;
    OpenCLArray chargeBuffer;
    OpenCLSort* sort;
<<<<<<< HEAD
    cl::CommandQueue pmeQueue;
    ComputeEvent pmeSyncEvent;
=======
    ComputeQueue pmeQueue;
    cl::Event pmeSyncEvent;
>>>>>>> dd320bcf
    OpenCLFFT3D* fft;
    OpenCLFFT3D* dispersionFft;
    Kernel cpuPme;
    PmeIO* pmeio;
    SyncQueuePostComputation* syncQueue;
    ComputeKernel computeParamsKernel, computeExclusionParamsKernel, computePlasmaCorrectionKernel;
    ComputeKernel ewaldSumsKernel, ewaldForcesKernel;
    ComputeKernel pmeGridIndexKernel, pmeDispersionGridIndexKernel;
    ComputeKernel pmeSpreadChargeKernel, pmeDispersionSpreadChargeKernel;
    ComputeKernel pmeFinishSpreadChargeKernel, pmeDispersionFinishSpreadChargeKernel;
    ComputeKernel pmeConvolutionKernel, pmeDispersionConvolutionKernel;
    ComputeKernel pmeEvalEnergyKernel, pmeDispersionEvalEnergyKernel;
    ComputeKernel pmeInterpolateForceKernel, pmeDispersionInterpolateForceKernel;
    std::map<std::string, std::string> pmeDefines;
    std::vector<std::pair<int, int> > exceptionAtoms;
    std::vector<std::string> paramNames;
    std::vector<double> paramValues;
    std::map<int, int> exceptionIndex;
    double ewaldSelfEnergy, dispersionCoefficient, alpha, dispersionAlpha, totalCharge;
    int gridSizeX, gridSizeY, gridSizeZ;
    int dispersionGridSizeX, dispersionGridSizeY, dispersionGridSizeZ;
    bool hasCoulomb, hasLJ, usePmeQueue, doLJPME, usePosqCharges, recomputeParams, hasOffsets;
    NonbondedMethod nonbondedMethod;
    static const int PmeOrder = 5;
};

/**
 * This kernel is invoked by CustomCVForce to calculate the forces acting on the system and the energy of the system.
 */
class OpenCLCalcCustomCVForceKernel : public CommonCalcCustomCVForceKernel {
public:
    OpenCLCalcCustomCVForceKernel(std::string name, const Platform& platform, ComputeContext& cc) : CommonCalcCustomCVForceKernel(name, platform, cc) {
    }
    ComputeContext& getInnerComputeContext(ContextImpl& innerContext) {
        return *reinterpret_cast<OpenCLPlatform::PlatformData*>(innerContext.getPlatformData())->contexts[0];
    }
};

/**
 * This kernel is invoked by ATMForce to calculate the forces acting on the system and the energy of the system.
 */
class OpenCLCalcATMForceKernel : public CommonCalcATMForceKernel {
public:
    OpenCLCalcATMForceKernel(std::string name, const Platform& platform, ComputeContext& cc) : CommonCalcATMForceKernel(name, platform, cc) {
    }
    ComputeContext& getInnerComputeContext(ContextImpl& innerContext) {
        return *reinterpret_cast<OpenCLPlatform::PlatformData*>(innerContext.getPlatformData())->contexts[0];
    }
};

  
} // namespace OpenMM

#endif /*OPENMM_OPENCLKERNELS_H_*/<|MERGE_RESOLUTION|>--- conflicted
+++ resolved
@@ -185,13 +185,8 @@
     OpenCLArray pmeEnergyBuffer;
     OpenCLArray chargeBuffer;
     OpenCLSort* sort;
-<<<<<<< HEAD
-    cl::CommandQueue pmeQueue;
+    ComputeQueue pmeQueue;
     ComputeEvent pmeSyncEvent;
-=======
-    ComputeQueue pmeQueue;
-    cl::Event pmeSyncEvent;
->>>>>>> dd320bcf
     OpenCLFFT3D* fft;
     OpenCLFFT3D* dispersionFft;
     Kernel cpuPme;
