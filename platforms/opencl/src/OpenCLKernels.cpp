/* -------------------------------------------------------------------------- *
 *                                   OpenMM                                   *
 * -------------------------------------------------------------------------- *
 * This is part of the OpenMM molecular simulation toolkit originating from   *
 * Simbios, the NIH National Center for Physics-Based Simulation of           *
 * Biological Structures at Stanford, funded under the NIH Roadmap for        *
 * Medical Research, grant U54 GM072970. See https://simtk.org.               *
 *                                                                            *
 * Portions copyright (c) 2008-2025 Stanford University and the Authors.      *
 * Authors: Peter Eastman                                                     *
 * Contributors:                                                              *
 *                                                                            *
 * This program is free software: you can redistribute it and/or modify       *
 * it under the terms of the GNU Lesser General Public License as published   *
 * by the Free Software Foundation, either version 3 of the License, or       *
 * (at your option) any later version.                                        *
 *                                                                            *
 * This program is distributed in the hope that it will be useful,            *
 * but WITHOUT ANY WARRANTY; without even the implied warranty of             *
 * MERCHANTABILITY or FITNESS FOR A PARTICULAR PURPOSE.  See the              *
 * GNU Lesser General Public License for more details.                        *
 *                                                                            *
 * You should have received a copy of the GNU Lesser General Public License   *
 * along with this program.  If not, see <http://www.gnu.org/licenses/>.      *
 * -------------------------------------------------------------------------- */

#include "OpenCLKernels.h"
#include "OpenCLForceInfo.h"
#include "openmm/Context.h"
#include "openmm/internal/ContextImpl.h"
#include "openmm/internal/NonbondedForceImpl.h"
#include "openmm/common/CommonKernelUtilities.h"
#include "openmm/common/ContextSelector.h"
#include "CommonKernelSources.h"
#include "OpenCLBondedUtilities.h"
#include "OpenCLExpressionUtilities.h"
#include "OpenCLIntegrationUtilities.h"
#include "OpenCLNonbondedUtilities.h"
#include "OpenCLKernelSources.h"
#include "OpenCLQueue.h"
#include "SimTKOpenMMRealType.h"
#include "SimTKOpenMMUtilities.h"
#include <algorithm>
#include <assert.h>
#include <cmath>
#include <iterator>
#include <set>

using namespace OpenMM;
using namespace std;

void OpenCLCalcForcesAndEnergyKernel::initialize(const System& system) {
}

void OpenCLCalcForcesAndEnergyKernel::beginComputation(ContextImpl& context, bool includeForces, bool includeEnergy, int groups) {
    cl.setForcesValid(true);
    cl.clearAutoclearBuffers();
    for (auto computation : cl.getPreComputations())
        computation->computeForceAndEnergy(includeForces, includeEnergy, groups);
    OpenCLNonbondedUtilities& nb = cl.getNonbondedUtilities();
    cl.setComputeForceCount(cl.getComputeForceCount()+1);
    nb.prepareInteractions(groups);
    map<string, double>& derivs = cl.getEnergyParamDerivWorkspace();
    for (auto& param : context.getParameters())
        derivs[param.first] = 0;
}

double OpenCLCalcForcesAndEnergyKernel::finishComputation(ContextImpl& context, bool includeForces, bool includeEnergy, int groups, bool& valid) {
    cl.getBondedUtilities().computeInteractions(groups);
    cl.getNonbondedUtilities().computeInteractions(groups, includeForces, includeEnergy);
    double sum = 0.0;
    for (auto computation : cl.getPostComputations())
        sum += computation->computeForceAndEnergy(includeForces, includeEnergy, groups);
    cl.reduceForces();
    cl.getIntegrationUtilities().distributeForcesFromVirtualSites();
    if (includeEnergy)
        sum += cl.reduceEnergy();
    if (!cl.getForcesValid())
        valid = false;
    return sum;
}

void OpenCLCalcNonbondedForceKernel::initialize(const System& system, const NonbondedForce& force) {
    string vendor = cl.getDevice().getInfo<CL_DEVICE_VENDOR>();
    bool isNvidia = (vendor.size() >= 6 && vendor.substr(0, 6) == "NVIDIA");
    bool usePmeQueue = (!cl.getPlatformData().disablePmeStream && !cl.getPlatformData().useCpuPme && isNvidia);
    bool deviceIsCpu = (cl.getDevice().getInfo<CL_DEVICE_TYPE>() == CL_DEVICE_TYPE_CPU);
<<<<<<< HEAD
    if (!hasInitializedKernel) {
        hasInitializedKernel = true;
        int index = 0;
        computeParamsKernel.setArg<cl::Buffer>(index++, cl.getEnergyBuffer().getDeviceBuffer());
        index++;
        computeParamsKernel.setArg<cl::Buffer>(index++, globalParams.getDeviceBuffer());
        computeParamsKernel.setArg<cl_int>(index++, cl.getPaddedNumAtoms());
        computeParamsKernel.setArg<cl::Buffer>(index++, baseParticleParams.getDeviceBuffer());
        computeParamsKernel.setArg<cl::Buffer>(index++, cl.getPosq().getDeviceBuffer());
        computeParamsKernel.setArg<cl::Buffer>(index++, charges.getDeviceBuffer());
        computeParamsKernel.setArg<cl::Buffer>(index++, sigmaEpsilon.getDeviceBuffer());
        computeParamsKernel.setArg<cl::Buffer>(index++, particleParamOffsets.getDeviceBuffer());
        computeParamsKernel.setArg<cl::Buffer>(index++, particleOffsetIndices.getDeviceBuffer());
        if (exceptionParams.isInitialized()) {
            computeParamsKernel.setArg<cl_int>(index++, exceptionParams.getSize());
            computeParamsKernel.setArg<cl::Buffer>(index++, baseExceptionParams.getDeviceBuffer());
            computeParamsKernel.setArg<cl::Buffer>(index++, exceptionParams.getDeviceBuffer());
            computeParamsKernel.setArg<cl::Buffer>(index++, exceptionParamOffsets.getDeviceBuffer());
            computeParamsKernel.setArg<cl::Buffer>(index++, exceptionOffsetIndices.getDeviceBuffer());
        }
        if (exclusionParams.isInitialized()) {
            computeExclusionParamsKernel.setArg<cl::Buffer>(0, cl.getPosq().getDeviceBuffer());
            computeExclusionParamsKernel.setArg<cl::Buffer>(1, charges.getDeviceBuffer());
            computeExclusionParamsKernel.setArg<cl::Buffer>(2, sigmaEpsilon.getDeviceBuffer());
            computeExclusionParamsKernel.setArg<cl_int>(3, exclusionParams.getSize());
            computeExclusionParamsKernel.setArg<cl::Buffer>(4, exclusionAtoms.getDeviceBuffer());
            computeExclusionParamsKernel.setArg<cl::Buffer>(5, exclusionParams.getDeviceBuffer());
        }
        if (cosSinSums.isInitialized()) {
            ewaldSumsKernel.setArg<cl::Buffer>(0, cl.getEnergyBuffer().getDeviceBuffer());
            ewaldSumsKernel.setArg<cl::Buffer>(1, cl.getPosq().getDeviceBuffer());
            ewaldSumsKernel.setArg<cl::Buffer>(2, cosSinSums.getDeviceBuffer());
            ewaldForcesKernel.setArg<cl::Buffer>(0, cl.getLongForceBuffer().getDeviceBuffer());
            ewaldForcesKernel.setArg<cl::Buffer>(1, cl.getPosq().getDeviceBuffer());
            ewaldForcesKernel.setArg<cl::Buffer>(2, cosSinSums.getDeviceBuffer());
        }
        if (pmeGrid1.isInitialized()) {
            // Create kernels for Coulomb PME.
            
            map<string, string> replacements;
            replacements["CHARGE"] = (usePosqCharges ? "pos.w" : "charges[atom]");
            cl::Program program = cl.createProgram(cl.replaceStrings(CommonKernelSources::pme, replacements), pmeDefines);
            pmeGridIndexKernel = cl::Kernel(program, "findAtomGridIndex");
            pmeSpreadChargeKernel = cl::Kernel(program, "gridSpreadCharge");
            pmeConvolutionKernel = cl::Kernel(program, "reciprocalConvolution");
            pmeEvalEnergyKernel = cl::Kernel(program, "gridEvaluateEnergy");
            pmeInterpolateForceKernel = cl::Kernel(program, "gridInterpolateForce");
            int elementSize = (cl.getUseDoublePrecision() ? sizeof(mm_double4) : sizeof(mm_float4));
            pmeGridIndexKernel.setArg<cl::Buffer>(0, cl.getPosq().getDeviceBuffer());
            pmeGridIndexKernel.setArg<cl::Buffer>(1, pmeAtomGridIndex.getDeviceBuffer());
            pmeSpreadChargeKernel.setArg<cl::Buffer>(0, cl.getPosq().getDeviceBuffer());
            pmeSpreadChargeKernel.setArg<cl::Buffer>(1, pmeGrid2.getDeviceBuffer());
            pmeSpreadChargeKernel.setArg<cl::Buffer>(10, pmeAtomGridIndex.getDeviceBuffer());
            pmeSpreadChargeKernel.setArg<cl::Buffer>(11, charges.getDeviceBuffer());
            pmeConvolutionKernel.setArg<cl::Buffer>(0, pmeGrid2.getDeviceBuffer());
            pmeConvolutionKernel.setArg<cl::Buffer>(1, pmeBsplineModuliX.getDeviceBuffer());
            pmeConvolutionKernel.setArg<cl::Buffer>(2, pmeBsplineModuliY.getDeviceBuffer());
            pmeConvolutionKernel.setArg<cl::Buffer>(3, pmeBsplineModuliZ.getDeviceBuffer());
            pmeEvalEnergyKernel.setArg<cl::Buffer>(0, pmeGrid2.getDeviceBuffer());
            pmeEvalEnergyKernel.setArg<cl::Buffer>(1, usePmeQueue ? pmeEnergyBuffer.getDeviceBuffer() : cl.getEnergyBuffer().getDeviceBuffer());
            pmeEvalEnergyKernel.setArg<cl::Buffer>(2, pmeBsplineModuliX.getDeviceBuffer());
            pmeEvalEnergyKernel.setArg<cl::Buffer>(3, pmeBsplineModuliY.getDeviceBuffer());
            pmeEvalEnergyKernel.setArg<cl::Buffer>(4, pmeBsplineModuliZ.getDeviceBuffer());
            pmeInterpolateForceKernel.setArg<cl::Buffer>(0, cl.getPosq().getDeviceBuffer());
            pmeInterpolateForceKernel.setArg<cl::Buffer>(1, cl.getLongForceBuffer().getDeviceBuffer());
            pmeInterpolateForceKernel.setArg<cl::Buffer>(2, pmeGrid1.getDeviceBuffer());
            pmeInterpolateForceKernel.setArg<cl::Buffer>(11, pmeAtomGridIndex.getDeviceBuffer());
            pmeInterpolateForceKernel.setArg<cl::Buffer>(12, charges.getDeviceBuffer());
            pmeFinishSpreadChargeKernel = cl::Kernel(program, "finishSpreadCharge");
            pmeFinishSpreadChargeKernel.setArg<cl::Buffer>(0, pmeGrid2.getDeviceBuffer());
            pmeFinishSpreadChargeKernel.setArg<cl::Buffer>(1, pmeGrid1.getDeviceBuffer());
            if (usePmeQueue)
                syncQueue->setKernel(cl::Kernel(program, "addEnergy"));

            if (doLJPME) {
                // Create kernels for LJ PME.

                pmeDefines["EWALD_ALPHA"] = cl.doubleToString(dispersionAlpha);
                pmeDefines["GRID_SIZE_X"] = cl.intToString(dispersionGridSizeX);
                pmeDefines["GRID_SIZE_Y"] = cl.intToString(dispersionGridSizeY);
                pmeDefines["GRID_SIZE_Z"] = cl.intToString(dispersionGridSizeZ);
                pmeDefines["EPSILON_FACTOR"] = "1";
                pmeDefines["RECIP_EXP_FACTOR"] = cl.doubleToString(M_PI*M_PI/(dispersionAlpha*dispersionAlpha));
                pmeDefines["USE_LJPME"] = "1";
                pmeDefines["CHARGE_FROM_SIGEPS"] = "1";
                program = cl.createProgram(CommonKernelSources::pme, pmeDefines);
                pmeDispersionGridIndexKernel = cl::Kernel(program, "findAtomGridIndex");
                pmeDispersionSpreadChargeKernel = cl::Kernel(program, "gridSpreadCharge");
                pmeDispersionConvolutionKernel = cl::Kernel(program, "reciprocalConvolution");
                pmeDispersionEvalEnergyKernel = cl::Kernel(program, "gridEvaluateEnergy");
                pmeDispersionInterpolateForceKernel = cl::Kernel(program, "gridInterpolateForce");
                pmeDispersionGridIndexKernel.setArg<cl::Buffer>(0, cl.getPosq().getDeviceBuffer());
                pmeDispersionGridIndexKernel.setArg<cl::Buffer>(1, pmeAtomGridIndex.getDeviceBuffer());
                pmeDispersionSpreadChargeKernel.setArg<cl::Buffer>(0, cl.getPosq().getDeviceBuffer());
                pmeDispersionSpreadChargeKernel.setArg<cl::Buffer>(1, pmeGrid2.getDeviceBuffer());
                pmeDispersionSpreadChargeKernel.setArg<cl::Buffer>(10, pmeAtomGridIndex.getDeviceBuffer());
                pmeDispersionSpreadChargeKernel.setArg<cl::Buffer>(11, sigmaEpsilon.getDeviceBuffer());
                pmeDispersionConvolutionKernel.setArg<cl::Buffer>(0, pmeGrid2.getDeviceBuffer());
                pmeDispersionConvolutionKernel.setArg<cl::Buffer>(1, pmeDispersionBsplineModuliX.getDeviceBuffer());
                pmeDispersionConvolutionKernel.setArg<cl::Buffer>(2, pmeDispersionBsplineModuliY.getDeviceBuffer());
                pmeDispersionConvolutionKernel.setArg<cl::Buffer>(3, pmeDispersionBsplineModuliZ.getDeviceBuffer());
                pmeDispersionEvalEnergyKernel.setArg<cl::Buffer>(0, pmeGrid2.getDeviceBuffer());
                pmeDispersionEvalEnergyKernel.setArg<cl::Buffer>(1, usePmeQueue ? pmeEnergyBuffer.getDeviceBuffer() : cl.getEnergyBuffer().getDeviceBuffer());
                pmeDispersionEvalEnergyKernel.setArg<cl::Buffer>(2, pmeDispersionBsplineModuliX.getDeviceBuffer());
                pmeDispersionEvalEnergyKernel.setArg<cl::Buffer>(3, pmeDispersionBsplineModuliY.getDeviceBuffer());
                pmeDispersionEvalEnergyKernel.setArg<cl::Buffer>(4, pmeDispersionBsplineModuliZ.getDeviceBuffer());
                pmeDispersionInterpolateForceKernel.setArg<cl::Buffer>(0, cl.getPosq().getDeviceBuffer());
                pmeDispersionInterpolateForceKernel.setArg<cl::Buffer>(1, cl.getLongForceBuffer().getDeviceBuffer());
                pmeDispersionInterpolateForceKernel.setArg<cl::Buffer>(2, pmeGrid1.getDeviceBuffer());
                pmeDispersionInterpolateForceKernel.setArg<cl::Buffer>(11, pmeAtomGridIndex.getDeviceBuffer());
                pmeDispersionInterpolateForceKernel.setArg<cl::Buffer>(12, sigmaEpsilon.getDeviceBuffer());
                pmeDispersionFinishSpreadChargeKernel = cl::Kernel(program, "finishSpreadCharge");
                pmeDispersionFinishSpreadChargeKernel.setArg<cl::Buffer>(0, pmeGrid2.getDeviceBuffer());
                pmeDispersionFinishSpreadChargeKernel.setArg<cl::Buffer>(1, pmeGrid1.getDeviceBuffer());
            }
       }
    }
    
    // Update particle and exception parameters.

    bool paramChanged = false;
    for (int i = 0; i < paramNames.size(); i++) {
        double value = context.getParameter(paramNames[i]);
        if (value != paramValues[i]) {
            paramValues[i] = value;;
            paramChanged = true;
        }
    }
    if (paramChanged) {
        recomputeParams = true;
        globalParams.upload(paramValues, true);
    }
    double energy = (includeReciprocal ? ewaldSelfEnergy : 0.0);
    if (recomputeParams || hasOffsets) {
        computeParamsKernel.setArg<cl_int>(1, includeEnergy && includeReciprocal);
        cl.executeKernel(computeParamsKernel, cl.getPaddedNumAtoms());
        if (exclusionParams.isInitialized())
            cl.executeKernel(computeExclusionParamsKernel, exclusionParams.getSize());
        if (usePmeQueue) {
            vector<cl::Event> events(1);
            cl.getQueue().enqueueMarkerWithWaitList(NULL, &events[0]);
            pmeQueue.enqueueBarrierWithWaitList(&events);
        }
        if (hasOffsets)
            energy = 0.0; // The Ewald self energy was computed in the kernel.
        recomputeParams = false;
    }
    
    // Do reciprocal space calculations.
    
    if (cosSinSums.isInitialized() && includeReciprocal) {
        mm_double4 boxSize = cl.getPeriodicBoxSizeDouble();
        if (cl.getUseDoublePrecision()) {
            ewaldSumsKernel.setArg<mm_double4>(3, boxSize);
            ewaldForcesKernel.setArg<mm_double4>(3, boxSize);
        }
        else {
            ewaldSumsKernel.setArg<mm_float4>(3, mm_float4((float) boxSize.x, (float) boxSize.y, (float) boxSize.z, 0));
            ewaldForcesKernel.setArg<mm_float4>(3, mm_float4((float) boxSize.x, (float) boxSize.y, (float) boxSize.z, 0));
        }
        cl.executeKernel(ewaldSumsKernel, cosSinSums.getSize());
        cl.executeKernel(ewaldForcesKernel, cl.getNumAtoms());
    }
    if (pmeGrid1.isInitialized() && includeReciprocal) {
        if (usePmeQueue && !includeEnergy)
            cl.setQueue(pmeQueue);
        
        // Invert the periodic box vectors.
        
        mm_double4 recipBoxVectors[3];
        cl.computeReciprocalBoxVectors(recipBoxVectors);
        mm_float4 recipBoxVectorsFloat[3];
        for (int i = 0; i < 3; i++)
            recipBoxVectorsFloat[i] = mm_float4((float) recipBoxVectors[i].x, (float) recipBoxVectors[i].y, (float) recipBoxVectors[i].z, 0);

        // Execute the reciprocal space kernels.

        if (hasCoulomb) {
            setPeriodicBoxArgs(cl, pmeGridIndexKernel, 2);
            if (cl.getUseDoublePrecision()) {
                pmeGridIndexKernel.setArg<mm_double4>(7, recipBoxVectors[0]);
                pmeGridIndexKernel.setArg<mm_double4>(8, recipBoxVectors[1]);
                pmeGridIndexKernel.setArg<mm_double4>(9, recipBoxVectors[2]);
            }
            else {
                pmeGridIndexKernel.setArg<mm_float4>(7, recipBoxVectorsFloat[0]);
                pmeGridIndexKernel.setArg<mm_float4>(8, recipBoxVectorsFloat[1]);
                pmeGridIndexKernel.setArg<mm_float4>(9, recipBoxVectorsFloat[2]);
            }
            cl.executeKernel(pmeGridIndexKernel, cl.getNumAtoms());
            sort->sort(pmeAtomGridIndex);
            setPeriodicBoxArgs(cl, pmeSpreadChargeKernel, 2);
            if (cl.getUseDoublePrecision()) {
                pmeSpreadChargeKernel.setArg<mm_double4>(7, recipBoxVectors[0]);
                pmeSpreadChargeKernel.setArg<mm_double4>(8, recipBoxVectors[1]);
                pmeSpreadChargeKernel.setArg<mm_double4>(9, recipBoxVectors[2]);
            }
            else {
                pmeSpreadChargeKernel.setArg<mm_float4>(7, recipBoxVectorsFloat[0]);
                pmeSpreadChargeKernel.setArg<mm_float4>(8, recipBoxVectorsFloat[1]);
                pmeSpreadChargeKernel.setArg<mm_float4>(9, recipBoxVectorsFloat[2]);
            }
            cl.executeKernel(pmeSpreadChargeKernel, cl.getNumAtoms());
            cl.executeKernel(pmeFinishSpreadChargeKernel, gridSizeX*gridSizeY*gridSizeZ);
            fft->execFFT(pmeGrid1, pmeGrid2, true);
            mm_double4 boxSize = cl.getPeriodicBoxSizeDouble();
            if (cl.getUseDoublePrecision()) {
                pmeConvolutionKernel.setArg<mm_double4>(4, recipBoxVectors[0]);
                pmeConvolutionKernel.setArg<mm_double4>(5, recipBoxVectors[1]);
                pmeConvolutionKernel.setArg<mm_double4>(6, recipBoxVectors[2]);
                pmeEvalEnergyKernel.setArg<mm_double4>(5, recipBoxVectors[0]);
                pmeEvalEnergyKernel.setArg<mm_double4>(6, recipBoxVectors[1]);
                pmeEvalEnergyKernel.setArg<mm_double4>(7, recipBoxVectors[2]);
            }
            else {
                pmeConvolutionKernel.setArg<mm_float4>(4, recipBoxVectorsFloat[0]);
                pmeConvolutionKernel.setArg<mm_float4>(5, recipBoxVectorsFloat[1]);
                pmeConvolutionKernel.setArg<mm_float4>(6, recipBoxVectorsFloat[2]);
                pmeEvalEnergyKernel.setArg<mm_float4>(5, recipBoxVectorsFloat[0]);
                pmeEvalEnergyKernel.setArg<mm_float4>(6, recipBoxVectorsFloat[1]);
                pmeEvalEnergyKernel.setArg<mm_float4>(7, recipBoxVectorsFloat[2]);
            }
            if (includeEnergy)
                cl.executeKernel(pmeEvalEnergyKernel, gridSizeX*gridSizeY*gridSizeZ);
            cl.executeKernel(pmeConvolutionKernel, gridSizeX*gridSizeY*gridSizeZ);
            fft->execFFT(pmeGrid2, pmeGrid1, false);
            setPeriodicBoxArgs(cl, pmeInterpolateForceKernel, 3);
            if (cl.getUseDoublePrecision()) {
                pmeInterpolateForceKernel.setArg<mm_double4>(8, recipBoxVectors[0]);
                pmeInterpolateForceKernel.setArg<mm_double4>(9, recipBoxVectors[1]);
                pmeInterpolateForceKernel.setArg<mm_double4>(10, recipBoxVectors[2]);
            }
            else {
                pmeInterpolateForceKernel.setArg<mm_float4>(8, recipBoxVectorsFloat[0]);
                pmeInterpolateForceKernel.setArg<mm_float4>(9, recipBoxVectorsFloat[1]);
                pmeInterpolateForceKernel.setArg<mm_float4>(10, recipBoxVectorsFloat[2]);
            }
            if (deviceIsCpu)
                cl.executeKernel(pmeInterpolateForceKernel, 2*cl.getDevice().getInfo<CL_DEVICE_MAX_COMPUTE_UNITS>(), 1);
            else
                cl.executeKernel(pmeInterpolateForceKernel, cl.getNumAtoms());
        }
        
        if (doLJPME && hasLJ) {
            setPeriodicBoxArgs(cl, pmeDispersionGridIndexKernel, 2);
            if (cl.getUseDoublePrecision()) {
                pmeDispersionGridIndexKernel.setArg<mm_double4>(7, recipBoxVectors[0]);
                pmeDispersionGridIndexKernel.setArg<mm_double4>(8, recipBoxVectors[1]);
                pmeDispersionGridIndexKernel.setArg<mm_double4>(9, recipBoxVectors[2]);
            }
            else {
                pmeDispersionGridIndexKernel.setArg<mm_float4>(7, recipBoxVectorsFloat[0]);
                pmeDispersionGridIndexKernel.setArg<mm_float4>(8, recipBoxVectorsFloat[1]);
                pmeDispersionGridIndexKernel.setArg<mm_float4>(9, recipBoxVectorsFloat[2]);
            }
            cl.executeKernel(pmeDispersionGridIndexKernel, cl.getNumAtoms());
            if (!hasCoulomb)
                sort->sort(pmeAtomGridIndex);
            cl.clearBuffer(pmeGrid2);
            setPeriodicBoxArgs(cl, pmeDispersionSpreadChargeKernel, 2);
            if (cl.getUseDoublePrecision()) {
                pmeDispersionSpreadChargeKernel.setArg<mm_double4>(7, recipBoxVectors[0]);
                pmeDispersionSpreadChargeKernel.setArg<mm_double4>(8, recipBoxVectors[1]);
                pmeDispersionSpreadChargeKernel.setArg<mm_double4>(9, recipBoxVectors[2]);
            }
            else {
                pmeDispersionSpreadChargeKernel.setArg<mm_float4>(7, recipBoxVectorsFloat[0]);
                pmeDispersionSpreadChargeKernel.setArg<mm_float4>(8, recipBoxVectorsFloat[1]);
                pmeDispersionSpreadChargeKernel.setArg<mm_float4>(9, recipBoxVectorsFloat[2]);
            }
            cl.executeKernel(pmeDispersionSpreadChargeKernel, cl.getNumAtoms());
            cl.executeKernel(pmeDispersionFinishSpreadChargeKernel, gridSizeX*gridSizeY*gridSizeZ);
            dispersionFft->execFFT(pmeGrid1, pmeGrid2, true);
            if (cl.getUseDoublePrecision()) {
                pmeDispersionConvolutionKernel.setArg<mm_double4>(4, recipBoxVectors[0]);
                pmeDispersionConvolutionKernel.setArg<mm_double4>(5, recipBoxVectors[1]);
                pmeDispersionConvolutionKernel.setArg<mm_double4>(6, recipBoxVectors[2]);
                pmeDispersionEvalEnergyKernel.setArg<mm_double4>(5, recipBoxVectors[0]);
                pmeDispersionEvalEnergyKernel.setArg<mm_double4>(6, recipBoxVectors[1]);
                pmeDispersionEvalEnergyKernel.setArg<mm_double4>(7, recipBoxVectors[2]);
            }
            else {
                pmeDispersionConvolutionKernel.setArg<mm_float4>(4, recipBoxVectorsFloat[0]);
                pmeDispersionConvolutionKernel.setArg<mm_float4>(5, recipBoxVectorsFloat[1]);
                pmeDispersionConvolutionKernel.setArg<mm_float4>(6, recipBoxVectorsFloat[2]);
                pmeDispersionEvalEnergyKernel.setArg<mm_float4>(5, recipBoxVectorsFloat[0]);
                pmeDispersionEvalEnergyKernel.setArg<mm_float4>(6, recipBoxVectorsFloat[1]);
                pmeDispersionEvalEnergyKernel.setArg<mm_float4>(7, recipBoxVectorsFloat[2]);
            }
            if (!hasCoulomb) cl.clearBuffer(pmeEnergyBuffer);
            if (includeEnergy)
                cl.executeKernel(pmeDispersionEvalEnergyKernel, gridSizeX*gridSizeY*gridSizeZ);
            cl.executeKernel(pmeDispersionConvolutionKernel, gridSizeX*gridSizeY*gridSizeZ);
            dispersionFft->execFFT(pmeGrid2, pmeGrid1, false);
            setPeriodicBoxArgs(cl, pmeDispersionInterpolateForceKernel, 3);
            if (cl.getUseDoublePrecision()) {
                pmeDispersionInterpolateForceKernel.setArg<mm_double4>(8, recipBoxVectors[0]);
                pmeDispersionInterpolateForceKernel.setArg<mm_double4>(9, recipBoxVectors[1]);
                pmeDispersionInterpolateForceKernel.setArg<mm_double4>(10, recipBoxVectors[2]);
            }
            else {
                pmeDispersionInterpolateForceKernel.setArg<mm_float4>(8, recipBoxVectorsFloat[0]);
                pmeDispersionInterpolateForceKernel.setArg<mm_float4>(9, recipBoxVectorsFloat[1]);
                pmeDispersionInterpolateForceKernel.setArg<mm_float4>(10, recipBoxVectorsFloat[2]);
            }
            if (deviceIsCpu)
                cl.executeKernel(pmeDispersionInterpolateForceKernel, 2*cl.getDevice().getInfo<CL_DEVICE_MAX_COMPUTE_UNITS>(), 1);
            else
                cl.executeKernel(pmeDispersionInterpolateForceKernel, cl.getNumAtoms());
        }
        if (usePmeQueue) {
            pmeQueue.enqueueMarkerWithWaitList(NULL, &pmeSyncEvent);
            cl.restoreDefaultQueue();
        }
    }
    if (dispersionCoefficient != 0.0 && includeDirect) {
        mm_double4 boxSize = cl.getPeriodicBoxSizeDouble();
        energy += dispersionCoefficient/(boxSize.x*boxSize.y*boxSize.z);
    }
    return energy;
}

void OpenCLCalcNonbondedForceKernel::copyParametersToContext(ContextImpl& context, const NonbondedForce& force) {
    // Make sure the new parameters are acceptable.

    if (force.getNumParticles() != cl.getNumAtoms())
        throw OpenMMException("updateParametersInContext: The number of particles has changed");
    if (!hasCoulomb || !hasLJ) {
        for (int i = 0; i < force.getNumParticles(); i++) {
            double charge, sigma, epsilon;
            force.getParticleParameters(i, charge, sigma, epsilon);
            if (!hasCoulomb && charge != 0.0)
                throw OpenMMException("updateParametersInContext: The nonbonded force kernel does not include Coulomb interactions, because all charges were originally 0");
            if (!hasLJ && epsilon != 0.0)
                throw OpenMMException("updateParametersInContext: The nonbonded force kernel does not include Lennard-Jones interactions, because all epsilons were originally 0");
        }
    }
    set<int> exceptionsWithOffsets;
    for (int i = 0; i < force.getNumExceptionParameterOffsets(); i++) {
        string param;
        int exception;
        double charge, sigma, epsilon;
        force.getExceptionParameterOffset(i, param, exception, charge, sigma, epsilon);
        exceptionsWithOffsets.insert(exception);
    }
    vector<int> exceptions;
    for (int i = 0; i < force.getNumExceptions(); i++) {
        int particle1, particle2;
        double chargeProd, sigma, epsilon;
        force.getExceptionParameters(i, particle1, particle2, chargeProd, sigma, epsilon);
        if (chargeProd != 0.0 || epsilon != 0.0 || exceptionsWithOffsets.find(i) != exceptionsWithOffsets.end())
            exceptions.push_back(i);
    }
    int numContexts = cl.getPlatformData().contexts.size();
    int startIndex = cl.getContextIndex()*exceptions.size()/numContexts;
    int endIndex = (cl.getContextIndex()+1)*exceptions.size()/numContexts;
    int numExceptions = endIndex-startIndex;
    if (numExceptions != exceptionAtoms.size())
        throw OpenMMException("updateParametersInContext: The set of non-excluded exceptions has changed");

    // Record the per-particle parameters.

    vector<mm_float4> baseParticleParamVec(cl.getPaddedNumAtoms(), mm_float4(0, 0, 0, 0));
    for (int i = 0; i < force.getNumParticles(); i++) {
        double charge, sigma, epsilon;
        force.getParticleParameters(i, charge, sigma, epsilon);
        baseParticleParamVec[i] = mm_float4(charge, sigma, epsilon, 0);
    }
    baseParticleParams.upload(baseParticleParamVec);
    
    // Record the exceptions.
    
    if (numExceptions > 0) {
        vector<mm_float4> baseExceptionParamsVec(numExceptions);
        for (int i = 0; i < numExceptions; i++) {
            int particle1, particle2;
            double chargeProd, sigma, epsilon;
            force.getExceptionParameters(exceptions[startIndex+i], particle1, particle2, chargeProd, sigma, epsilon);
            if (make_pair(particle1, particle2) != exceptionAtoms[i])
                throw OpenMMException("updateParametersInContext: The set of non-excluded exceptions has changed");
            baseExceptionParamsVec[i] = mm_float4(chargeProd, sigma, epsilon, 0);
        }
        baseExceptionParams.upload(baseExceptionParamsVec);
    }
    
    // Compute other values.
    
    ewaldSelfEnergy = 0.0;
    if (nonbondedMethod == Ewald || nonbondedMethod == PME || nonbondedMethod == LJPME) {
        if (cl.getContextIndex() == 0) {
            for (int i = 0; i < force.getNumParticles(); i++) {
                ewaldSelfEnergy -= baseParticleParamVec[i].x*baseParticleParamVec[i].x*ONE_4PI_EPS0*alpha/sqrt(M_PI);
                if (doLJPME)
                    ewaldSelfEnergy += baseParticleParamVec[i].z*pow(baseParticleParamVec[i].y*dispersionAlpha, 6)/3.0;
            }
        }
    }
    if (force.getUseDispersionCorrection() && cl.getContextIndex() == 0 && (nonbondedMethod == CutoffPeriodic || nonbondedMethod == Ewald || nonbondedMethod == PME))
        dispersionCoefficient = NonbondedForceImpl::calcDispersionCorrection(context.getSystem(), force);
    cl.invalidateMolecules(info);
    recomputeParams = true;
}

void OpenCLCalcNonbondedForceKernel::getPMEParameters(double& alpha, int& nx, int& ny, int& nz) const {
    if (nonbondedMethod != PME)
        throw OpenMMException("getPMEParametersInContext: This Context is not using PME");
    if (cl.getPlatformData().useCpuPme)
        cpuPme.getAs<CalcPmeReciprocalForceKernel>().getPMEParameters(alpha, nx, ny, nz);
    else {
        alpha = this->alpha;
        nx = gridSizeX;
        ny = gridSizeY;
        nz = gridSizeZ;
    }
}

void OpenCLCalcNonbondedForceKernel::getLJPMEParameters(double& alpha, int& nx, int& ny, int& nz) const {
    if (nonbondedMethod != LJPME)
        throw OpenMMException("getPMEParametersInContext: This Context is not using PME");
    if (cl.getPlatformData().useCpuPme)
        //cpuPme.getAs<CalcPmeReciprocalForceKernel>().getLJPMEParameters(alpha, nx, ny, nz);
        throw OpenMMException("getPMEParametersInContext: CPUPME has not been implemented for LJPME yet.");
    else {
        alpha = this->dispersionAlpha;
        nx = dispersionGridSizeX;
        ny = dispersionGridSizeY;
        nz = dispersionGridSizeZ;
    }
=======
    commonInitialize(system, force, usePmeQueue, deviceIsCpu, true, cl.getPlatformData().useCpuPme);
>>>>>>> 88f32f2d
}<|MERGE_RESOLUTION|>--- conflicted
+++ resolved
@@ -85,436 +85,5 @@
     bool isNvidia = (vendor.size() >= 6 && vendor.substr(0, 6) == "NVIDIA");
     bool usePmeQueue = (!cl.getPlatformData().disablePmeStream && !cl.getPlatformData().useCpuPme && isNvidia);
     bool deviceIsCpu = (cl.getDevice().getInfo<CL_DEVICE_TYPE>() == CL_DEVICE_TYPE_CPU);
-<<<<<<< HEAD
-    if (!hasInitializedKernel) {
-        hasInitializedKernel = true;
-        int index = 0;
-        computeParamsKernel.setArg<cl::Buffer>(index++, cl.getEnergyBuffer().getDeviceBuffer());
-        index++;
-        computeParamsKernel.setArg<cl::Buffer>(index++, globalParams.getDeviceBuffer());
-        computeParamsKernel.setArg<cl_int>(index++, cl.getPaddedNumAtoms());
-        computeParamsKernel.setArg<cl::Buffer>(index++, baseParticleParams.getDeviceBuffer());
-        computeParamsKernel.setArg<cl::Buffer>(index++, cl.getPosq().getDeviceBuffer());
-        computeParamsKernel.setArg<cl::Buffer>(index++, charges.getDeviceBuffer());
-        computeParamsKernel.setArg<cl::Buffer>(index++, sigmaEpsilon.getDeviceBuffer());
-        computeParamsKernel.setArg<cl::Buffer>(index++, particleParamOffsets.getDeviceBuffer());
-        computeParamsKernel.setArg<cl::Buffer>(index++, particleOffsetIndices.getDeviceBuffer());
-        if (exceptionParams.isInitialized()) {
-            computeParamsKernel.setArg<cl_int>(index++, exceptionParams.getSize());
-            computeParamsKernel.setArg<cl::Buffer>(index++, baseExceptionParams.getDeviceBuffer());
-            computeParamsKernel.setArg<cl::Buffer>(index++, exceptionParams.getDeviceBuffer());
-            computeParamsKernel.setArg<cl::Buffer>(index++, exceptionParamOffsets.getDeviceBuffer());
-            computeParamsKernel.setArg<cl::Buffer>(index++, exceptionOffsetIndices.getDeviceBuffer());
-        }
-        if (exclusionParams.isInitialized()) {
-            computeExclusionParamsKernel.setArg<cl::Buffer>(0, cl.getPosq().getDeviceBuffer());
-            computeExclusionParamsKernel.setArg<cl::Buffer>(1, charges.getDeviceBuffer());
-            computeExclusionParamsKernel.setArg<cl::Buffer>(2, sigmaEpsilon.getDeviceBuffer());
-            computeExclusionParamsKernel.setArg<cl_int>(3, exclusionParams.getSize());
-            computeExclusionParamsKernel.setArg<cl::Buffer>(4, exclusionAtoms.getDeviceBuffer());
-            computeExclusionParamsKernel.setArg<cl::Buffer>(5, exclusionParams.getDeviceBuffer());
-        }
-        if (cosSinSums.isInitialized()) {
-            ewaldSumsKernel.setArg<cl::Buffer>(0, cl.getEnergyBuffer().getDeviceBuffer());
-            ewaldSumsKernel.setArg<cl::Buffer>(1, cl.getPosq().getDeviceBuffer());
-            ewaldSumsKernel.setArg<cl::Buffer>(2, cosSinSums.getDeviceBuffer());
-            ewaldForcesKernel.setArg<cl::Buffer>(0, cl.getLongForceBuffer().getDeviceBuffer());
-            ewaldForcesKernel.setArg<cl::Buffer>(1, cl.getPosq().getDeviceBuffer());
-            ewaldForcesKernel.setArg<cl::Buffer>(2, cosSinSums.getDeviceBuffer());
-        }
-        if (pmeGrid1.isInitialized()) {
-            // Create kernels for Coulomb PME.
-            
-            map<string, string> replacements;
-            replacements["CHARGE"] = (usePosqCharges ? "pos.w" : "charges[atom]");
-            cl::Program program = cl.createProgram(cl.replaceStrings(CommonKernelSources::pme, replacements), pmeDefines);
-            pmeGridIndexKernel = cl::Kernel(program, "findAtomGridIndex");
-            pmeSpreadChargeKernel = cl::Kernel(program, "gridSpreadCharge");
-            pmeConvolutionKernel = cl::Kernel(program, "reciprocalConvolution");
-            pmeEvalEnergyKernel = cl::Kernel(program, "gridEvaluateEnergy");
-            pmeInterpolateForceKernel = cl::Kernel(program, "gridInterpolateForce");
-            int elementSize = (cl.getUseDoublePrecision() ? sizeof(mm_double4) : sizeof(mm_float4));
-            pmeGridIndexKernel.setArg<cl::Buffer>(0, cl.getPosq().getDeviceBuffer());
-            pmeGridIndexKernel.setArg<cl::Buffer>(1, pmeAtomGridIndex.getDeviceBuffer());
-            pmeSpreadChargeKernel.setArg<cl::Buffer>(0, cl.getPosq().getDeviceBuffer());
-            pmeSpreadChargeKernel.setArg<cl::Buffer>(1, pmeGrid2.getDeviceBuffer());
-            pmeSpreadChargeKernel.setArg<cl::Buffer>(10, pmeAtomGridIndex.getDeviceBuffer());
-            pmeSpreadChargeKernel.setArg<cl::Buffer>(11, charges.getDeviceBuffer());
-            pmeConvolutionKernel.setArg<cl::Buffer>(0, pmeGrid2.getDeviceBuffer());
-            pmeConvolutionKernel.setArg<cl::Buffer>(1, pmeBsplineModuliX.getDeviceBuffer());
-            pmeConvolutionKernel.setArg<cl::Buffer>(2, pmeBsplineModuliY.getDeviceBuffer());
-            pmeConvolutionKernel.setArg<cl::Buffer>(3, pmeBsplineModuliZ.getDeviceBuffer());
-            pmeEvalEnergyKernel.setArg<cl::Buffer>(0, pmeGrid2.getDeviceBuffer());
-            pmeEvalEnergyKernel.setArg<cl::Buffer>(1, usePmeQueue ? pmeEnergyBuffer.getDeviceBuffer() : cl.getEnergyBuffer().getDeviceBuffer());
-            pmeEvalEnergyKernel.setArg<cl::Buffer>(2, pmeBsplineModuliX.getDeviceBuffer());
-            pmeEvalEnergyKernel.setArg<cl::Buffer>(3, pmeBsplineModuliY.getDeviceBuffer());
-            pmeEvalEnergyKernel.setArg<cl::Buffer>(4, pmeBsplineModuliZ.getDeviceBuffer());
-            pmeInterpolateForceKernel.setArg<cl::Buffer>(0, cl.getPosq().getDeviceBuffer());
-            pmeInterpolateForceKernel.setArg<cl::Buffer>(1, cl.getLongForceBuffer().getDeviceBuffer());
-            pmeInterpolateForceKernel.setArg<cl::Buffer>(2, pmeGrid1.getDeviceBuffer());
-            pmeInterpolateForceKernel.setArg<cl::Buffer>(11, pmeAtomGridIndex.getDeviceBuffer());
-            pmeInterpolateForceKernel.setArg<cl::Buffer>(12, charges.getDeviceBuffer());
-            pmeFinishSpreadChargeKernel = cl::Kernel(program, "finishSpreadCharge");
-            pmeFinishSpreadChargeKernel.setArg<cl::Buffer>(0, pmeGrid2.getDeviceBuffer());
-            pmeFinishSpreadChargeKernel.setArg<cl::Buffer>(1, pmeGrid1.getDeviceBuffer());
-            if (usePmeQueue)
-                syncQueue->setKernel(cl::Kernel(program, "addEnergy"));
-
-            if (doLJPME) {
-                // Create kernels for LJ PME.
-
-                pmeDefines["EWALD_ALPHA"] = cl.doubleToString(dispersionAlpha);
-                pmeDefines["GRID_SIZE_X"] = cl.intToString(dispersionGridSizeX);
-                pmeDefines["GRID_SIZE_Y"] = cl.intToString(dispersionGridSizeY);
-                pmeDefines["GRID_SIZE_Z"] = cl.intToString(dispersionGridSizeZ);
-                pmeDefines["EPSILON_FACTOR"] = "1";
-                pmeDefines["RECIP_EXP_FACTOR"] = cl.doubleToString(M_PI*M_PI/(dispersionAlpha*dispersionAlpha));
-                pmeDefines["USE_LJPME"] = "1";
-                pmeDefines["CHARGE_FROM_SIGEPS"] = "1";
-                program = cl.createProgram(CommonKernelSources::pme, pmeDefines);
-                pmeDispersionGridIndexKernel = cl::Kernel(program, "findAtomGridIndex");
-                pmeDispersionSpreadChargeKernel = cl::Kernel(program, "gridSpreadCharge");
-                pmeDispersionConvolutionKernel = cl::Kernel(program, "reciprocalConvolution");
-                pmeDispersionEvalEnergyKernel = cl::Kernel(program, "gridEvaluateEnergy");
-                pmeDispersionInterpolateForceKernel = cl::Kernel(program, "gridInterpolateForce");
-                pmeDispersionGridIndexKernel.setArg<cl::Buffer>(0, cl.getPosq().getDeviceBuffer());
-                pmeDispersionGridIndexKernel.setArg<cl::Buffer>(1, pmeAtomGridIndex.getDeviceBuffer());
-                pmeDispersionSpreadChargeKernel.setArg<cl::Buffer>(0, cl.getPosq().getDeviceBuffer());
-                pmeDispersionSpreadChargeKernel.setArg<cl::Buffer>(1, pmeGrid2.getDeviceBuffer());
-                pmeDispersionSpreadChargeKernel.setArg<cl::Buffer>(10, pmeAtomGridIndex.getDeviceBuffer());
-                pmeDispersionSpreadChargeKernel.setArg<cl::Buffer>(11, sigmaEpsilon.getDeviceBuffer());
-                pmeDispersionConvolutionKernel.setArg<cl::Buffer>(0, pmeGrid2.getDeviceBuffer());
-                pmeDispersionConvolutionKernel.setArg<cl::Buffer>(1, pmeDispersionBsplineModuliX.getDeviceBuffer());
-                pmeDispersionConvolutionKernel.setArg<cl::Buffer>(2, pmeDispersionBsplineModuliY.getDeviceBuffer());
-                pmeDispersionConvolutionKernel.setArg<cl::Buffer>(3, pmeDispersionBsplineModuliZ.getDeviceBuffer());
-                pmeDispersionEvalEnergyKernel.setArg<cl::Buffer>(0, pmeGrid2.getDeviceBuffer());
-                pmeDispersionEvalEnergyKernel.setArg<cl::Buffer>(1, usePmeQueue ? pmeEnergyBuffer.getDeviceBuffer() : cl.getEnergyBuffer().getDeviceBuffer());
-                pmeDispersionEvalEnergyKernel.setArg<cl::Buffer>(2, pmeDispersionBsplineModuliX.getDeviceBuffer());
-                pmeDispersionEvalEnergyKernel.setArg<cl::Buffer>(3, pmeDispersionBsplineModuliY.getDeviceBuffer());
-                pmeDispersionEvalEnergyKernel.setArg<cl::Buffer>(4, pmeDispersionBsplineModuliZ.getDeviceBuffer());
-                pmeDispersionInterpolateForceKernel.setArg<cl::Buffer>(0, cl.getPosq().getDeviceBuffer());
-                pmeDispersionInterpolateForceKernel.setArg<cl::Buffer>(1, cl.getLongForceBuffer().getDeviceBuffer());
-                pmeDispersionInterpolateForceKernel.setArg<cl::Buffer>(2, pmeGrid1.getDeviceBuffer());
-                pmeDispersionInterpolateForceKernel.setArg<cl::Buffer>(11, pmeAtomGridIndex.getDeviceBuffer());
-                pmeDispersionInterpolateForceKernel.setArg<cl::Buffer>(12, sigmaEpsilon.getDeviceBuffer());
-                pmeDispersionFinishSpreadChargeKernel = cl::Kernel(program, "finishSpreadCharge");
-                pmeDispersionFinishSpreadChargeKernel.setArg<cl::Buffer>(0, pmeGrid2.getDeviceBuffer());
-                pmeDispersionFinishSpreadChargeKernel.setArg<cl::Buffer>(1, pmeGrid1.getDeviceBuffer());
-            }
-       }
-    }
-    
-    // Update particle and exception parameters.
-
-    bool paramChanged = false;
-    for (int i = 0; i < paramNames.size(); i++) {
-        double value = context.getParameter(paramNames[i]);
-        if (value != paramValues[i]) {
-            paramValues[i] = value;;
-            paramChanged = true;
-        }
-    }
-    if (paramChanged) {
-        recomputeParams = true;
-        globalParams.upload(paramValues, true);
-    }
-    double energy = (includeReciprocal ? ewaldSelfEnergy : 0.0);
-    if (recomputeParams || hasOffsets) {
-        computeParamsKernel.setArg<cl_int>(1, includeEnergy && includeReciprocal);
-        cl.executeKernel(computeParamsKernel, cl.getPaddedNumAtoms());
-        if (exclusionParams.isInitialized())
-            cl.executeKernel(computeExclusionParamsKernel, exclusionParams.getSize());
-        if (usePmeQueue) {
-            vector<cl::Event> events(1);
-            cl.getQueue().enqueueMarkerWithWaitList(NULL, &events[0]);
-            pmeQueue.enqueueBarrierWithWaitList(&events);
-        }
-        if (hasOffsets)
-            energy = 0.0; // The Ewald self energy was computed in the kernel.
-        recomputeParams = false;
-    }
-    
-    // Do reciprocal space calculations.
-    
-    if (cosSinSums.isInitialized() && includeReciprocal) {
-        mm_double4 boxSize = cl.getPeriodicBoxSizeDouble();
-        if (cl.getUseDoublePrecision()) {
-            ewaldSumsKernel.setArg<mm_double4>(3, boxSize);
-            ewaldForcesKernel.setArg<mm_double4>(3, boxSize);
-        }
-        else {
-            ewaldSumsKernel.setArg<mm_float4>(3, mm_float4((float) boxSize.x, (float) boxSize.y, (float) boxSize.z, 0));
-            ewaldForcesKernel.setArg<mm_float4>(3, mm_float4((float) boxSize.x, (float) boxSize.y, (float) boxSize.z, 0));
-        }
-        cl.executeKernel(ewaldSumsKernel, cosSinSums.getSize());
-        cl.executeKernel(ewaldForcesKernel, cl.getNumAtoms());
-    }
-    if (pmeGrid1.isInitialized() && includeReciprocal) {
-        if (usePmeQueue && !includeEnergy)
-            cl.setQueue(pmeQueue);
-        
-        // Invert the periodic box vectors.
-        
-        mm_double4 recipBoxVectors[3];
-        cl.computeReciprocalBoxVectors(recipBoxVectors);
-        mm_float4 recipBoxVectorsFloat[3];
-        for (int i = 0; i < 3; i++)
-            recipBoxVectorsFloat[i] = mm_float4((float) recipBoxVectors[i].x, (float) recipBoxVectors[i].y, (float) recipBoxVectors[i].z, 0);
-
-        // Execute the reciprocal space kernels.
-
-        if (hasCoulomb) {
-            setPeriodicBoxArgs(cl, pmeGridIndexKernel, 2);
-            if (cl.getUseDoublePrecision()) {
-                pmeGridIndexKernel.setArg<mm_double4>(7, recipBoxVectors[0]);
-                pmeGridIndexKernel.setArg<mm_double4>(8, recipBoxVectors[1]);
-                pmeGridIndexKernel.setArg<mm_double4>(9, recipBoxVectors[2]);
-            }
-            else {
-                pmeGridIndexKernel.setArg<mm_float4>(7, recipBoxVectorsFloat[0]);
-                pmeGridIndexKernel.setArg<mm_float4>(8, recipBoxVectorsFloat[1]);
-                pmeGridIndexKernel.setArg<mm_float4>(9, recipBoxVectorsFloat[2]);
-            }
-            cl.executeKernel(pmeGridIndexKernel, cl.getNumAtoms());
-            sort->sort(pmeAtomGridIndex);
-            setPeriodicBoxArgs(cl, pmeSpreadChargeKernel, 2);
-            if (cl.getUseDoublePrecision()) {
-                pmeSpreadChargeKernel.setArg<mm_double4>(7, recipBoxVectors[0]);
-                pmeSpreadChargeKernel.setArg<mm_double4>(8, recipBoxVectors[1]);
-                pmeSpreadChargeKernel.setArg<mm_double4>(9, recipBoxVectors[2]);
-            }
-            else {
-                pmeSpreadChargeKernel.setArg<mm_float4>(7, recipBoxVectorsFloat[0]);
-                pmeSpreadChargeKernel.setArg<mm_float4>(8, recipBoxVectorsFloat[1]);
-                pmeSpreadChargeKernel.setArg<mm_float4>(9, recipBoxVectorsFloat[2]);
-            }
-            cl.executeKernel(pmeSpreadChargeKernel, cl.getNumAtoms());
-            cl.executeKernel(pmeFinishSpreadChargeKernel, gridSizeX*gridSizeY*gridSizeZ);
-            fft->execFFT(pmeGrid1, pmeGrid2, true);
-            mm_double4 boxSize = cl.getPeriodicBoxSizeDouble();
-            if (cl.getUseDoublePrecision()) {
-                pmeConvolutionKernel.setArg<mm_double4>(4, recipBoxVectors[0]);
-                pmeConvolutionKernel.setArg<mm_double4>(5, recipBoxVectors[1]);
-                pmeConvolutionKernel.setArg<mm_double4>(6, recipBoxVectors[2]);
-                pmeEvalEnergyKernel.setArg<mm_double4>(5, recipBoxVectors[0]);
-                pmeEvalEnergyKernel.setArg<mm_double4>(6, recipBoxVectors[1]);
-                pmeEvalEnergyKernel.setArg<mm_double4>(7, recipBoxVectors[2]);
-            }
-            else {
-                pmeConvolutionKernel.setArg<mm_float4>(4, recipBoxVectorsFloat[0]);
-                pmeConvolutionKernel.setArg<mm_float4>(5, recipBoxVectorsFloat[1]);
-                pmeConvolutionKernel.setArg<mm_float4>(6, recipBoxVectorsFloat[2]);
-                pmeEvalEnergyKernel.setArg<mm_float4>(5, recipBoxVectorsFloat[0]);
-                pmeEvalEnergyKernel.setArg<mm_float4>(6, recipBoxVectorsFloat[1]);
-                pmeEvalEnergyKernel.setArg<mm_float4>(7, recipBoxVectorsFloat[2]);
-            }
-            if (includeEnergy)
-                cl.executeKernel(pmeEvalEnergyKernel, gridSizeX*gridSizeY*gridSizeZ);
-            cl.executeKernel(pmeConvolutionKernel, gridSizeX*gridSizeY*gridSizeZ);
-            fft->execFFT(pmeGrid2, pmeGrid1, false);
-            setPeriodicBoxArgs(cl, pmeInterpolateForceKernel, 3);
-            if (cl.getUseDoublePrecision()) {
-                pmeInterpolateForceKernel.setArg<mm_double4>(8, recipBoxVectors[0]);
-                pmeInterpolateForceKernel.setArg<mm_double4>(9, recipBoxVectors[1]);
-                pmeInterpolateForceKernel.setArg<mm_double4>(10, recipBoxVectors[2]);
-            }
-            else {
-                pmeInterpolateForceKernel.setArg<mm_float4>(8, recipBoxVectorsFloat[0]);
-                pmeInterpolateForceKernel.setArg<mm_float4>(9, recipBoxVectorsFloat[1]);
-                pmeInterpolateForceKernel.setArg<mm_float4>(10, recipBoxVectorsFloat[2]);
-            }
-            if (deviceIsCpu)
-                cl.executeKernel(pmeInterpolateForceKernel, 2*cl.getDevice().getInfo<CL_DEVICE_MAX_COMPUTE_UNITS>(), 1);
-            else
-                cl.executeKernel(pmeInterpolateForceKernel, cl.getNumAtoms());
-        }
-        
-        if (doLJPME && hasLJ) {
-            setPeriodicBoxArgs(cl, pmeDispersionGridIndexKernel, 2);
-            if (cl.getUseDoublePrecision()) {
-                pmeDispersionGridIndexKernel.setArg<mm_double4>(7, recipBoxVectors[0]);
-                pmeDispersionGridIndexKernel.setArg<mm_double4>(8, recipBoxVectors[1]);
-                pmeDispersionGridIndexKernel.setArg<mm_double4>(9, recipBoxVectors[2]);
-            }
-            else {
-                pmeDispersionGridIndexKernel.setArg<mm_float4>(7, recipBoxVectorsFloat[0]);
-                pmeDispersionGridIndexKernel.setArg<mm_float4>(8, recipBoxVectorsFloat[1]);
-                pmeDispersionGridIndexKernel.setArg<mm_float4>(9, recipBoxVectorsFloat[2]);
-            }
-            cl.executeKernel(pmeDispersionGridIndexKernel, cl.getNumAtoms());
-            if (!hasCoulomb)
-                sort->sort(pmeAtomGridIndex);
-            cl.clearBuffer(pmeGrid2);
-            setPeriodicBoxArgs(cl, pmeDispersionSpreadChargeKernel, 2);
-            if (cl.getUseDoublePrecision()) {
-                pmeDispersionSpreadChargeKernel.setArg<mm_double4>(7, recipBoxVectors[0]);
-                pmeDispersionSpreadChargeKernel.setArg<mm_double4>(8, recipBoxVectors[1]);
-                pmeDispersionSpreadChargeKernel.setArg<mm_double4>(9, recipBoxVectors[2]);
-            }
-            else {
-                pmeDispersionSpreadChargeKernel.setArg<mm_float4>(7, recipBoxVectorsFloat[0]);
-                pmeDispersionSpreadChargeKernel.setArg<mm_float4>(8, recipBoxVectorsFloat[1]);
-                pmeDispersionSpreadChargeKernel.setArg<mm_float4>(9, recipBoxVectorsFloat[2]);
-            }
-            cl.executeKernel(pmeDispersionSpreadChargeKernel, cl.getNumAtoms());
-            cl.executeKernel(pmeDispersionFinishSpreadChargeKernel, gridSizeX*gridSizeY*gridSizeZ);
-            dispersionFft->execFFT(pmeGrid1, pmeGrid2, true);
-            if (cl.getUseDoublePrecision()) {
-                pmeDispersionConvolutionKernel.setArg<mm_double4>(4, recipBoxVectors[0]);
-                pmeDispersionConvolutionKernel.setArg<mm_double4>(5, recipBoxVectors[1]);
-                pmeDispersionConvolutionKernel.setArg<mm_double4>(6, recipBoxVectors[2]);
-                pmeDispersionEvalEnergyKernel.setArg<mm_double4>(5, recipBoxVectors[0]);
-                pmeDispersionEvalEnergyKernel.setArg<mm_double4>(6, recipBoxVectors[1]);
-                pmeDispersionEvalEnergyKernel.setArg<mm_double4>(7, recipBoxVectors[2]);
-            }
-            else {
-                pmeDispersionConvolutionKernel.setArg<mm_float4>(4, recipBoxVectorsFloat[0]);
-                pmeDispersionConvolutionKernel.setArg<mm_float4>(5, recipBoxVectorsFloat[1]);
-                pmeDispersionConvolutionKernel.setArg<mm_float4>(6, recipBoxVectorsFloat[2]);
-                pmeDispersionEvalEnergyKernel.setArg<mm_float4>(5, recipBoxVectorsFloat[0]);
-                pmeDispersionEvalEnergyKernel.setArg<mm_float4>(6, recipBoxVectorsFloat[1]);
-                pmeDispersionEvalEnergyKernel.setArg<mm_float4>(7, recipBoxVectorsFloat[2]);
-            }
-            if (!hasCoulomb) cl.clearBuffer(pmeEnergyBuffer);
-            if (includeEnergy)
-                cl.executeKernel(pmeDispersionEvalEnergyKernel, gridSizeX*gridSizeY*gridSizeZ);
-            cl.executeKernel(pmeDispersionConvolutionKernel, gridSizeX*gridSizeY*gridSizeZ);
-            dispersionFft->execFFT(pmeGrid2, pmeGrid1, false);
-            setPeriodicBoxArgs(cl, pmeDispersionInterpolateForceKernel, 3);
-            if (cl.getUseDoublePrecision()) {
-                pmeDispersionInterpolateForceKernel.setArg<mm_double4>(8, recipBoxVectors[0]);
-                pmeDispersionInterpolateForceKernel.setArg<mm_double4>(9, recipBoxVectors[1]);
-                pmeDispersionInterpolateForceKernel.setArg<mm_double4>(10, recipBoxVectors[2]);
-            }
-            else {
-                pmeDispersionInterpolateForceKernel.setArg<mm_float4>(8, recipBoxVectorsFloat[0]);
-                pmeDispersionInterpolateForceKernel.setArg<mm_float4>(9, recipBoxVectorsFloat[1]);
-                pmeDispersionInterpolateForceKernel.setArg<mm_float4>(10, recipBoxVectorsFloat[2]);
-            }
-            if (deviceIsCpu)
-                cl.executeKernel(pmeDispersionInterpolateForceKernel, 2*cl.getDevice().getInfo<CL_DEVICE_MAX_COMPUTE_UNITS>(), 1);
-            else
-                cl.executeKernel(pmeDispersionInterpolateForceKernel, cl.getNumAtoms());
-        }
-        if (usePmeQueue) {
-            pmeQueue.enqueueMarkerWithWaitList(NULL, &pmeSyncEvent);
-            cl.restoreDefaultQueue();
-        }
-    }
-    if (dispersionCoefficient != 0.0 && includeDirect) {
-        mm_double4 boxSize = cl.getPeriodicBoxSizeDouble();
-        energy += dispersionCoefficient/(boxSize.x*boxSize.y*boxSize.z);
-    }
-    return energy;
-}
-
-void OpenCLCalcNonbondedForceKernel::copyParametersToContext(ContextImpl& context, const NonbondedForce& force) {
-    // Make sure the new parameters are acceptable.
-
-    if (force.getNumParticles() != cl.getNumAtoms())
-        throw OpenMMException("updateParametersInContext: The number of particles has changed");
-    if (!hasCoulomb || !hasLJ) {
-        for (int i = 0; i < force.getNumParticles(); i++) {
-            double charge, sigma, epsilon;
-            force.getParticleParameters(i, charge, sigma, epsilon);
-            if (!hasCoulomb && charge != 0.0)
-                throw OpenMMException("updateParametersInContext: The nonbonded force kernel does not include Coulomb interactions, because all charges were originally 0");
-            if (!hasLJ && epsilon != 0.0)
-                throw OpenMMException("updateParametersInContext: The nonbonded force kernel does not include Lennard-Jones interactions, because all epsilons were originally 0");
-        }
-    }
-    set<int> exceptionsWithOffsets;
-    for (int i = 0; i < force.getNumExceptionParameterOffsets(); i++) {
-        string param;
-        int exception;
-        double charge, sigma, epsilon;
-        force.getExceptionParameterOffset(i, param, exception, charge, sigma, epsilon);
-        exceptionsWithOffsets.insert(exception);
-    }
-    vector<int> exceptions;
-    for (int i = 0; i < force.getNumExceptions(); i++) {
-        int particle1, particle2;
-        double chargeProd, sigma, epsilon;
-        force.getExceptionParameters(i, particle1, particle2, chargeProd, sigma, epsilon);
-        if (chargeProd != 0.0 || epsilon != 0.0 || exceptionsWithOffsets.find(i) != exceptionsWithOffsets.end())
-            exceptions.push_back(i);
-    }
-    int numContexts = cl.getPlatformData().contexts.size();
-    int startIndex = cl.getContextIndex()*exceptions.size()/numContexts;
-    int endIndex = (cl.getContextIndex()+1)*exceptions.size()/numContexts;
-    int numExceptions = endIndex-startIndex;
-    if (numExceptions != exceptionAtoms.size())
-        throw OpenMMException("updateParametersInContext: The set of non-excluded exceptions has changed");
-
-    // Record the per-particle parameters.
-
-    vector<mm_float4> baseParticleParamVec(cl.getPaddedNumAtoms(), mm_float4(0, 0, 0, 0));
-    for (int i = 0; i < force.getNumParticles(); i++) {
-        double charge, sigma, epsilon;
-        force.getParticleParameters(i, charge, sigma, epsilon);
-        baseParticleParamVec[i] = mm_float4(charge, sigma, epsilon, 0);
-    }
-    baseParticleParams.upload(baseParticleParamVec);
-    
-    // Record the exceptions.
-    
-    if (numExceptions > 0) {
-        vector<mm_float4> baseExceptionParamsVec(numExceptions);
-        for (int i = 0; i < numExceptions; i++) {
-            int particle1, particle2;
-            double chargeProd, sigma, epsilon;
-            force.getExceptionParameters(exceptions[startIndex+i], particle1, particle2, chargeProd, sigma, epsilon);
-            if (make_pair(particle1, particle2) != exceptionAtoms[i])
-                throw OpenMMException("updateParametersInContext: The set of non-excluded exceptions has changed");
-            baseExceptionParamsVec[i] = mm_float4(chargeProd, sigma, epsilon, 0);
-        }
-        baseExceptionParams.upload(baseExceptionParamsVec);
-    }
-    
-    // Compute other values.
-    
-    ewaldSelfEnergy = 0.0;
-    if (nonbondedMethod == Ewald || nonbondedMethod == PME || nonbondedMethod == LJPME) {
-        if (cl.getContextIndex() == 0) {
-            for (int i = 0; i < force.getNumParticles(); i++) {
-                ewaldSelfEnergy -= baseParticleParamVec[i].x*baseParticleParamVec[i].x*ONE_4PI_EPS0*alpha/sqrt(M_PI);
-                if (doLJPME)
-                    ewaldSelfEnergy += baseParticleParamVec[i].z*pow(baseParticleParamVec[i].y*dispersionAlpha, 6)/3.0;
-            }
-        }
-    }
-    if (force.getUseDispersionCorrection() && cl.getContextIndex() == 0 && (nonbondedMethod == CutoffPeriodic || nonbondedMethod == Ewald || nonbondedMethod == PME))
-        dispersionCoefficient = NonbondedForceImpl::calcDispersionCorrection(context.getSystem(), force);
-    cl.invalidateMolecules(info);
-    recomputeParams = true;
-}
-
-void OpenCLCalcNonbondedForceKernel::getPMEParameters(double& alpha, int& nx, int& ny, int& nz) const {
-    if (nonbondedMethod != PME)
-        throw OpenMMException("getPMEParametersInContext: This Context is not using PME");
-    if (cl.getPlatformData().useCpuPme)
-        cpuPme.getAs<CalcPmeReciprocalForceKernel>().getPMEParameters(alpha, nx, ny, nz);
-    else {
-        alpha = this->alpha;
-        nx = gridSizeX;
-        ny = gridSizeY;
-        nz = gridSizeZ;
-    }
-}
-
-void OpenCLCalcNonbondedForceKernel::getLJPMEParameters(double& alpha, int& nx, int& ny, int& nz) const {
-    if (nonbondedMethod != LJPME)
-        throw OpenMMException("getPMEParametersInContext: This Context is not using PME");
-    if (cl.getPlatformData().useCpuPme)
-        //cpuPme.getAs<CalcPmeReciprocalForceKernel>().getLJPMEParameters(alpha, nx, ny, nz);
-        throw OpenMMException("getPMEParametersInContext: CPUPME has not been implemented for LJPME yet.");
-    else {
-        alpha = this->dispersionAlpha;
-        nx = dispersionGridSizeX;
-        ny = dispersionGridSizeY;
-        nz = dispersionGridSizeZ;
-    }
-=======
     commonInitialize(system, force, usePmeQueue, deviceIsCpu, true, cl.getPlatformData().useCpuPme);
->>>>>>> 88f32f2d
 }