/* -------------------------------------------------------------------------- *
 *                                   OpenMM                                   *
 * -------------------------------------------------------------------------- *
 * This is part of the OpenMM molecular simulation toolkit originating from   *
 * Simbios, the NIH National Center for Physics-Based Simulation of           *
 * Biological Structures at Stanford, funded under the NIH Roadmap for        *
 * Medical Research, grant U54 GM072970. See https://simtk.org.               *
 *                                                                            *
 * Portions copyright (c) 2008-2025 Stanford University and the Authors.      *
 * Authors: Peter Eastman                                                     *
 * Contributors:                                                              *
 *                                                                            *
 * This program is free software: you can redistribute it and/or modify       *
 * it under the terms of the GNU Lesser General Public License as published   *
 * by the Free Software Foundation, either version 3 of the License, or       *
 * (at your option) any later version.                                        *
 *                                                                            *
 * This program is distributed in the hope that it will be useful,            *
 * but WITHOUT ANY WARRANTY; without even the implied warranty of             *
 * MERCHANTABILITY or FITNESS FOR A PARTICULAR PURPOSE.  See the              *
 * GNU Lesser General Public License for more details.                        *
 *                                                                            *
 * You should have received a copy of the GNU Lesser General Public License   *
 * along with this program.  If not, see <http://www.gnu.org/licenses/>.      *
 * -------------------------------------------------------------------------- */

#include "OpenCLKernels.h"
#include "OpenCLForceInfo.h"
#include "openmm/Context.h"
#include "openmm/internal/ContextImpl.h"
#include "openmm/internal/NonbondedForceImpl.h"
#include "openmm/common/CommonKernelUtilities.h"
#include "CommonKernelSources.h"
#include "OpenCLBondedUtilities.h"
#include "OpenCLExpressionUtilities.h"
#include "OpenCLIntegrationUtilities.h"
#include "OpenCLNonbondedUtilities.h"
#include "OpenCLKernelSources.h"
#include "OpenCLQueue.h"
#include "SimTKOpenMMRealType.h"
#include "SimTKOpenMMUtilities.h"
#include <algorithm>
#include <assert.h>
#include <cmath>
#include <iterator>
#include <set>

using namespace OpenMM;
using namespace std;

void OpenCLCalcForcesAndEnergyKernel::initialize(const System& system) {
}

void OpenCLCalcForcesAndEnergyKernel::beginComputation(ContextImpl& context, bool includeForces, bool includeEnergy, int groups) {
    cl.setForcesValid(true);
    cl.clearAutoclearBuffers();
    for (auto computation : cl.getPreComputations())
        computation->computeForceAndEnergy(includeForces, includeEnergy, groups);
    OpenCLNonbondedUtilities& nb = cl.getNonbondedUtilities();
    cl.setComputeForceCount(cl.getComputeForceCount()+1);
    nb.prepareInteractions(groups);
    map<string, double>& derivs = cl.getEnergyParamDerivWorkspace();
    for (auto& param : context.getParameters())
        derivs[param.first] = 0;
}

double OpenCLCalcForcesAndEnergyKernel::finishComputation(ContextImpl& context, bool includeForces, bool includeEnergy, int groups, bool& valid) {
    cl.getBondedUtilities().computeInteractions(groups);
    cl.getNonbondedUtilities().computeInteractions(groups, includeForces, includeEnergy);
    double sum = 0.0;
    for (auto computation : cl.getPostComputations())
        sum += computation->computeForceAndEnergy(includeForces, includeEnergy, groups);
    cl.reduceForces();
    cl.getIntegrationUtilities().distributeForcesFromVirtualSites();
    if (includeEnergy)
        sum += cl.reduceEnergy();
    if (!cl.getForcesValid())
        valid = false;
    return sum;
}

class OpenCLCalcNonbondedForceKernel::ForceInfo : public OpenCLForceInfo {
public:
    ForceInfo(int requiredBuffers, const NonbondedForce& force) : OpenCLForceInfo(requiredBuffers), force(force) {
        particleOffset.resize(force.getNumParticles(), -1);
        exceptionOffset.resize(force.getNumExceptions(), -1);
        for (int i = 0; i < force.getNumParticleParameterOffsets(); i++) {
            string parameter;
            int particleIndex;
            double chargeScale, sigmaScale, epsilonScale;
            force.getParticleParameterOffset(i, parameter, particleIndex, chargeScale, sigmaScale, epsilonScale);
            particleOffset[particleIndex] = i;
        }
        for (int i = 0; i < force.getNumExceptionParameterOffsets(); i++) {
            string parameter;
            int exceptionIndex;
            double chargeProdScale, sigmaScale, epsilonScale;
            force.getExceptionParameterOffset(i, parameter, exceptionIndex, chargeProdScale, sigmaScale, epsilonScale);
            exceptionOffset[exceptionIndex] = i;
        }
    }
    bool areParticlesIdentical(int particle1, int particle2) {
        if (particleOffset[particle1] != -1 || particleOffset[particle2] != -1) {
            if (particleOffset[particle1] == -1 || particleOffset[particle2] == -1)
                return false;
            string parameter1, parameter2;
            int particleIndex1, particleIndex2;
            double chargeScale1, sigmaScale1, epsilonScale1, chargeScale2, sigmaScale2, epsilonScale2;
            force.getParticleParameterOffset(particleOffset[particle1], parameter1, particleIndex1, chargeScale1, sigmaScale1, epsilonScale1);
            force.getParticleParameterOffset(particleOffset[particle2], parameter2, particleIndex2, chargeScale2, sigmaScale2, epsilonScale2);
            if (parameter1 != parameter2 || chargeScale1 != chargeScale2 || sigmaScale1 != sigmaScale2 || epsilonScale1 != epsilonScale2)
                return false;
        }
        double charge1, charge2, sigma1, sigma2, epsilon1, epsilon2;
        force.getParticleParameters(particle1, charge1, sigma1, epsilon1);
        force.getParticleParameters(particle2, charge2, sigma2, epsilon2);
        return (charge1 == charge2 && sigma1 == sigma2 && epsilon1 == epsilon2);
    }
    int getNumParticleGroups() {
        return force.getNumExceptions();
    }
    void getParticlesInGroup(int index, vector<int>& particles) {
        int particle1, particle2;
        double chargeProd, sigma, epsilon;
        force.getExceptionParameters(index, particle1, particle2, chargeProd, sigma, epsilon);
        particles.resize(2);
        particles[0] = particle1;
        particles[1] = particle2;
    }
    bool areGroupsIdentical(int group1, int group2) {
        if (exceptionOffset[group1] != -1 || exceptionOffset[group2] != -1) {
            if (exceptionOffset[group1] == -1 || exceptionOffset[group2] == -1)
                return false;
            string parameter1, parameter2;
            int exceptionIndex1, exceptionIndex2;
            double chargeProdScale1, sigmaScale1, epsilonScale1, chargeProdScale2, sigmaScale2, epsilonScale2;
            force.getExceptionParameterOffset(exceptionOffset[group1], parameter1, exceptionIndex1, chargeProdScale1, sigmaScale1, epsilonScale1);
            force.getExceptionParameterOffset(exceptionOffset[group2], parameter2, exceptionIndex2, chargeProdScale2, sigmaScale2, epsilonScale2);
            if (parameter1 != parameter2 || chargeProdScale1 != chargeProdScale2 || sigmaScale1 != sigmaScale2 || epsilonScale1 != epsilonScale2)
                return false;
        }
        int particle1, particle2;
        double chargeProd1, chargeProd2, sigma1, sigma2, epsilon1, epsilon2;
        force.getExceptionParameters(group1, particle1, particle2, chargeProd1, sigma1, epsilon1);
        force.getExceptionParameters(group2, particle1, particle2, chargeProd2, sigma2, epsilon2);
        return (chargeProd1 == chargeProd2 && sigma1 == sigma2 && epsilon1 == epsilon2);
    }
private:
    const NonbondedForce& force;
    vector<int> particleOffset, exceptionOffset;
};

class OpenCLCalcNonbondedForceKernel::PmeIO : public CalcPmeReciprocalForceKernel::IO {
public:
    PmeIO(OpenCLContext& cl, ComputeKernel addForcesKernel) : cl(cl), addForcesKernel(addForcesKernel) {
        forceTemp.initialize<mm_float4>(cl, cl.getNumAtoms(), "PmeForce");
        addForcesKernel->addArg(forceTemp);
        addForcesKernel->addArg();
    }
    float* getPosq() {
        cl.getPosq().download(posq);
        return (float*) &posq[0];
    }
    void setForce(float* force) {
        forceTemp.upload(force);
        addForcesKernel->setArg(1, cl.getLongForceBuffer());
        addForcesKernel->execute(cl.getNumAtoms());
    }
private:
    OpenCLContext& cl;
    vector<mm_float4> posq;
    OpenCLArray forceTemp;
    ComputeKernel addForcesKernel;
};

class OpenCLCalcNonbondedForceKernel::PmePreComputation : public OpenCLContext::ForcePreComputation {
public:
    PmePreComputation(OpenCLContext& cl, Kernel& pme, CalcPmeReciprocalForceKernel::IO& io) : cl(cl), pme(pme), io(io) {
    }
    void computeForceAndEnergy(bool includeForces, bool includeEnergy, int groups) {
        Vec3 boxVectors[3] = {Vec3(cl.getPeriodicBoxSize().x, 0, 0), Vec3(0, cl.getPeriodicBoxSize().y, 0), Vec3(0, 0, cl.getPeriodicBoxSize().z)};
        pme.getAs<CalcPmeReciprocalForceKernel>().beginComputation(io, boxVectors, includeEnergy);
    }
private:
    OpenCLContext& cl;
    Kernel pme;
    CalcPmeReciprocalForceKernel::IO& io;
};

class OpenCLCalcNonbondedForceKernel::PmePostComputation : public OpenCLContext::ForcePostComputation {
public:
    PmePostComputation(Kernel& pme, CalcPmeReciprocalForceKernel::IO& io) : pme(pme), io(io) {
    }
    double computeForceAndEnergy(bool includeForces, bool includeEnergy, int groups) {
        return pme.getAs<CalcPmeReciprocalForceKernel>().finishComputation(io);
    }
private:
    Kernel pme;
    CalcPmeReciprocalForceKernel::IO& io;
};

class OpenCLCalcNonbondedForceKernel::SyncQueuePreComputation : public OpenCLContext::ForcePreComputation {
public:
    SyncQueuePreComputation(OpenCLContext& cl, ComputeQueue queue, int forceGroup) : cl(cl), queue(queue), forceGroup(forceGroup) {
    }
    void computeForceAndEnergy(bool includeForces, bool includeEnergy, int groups) {
        if ((groups&(1<<forceGroup)) != 0) {
            vector<cl::Event> events(1);
            cl.getQueue().enqueueMarkerWithWaitList(NULL, &events[0]);
            dynamic_cast<OpenCLQueue*>(queue.get())->getQueue().enqueueBarrierWithWaitList(&events);
        }
    }
private:
    OpenCLContext& cl;
    ComputeQueue queue;
    int forceGroup;
};

class OpenCLCalcNonbondedForceKernel::SyncQueuePostComputation : public OpenCLContext::ForcePostComputation {
public:
    SyncQueuePostComputation(OpenCLContext& cl, ComputeEvent event, OpenCLArray& pmeEnergyBuffer, int forceGroup) : cl(cl), event(event),
            pmeEnergyBuffer(pmeEnergyBuffer), forceGroup(forceGroup) {
    }
    void setKernel(ComputeKernel kernel) {
        addEnergyKernel = kernel;
        addEnergyKernel->setArg(0, pmeEnergyBuffer);
        addEnergyKernel->setArg(1, cl.getEnergyBuffer());
        addEnergyKernel->setArg(2, (int) pmeEnergyBuffer.getSize());
    }
    double computeForceAndEnergy(bool includeForces, bool includeEnergy, int groups) {
        if ((groups&(1<<forceGroup)) != 0) {
            event->wait();
            if (includeEnergy)
                addEnergyKernel->execute(pmeEnergyBuffer.getSize());
        }
        return 0.0;
    }
private:
    OpenCLContext& cl;
    ComputeEvent event;
    ComputeKernel addEnergyKernel;
    OpenCLArray& pmeEnergyBuffer;
    int forceGroup;
};

OpenCLCalcNonbondedForceKernel::~OpenCLCalcNonbondedForceKernel() {
    if (sort != NULL)
        delete sort;
    if (fft != NULL)
        delete fft;
    if (dispersionFft != NULL)
        delete dispersionFft;
    if (pmeio != NULL)
        delete pmeio;
}

void OpenCLCalcNonbondedForceKernel::initialize(const System& system, const NonbondedForce& force) {
    int forceIndex;
    for (forceIndex = 0; forceIndex < system.getNumForces() && &system.getForce(forceIndex) != &force; ++forceIndex)
        ;
    string prefix = "nonbonded"+cl.intToString(forceIndex)+"_";

    // Identify which exceptions are 1-4 interactions.

    set<int> exceptionsWithOffsets;
    for (int i = 0; i < force.getNumExceptionParameterOffsets(); i++) {
        string param;
        int exception;
        double charge, sigma, epsilon;
        force.getExceptionParameterOffset(i, param, exception, charge, sigma, epsilon);
        exceptionsWithOffsets.insert(exception);
    }
    vector<pair<int, int> > exclusions;
    vector<int> exceptions;
    for (int i = 0; i < force.getNumExceptions(); i++) {
        int particle1, particle2;
        double chargeProd, sigma, epsilon;
        force.getExceptionParameters(i, particle1, particle2, chargeProd, sigma, epsilon);
        exclusions.push_back(pair<int, int>(particle1, particle2));
        if (chargeProd != 0.0 || epsilon != 0.0 || exceptionsWithOffsets.find(i) != exceptionsWithOffsets.end()) {
            exceptionIndex[i] = exceptions.size();
            exceptions.push_back(i);
        }
    }

    // Initialize nonbonded interactions.

    int numParticles = force.getNumParticles();
    vector<mm_float4> baseParticleParamVec(cl.getPaddedNumAtoms(), mm_float4(0, 0, 0, 0));
    vector<vector<int> > exclusionList(numParticles);
    hasCoulomb = false;
    hasLJ = false;
    for (int i = 0; i < numParticles; i++) {
        double charge, sigma, epsilon;
        force.getParticleParameters(i, charge, sigma, epsilon);
        baseParticleParamVec[i] = mm_float4(charge, sigma, epsilon, 0);
        exclusionList[i].push_back(i);
        if (charge != 0.0)
            hasCoulomb = true;
        if (epsilon != 0.0)
            hasLJ = true;
    }
    for (int i = 0; i < force.getNumParticleParameterOffsets(); i++) {
        string param;
        int particle;
        double charge, sigma, epsilon;
        force.getParticleParameterOffset(i, param, particle, charge, sigma, epsilon);
        if (charge != 0.0)
            hasCoulomb = true;
        if (epsilon != 0.0)
            hasLJ = true;
    }
    for (auto exclusion : exclusions) {
        exclusionList[exclusion.first].push_back(exclusion.second);
        exclusionList[exclusion.second].push_back(exclusion.first);
    }
    nonbondedMethod = CalcNonbondedForceKernel::NonbondedMethod(force.getNonbondedMethod());
    bool useCutoff = (nonbondedMethod != NoCutoff);
    bool usePeriodic = (nonbondedMethod != NoCutoff && nonbondedMethod != CutoffNonPeriodic);
    doLJPME = (nonbondedMethod == LJPME && hasLJ);
    usePosqCharges = hasCoulomb ? cl.requestPosqCharges() : false;
    map<string, string> defines;
    defines["HAS_COULOMB"] = (hasCoulomb ? "1" : "0");
    defines["HAS_LENNARD_JONES"] = (hasLJ ? "1" : "0");
    defines["USE_LJ_SWITCH"] = (useCutoff && force.getUseSwitchingFunction() ? "1" : "0");
    if (useCutoff) {
        // Compute the reaction field constants.

        double reactionFieldK = pow(force.getCutoffDistance(), -3.0)*(force.getReactionFieldDielectric()-1.0)/(2.0*force.getReactionFieldDielectric()+1.0);
        double reactionFieldC = (1.0 / force.getCutoffDistance())*(3.0*force.getReactionFieldDielectric())/(2.0*force.getReactionFieldDielectric()+1.0);
        defines["REACTION_FIELD_K"] = cl.doubleToString(reactionFieldK);
        defines["REACTION_FIELD_C"] = cl.doubleToString(reactionFieldC);
        
        // Compute the switching coefficients.
        
        if (force.getUseSwitchingFunction()) {
            defines["LJ_SWITCH_CUTOFF"] = cl.doubleToString(force.getSwitchingDistance());
            defines["LJ_SWITCH_C3"] = cl.doubleToString(10/pow(force.getSwitchingDistance()-force.getCutoffDistance(), 3.0));
            defines["LJ_SWITCH_C4"] = cl.doubleToString(15/pow(force.getSwitchingDistance()-force.getCutoffDistance(), 4.0));
            defines["LJ_SWITCH_C5"] = cl.doubleToString(6/pow(force.getSwitchingDistance()-force.getCutoffDistance(), 5.0));
        }
    }
    if (force.getUseDispersionCorrection() && cl.getContextIndex() == 0 && !doLJPME)
        dispersionCoefficient = NonbondedForceImpl::calcDispersionCorrection(system, force);
    else
        dispersionCoefficient = 0.0;
    alpha = 0;
    ewaldSelfEnergy = 0.0;
    totalCharge = 0.0;
    map<string, string> paramsDefines;
    paramsDefines["ONE_4PI_EPS0"] = cl.doubleToString(ONE_4PI_EPS0);
    paramsDefines["EPSILON0"] = cl.doubleToString(EPSILON0);
    hasOffsets = (force.getNumParticleParameterOffsets() > 0 || force.getNumExceptionParameterOffsets() > 0);
    if (hasOffsets)
        paramsDefines["HAS_OFFSETS"] = "1";
    if (force.getNumParticleParameterOffsets() > 0)
        paramsDefines["HAS_PARTICLE_OFFSETS"] = "1";
    if (force.getNumExceptionParameterOffsets() > 0)
        paramsDefines["HAS_EXCEPTION_OFFSETS"] = "1";
    if (usePosqCharges)
        paramsDefines["USE_POSQ_CHARGES"] = "1";
    if (doLJPME)
        paramsDefines["INCLUDE_LJPME_EXCEPTIONS"] = "1";
    if (nonbondedMethod == Ewald) {
        // Compute the Ewald parameters.

        int kmaxx, kmaxy, kmaxz;
        NonbondedForceImpl::calcEwaldParameters(system, force, alpha, kmaxx, kmaxy, kmaxz);
        defines["EWALD_ALPHA"] = cl.doubleToString(alpha);
        defines["TWO_OVER_SQRT_PI"] = cl.doubleToString(2.0/sqrt(M_PI));
        defines["USE_EWALD"] = "1";
        if (cl.getContextIndex() == 0) {
            paramsDefines["INCLUDE_EWALD"] = "1";
            paramsDefines["EWALD_SELF_ENERGY_SCALE"] = cl.doubleToString(ONE_4PI_EPS0*alpha/sqrt(M_PI));
            for (int i = 0; i < numParticles; i++) {
                ewaldSelfEnergy -= baseParticleParamVec[i].x*baseParticleParamVec[i].x*ONE_4PI_EPS0*alpha/sqrt(M_PI);
                totalCharge += baseParticleParamVec[i].x;
            }

            // Create the reciprocal space kernels.

            map<string, string> replacements;
            replacements["NUM_ATOMS"] = cl.intToString(numParticles);
            replacements["PADDED_NUM_ATOMS"] = cl.intToString(cl.getPaddedNumAtoms());
            replacements["KMAX_X"] = cl.intToString(kmaxx);
            replacements["KMAX_Y"] = cl.intToString(kmaxy);
            replacements["KMAX_Z"] = cl.intToString(kmaxz);
            replacements["EXP_COEFFICIENT"] = cl.doubleToString(-1.0/(4.0*alpha*alpha));
            replacements["ONE_4PI_EPS0"] = cl.doubleToString(ONE_4PI_EPS0);
            replacements["M_PI"] = cl.doubleToString(M_PI);
            ComputeProgram program = cl.compileProgram(CommonKernelSources::ewald, replacements);
            ewaldSumsKernel = program->createKernel("calculateEwaldCosSinSums");
            ewaldForcesKernel = program->createKernel("calculateEwaldForces");
            int elementSize = (cl.getUseDoublePrecision() ? sizeof(mm_double2) : sizeof(mm_float2));
            cosSinSums.initialize(cl, (2*kmaxx-1)*(2*kmaxy-1)*(2*kmaxz-1), elementSize, "cosSinSums");
        }
    }
    else if (((nonbondedMethod == PME || nonbondedMethod == LJPME) && hasCoulomb) || doLJPME) {
        // Compute the PME parameters.

        NonbondedForceImpl::calcPMEParameters(system, force, alpha, gridSizeX, gridSizeY, gridSizeZ, false);
        gridSizeX = OpenCLFFT3D::findLegalDimension(gridSizeX);
        gridSizeY = OpenCLFFT3D::findLegalDimension(gridSizeY);
        gridSizeZ = OpenCLFFT3D::findLegalDimension(gridSizeZ);
        if (doLJPME) {
            NonbondedForceImpl::calcPMEParameters(system, force, dispersionAlpha, dispersionGridSizeX,
                                                  dispersionGridSizeY, dispersionGridSizeZ, true);
            dispersionGridSizeX = OpenCLFFT3D::findLegalDimension(dispersionGridSizeX);
            dispersionGridSizeY = OpenCLFFT3D::findLegalDimension(dispersionGridSizeY);
            dispersionGridSizeZ = OpenCLFFT3D::findLegalDimension(dispersionGridSizeZ);
        }
        defines["EWALD_ALPHA"] = cl.doubleToString(alpha);
        defines["TWO_OVER_SQRT_PI"] = cl.doubleToString(2.0/sqrt(M_PI));
        defines["USE_EWALD"] = "1";
        defines["DO_LJPME"] = doLJPME ? "1" : "0";
        if (doLJPME) {
            defines["EWALD_DISPERSION_ALPHA"] = cl.doubleToString(dispersionAlpha);
            double invRCut6 = pow(force.getCutoffDistance(), -6);
            double dalphaR = dispersionAlpha * force.getCutoffDistance();
            double dar2 = dalphaR*dalphaR;
            double dar4 = dar2*dar2;
            double multShift6 = -invRCut6*(1.0 - exp(-dar2) * (1.0 + dar2 + 0.5*dar4));
            defines["INVCUT6"] = cl.doubleToString(invRCut6);
            defines["MULTSHIFT6"] = cl.doubleToString(multShift6);
        }
        if (cl.getContextIndex() == 0) {
            paramsDefines["INCLUDE_EWALD"] = "1";
            paramsDefines["EWALD_SELF_ENERGY_SCALE"] = cl.doubleToString(ONE_4PI_EPS0*alpha/sqrt(M_PI));
            for (int i = 0; i < numParticles; i++) {
                ewaldSelfEnergy -= baseParticleParamVec[i].x*baseParticleParamVec[i].x*ONE_4PI_EPS0*alpha/sqrt(M_PI);
                totalCharge += baseParticleParamVec[i].x;
            }
            if (doLJPME) {
                paramsDefines["INCLUDE_LJPME"] = "1";
                paramsDefines["LJPME_SELF_ENERGY_SCALE"] = cl.doubleToString(pow(dispersionAlpha, 6)/3.0);
                for (int i = 0; i < numParticles; i++)
                    ewaldSelfEnergy += baseParticleParamVec[i].z*pow(baseParticleParamVec[i].y*dispersionAlpha, 6)/3.0;
            }
            pmeDefines["PME_ORDER"] = cl.intToString(PmeOrder);
            pmeDefines["NUM_ATOMS"] = cl.intToString(numParticles);
            pmeDefines["PADDED_NUM_ATOMS"] = cl.intToString(cl.getPaddedNumAtoms());
            pmeDefines["RECIP_EXP_FACTOR"] = cl.doubleToString(M_PI*M_PI/(alpha*alpha));
            pmeDefines["GRID_SIZE_X"] = cl.intToString(gridSizeX);
            pmeDefines["GRID_SIZE_Y"] = cl.intToString(gridSizeY);
            pmeDefines["GRID_SIZE_Z"] = cl.intToString(gridSizeZ);
            pmeDefines["EPSILON_FACTOR"] = cl.doubleToString(sqrt(ONE_4PI_EPS0));
            pmeDefines["M_PI"] = cl.doubleToString(M_PI);
            pmeDefines["USE_FIXED_POINT_CHARGE_SPREADING"] = "1";
            bool deviceIsCpu = (cl.getDevice().getInfo<CL_DEVICE_TYPE>() == CL_DEVICE_TYPE_CPU);
            if (deviceIsCpu)
                pmeDefines["DEVICE_IS_CPU"] = "1";
            if (cl.getPlatformData().useCpuPme && !doLJPME && usePosqCharges) {
                // Create the CPU PME kernel.

                try {
                    cpuPme = getPlatform().createKernel(CalcPmeReciprocalForceKernel::Name(), *cl.getPlatformData().context);
                    cpuPme.getAs<CalcPmeReciprocalForceKernel>().initialize(gridSizeX, gridSizeY, gridSizeZ, numParticles, alpha, false);
                    ComputeProgram program = cl.compileProgram(CommonKernelSources::pme, pmeDefines);
                    ComputeKernel addForcesKernel = program->createKernel("addForces");
                    pmeio = new PmeIO(cl, addForcesKernel);
                    cl.addPreComputation(new PmePreComputation(cl, cpuPme, *pmeio));
                    cl.addPostComputation(new PmePostComputation(cpuPme, *pmeio));
                }
                catch (OpenMMException& ex) {
                    // The CPU PME plugin isn't available.
                }
            }
            if (pmeio == NULL) {
                // Create required data structures.

                int elementSize = (cl.getUseDoublePrecision() ? sizeof(double) : sizeof(float));
                int gridElements = gridSizeX*gridSizeY*gridSizeZ;
                if (doLJPME) {
                    gridElements = max(gridElements, dispersionGridSizeX*dispersionGridSizeY*dispersionGridSizeZ);
                }
                pmeGrid1.initialize(cl, gridElements, 2*elementSize, "pmeGrid1");
                pmeGrid2.initialize(cl, gridElements, 2*elementSize, "pmeGrid2");
                cl.addAutoclearBuffer(pmeGrid2);
                pmeBsplineModuliX.initialize(cl, gridSizeX, elementSize, "pmeBsplineModuliX");
                pmeBsplineModuliY.initialize(cl, gridSizeY, elementSize, "pmeBsplineModuliY");
                pmeBsplineModuliZ.initialize(cl, gridSizeZ, elementSize, "pmeBsplineModuliZ");
                if (doLJPME) {
                    pmeDispersionBsplineModuliX.initialize(cl, dispersionGridSizeX, elementSize, "pmeDispersionBsplineModuliX");
                    pmeDispersionBsplineModuliY.initialize(cl, dispersionGridSizeY, elementSize, "pmeDispersionBsplineModuliY");
                    pmeDispersionBsplineModuliZ.initialize(cl, dispersionGridSizeZ, elementSize, "pmeDispersionBsplineModuliZ");
                }
                pmeBsplineTheta.initialize(cl, PmeOrder*numParticles, 4*elementSize, "pmeBsplineTheta");
                pmeAtomRange.initialize<cl_int>(cl, gridSizeX*gridSizeY*gridSizeZ+1, "pmeAtomRange");
                pmeAtomGridIndex.initialize<mm_int2>(cl, numParticles, "pmeAtomGridIndex");
                int energyElementSize = (cl.getUseDoublePrecision() || cl.getUseMixedPrecision() ? sizeof(double) : sizeof(float));
                pmeEnergyBuffer.initialize(cl, cl.getNumThreadBlocks()*OpenCLContext::ThreadBlockSize, energyElementSize, "pmeEnergyBuffer");
                cl.clearBuffer(pmeEnergyBuffer);
                sort = new OpenCLSort(cl, new SortTrait(), cl.getNumAtoms());
                fft = cl.createFFT(gridSizeX, gridSizeY, gridSizeZ, true);
                if (doLJPME)
                    dispersionFft = cl.createFFT(dispersionGridSizeX, dispersionGridSizeY, dispersionGridSizeZ, true);
                string vendor = cl.getDevice().getInfo<CL_DEVICE_VENDOR>();
                bool isNvidia = (vendor.size() >= 6 && vendor.substr(0, 6) == "NVIDIA");
                usePmeQueue = (!cl.getPlatformData().disablePmeStream && !cl.getPlatformData().useCpuPme && isNvidia);
                if (usePmeQueue) {
                    pmeDefines["USE_PME_STREAM"] = "1";
                    pmeQueue = cl.createQueue();
                    int recipForceGroup = force.getReciprocalSpaceForceGroup();
                    if (recipForceGroup < 0)
                        recipForceGroup = force.getForceGroup();
                    cl.addPreComputation(new SyncQueuePreComputation(cl, pmeQueue, recipForceGroup));
                    pmeSyncEvent = cl.createEvent();
                    cl.addPostComputation(syncQueue = new SyncQueuePostComputation(cl, pmeSyncEvent, pmeEnergyBuffer, recipForceGroup));
                }

                // Initialize the b-spline moduli.

                for (int grid = 0; grid < 2; grid++) {
                    int xsize, ysize, zsize;
                    OpenCLArray *xmoduli, *ymoduli, *zmoduli;
                    if (grid == 0) {
                        xsize = gridSizeX;
                        ysize = gridSizeY;
                        zsize = gridSizeZ;
                        xmoduli = &pmeBsplineModuliX;
                        ymoduli = &pmeBsplineModuliY;
                        zmoduli = &pmeBsplineModuliZ;
                    }
                    else {
                        if (!doLJPME)
                            continue;
                        xsize = dispersionGridSizeX;
                        ysize = dispersionGridSizeY;
                        zsize = dispersionGridSizeZ;
                        xmoduli = &pmeDispersionBsplineModuliX;
                        ymoduli = &pmeDispersionBsplineModuliY;
                        zmoduli = &pmeDispersionBsplineModuliZ;
                    }
                    int maxSize = max(max(xsize, ysize), zsize);
                    vector<double> data(PmeOrder);
                    vector<double> ddata(PmeOrder);
                    vector<double> bsplines_data(maxSize);
                    data[PmeOrder-1] = 0.0;
                    data[1] = 0.0;
                    data[0] = 1.0;
                    for (int i = 3; i < PmeOrder; i++) {
                        double div = 1.0/(i-1.0);
                        data[i-1] = 0.0;
                        for (int j = 1; j < (i-1); j++)
                            data[i-j-1] = div*(j*data[i-j-2]+(i-j)*data[i-j-1]);
                        data[0] = div*data[0];
                    }

                    // Differentiate.

                    ddata[0] = -data[0];
                    for (int i = 1; i < PmeOrder; i++)
                        ddata[i] = data[i-1]-data[i];
                    double div = 1.0/(PmeOrder-1);
                    data[PmeOrder-1] = 0.0;
                    for (int i = 1; i < (PmeOrder-1); i++)
                        data[PmeOrder-i-1] = div*(i*data[PmeOrder-i-2]+(PmeOrder-i)*data[PmeOrder-i-1]);
                    data[0] = div*data[0];
                    for (int i = 0; i < maxSize; i++)
                        bsplines_data[i] = 0.0;
                    for (int i = 1; i <= PmeOrder; i++)
                        bsplines_data[i] = data[i-1];

                    // Evaluate the actual bspline moduli for X/Y/Z.

                    for (int dim = 0; dim < 3; dim++) {
                        int ndata = (dim == 0 ? xsize : dim == 1 ? ysize : zsize);
                        vector<cl_double> moduli(ndata);
                        for (int i = 0; i < ndata; i++) {
                            double sc = 0.0;
                            double ss = 0.0;
                            for (int j = 0; j < ndata; j++) {
                                double arg = (2.0*M_PI*i*j)/ndata;
                                sc += bsplines_data[j]*cos(arg);
                                ss += bsplines_data[j]*sin(arg);
                            }
                            moduli[i] = sc*sc+ss*ss;
                        }
                        for (int i = 0; i < ndata; i++)
                        {
                            if (moduli[i] < 1.0e-7)
                                moduli[i] = (moduli[(i-1+ndata)%ndata]+moduli[(i+1)%ndata])*0.5;
                        }
                        if (dim == 0)
                            xmoduli->upload(moduli, true);
                        else if (dim == 1)
                            ymoduli->upload(moduli, true);
                        else
                            zmoduli->upload(moduli, true);
                    }
                }
            }
        }
    }

    // Add code to subtract off the reciprocal part of excluded interactions.

    if ((nonbondedMethod == Ewald || nonbondedMethod == PME || nonbondedMethod == LJPME) && pmeio == NULL) {
        int numContexts = cl.getPlatformData().contexts.size();
        int startIndex = cl.getContextIndex()*force.getNumExceptions()/numContexts;
        int endIndex = (cl.getContextIndex()+1)*force.getNumExceptions()/numContexts;
        int numExclusions = endIndex-startIndex;
        if (numExclusions > 0) {
            paramsDefines["HAS_EXCLUSIONS"] = "1";
            vector<vector<int> > atoms(numExclusions, vector<int>(2));
            exclusionAtoms.initialize<mm_int2>(cl, numExclusions, "exclusionAtoms");
            exclusionParams.initialize<mm_float4>(cl, numExclusions, "exclusionParams");
            vector<mm_int2> exclusionAtomsVec(numExclusions);
            for (int i = 0; i < numExclusions; i++) {
                int j = i+startIndex;
                exclusionAtomsVec[i] = mm_int2(exclusions[j].first, exclusions[j].second);
                atoms[i][0] = exclusions[j].first;
                atoms[i][1] = exclusions[j].second;
            }
            exclusionAtoms.upload(exclusionAtomsVec);
            map<string, string> replacements;
            replacements["PARAMS"] = cl.getBondedUtilities().addArgument(exclusionParams, "float4");
            replacements["EWALD_ALPHA"] = cl.doubleToString(alpha);
            replacements["TWO_OVER_SQRT_PI"] = cl.doubleToString(2.0/sqrt(M_PI));
            replacements["DO_LJPME"] = doLJPME ? "1" : "0";
            replacements["USE_PERIODIC"] = force.getExceptionsUsePeriodicBoundaryConditions() ? "1" : "0";
            if (doLJPME)
                replacements["EWALD_DISPERSION_ALPHA"] = cl.doubleToString(dispersionAlpha);
            if (force.getIncludeDirectSpace())
                cl.getBondedUtilities().addInteraction(atoms, cl.replaceStrings(CommonKernelSources::pmeExclusions, replacements), force.getForceGroup());
        }
    }

    // Add the interaction to the default nonbonded kernel.
    
    string source = cl.replaceStrings(CommonKernelSources::coulombLennardJones, defines);
    charges.initialize(cl, cl.getPaddedNumAtoms(), cl.getUseDoublePrecision() ? sizeof(double) : sizeof(float), "charges");
    baseParticleParams.initialize<mm_float4>(cl, cl.getPaddedNumAtoms(), "baseParticleParams");
    baseParticleParams.upload(baseParticleParamVec);
    map<string, string> replacements;
    replacements["ONE_4PI_EPS0"] = cl.doubleToString(ONE_4PI_EPS0);
    if (usePosqCharges) {
        replacements["CHARGE1"] = "posq1.w";
        replacements["CHARGE2"] = "posq2.w";
    }
    else {
        replacements["CHARGE1"] = prefix+"charge1";
        replacements["CHARGE2"] = prefix+"charge2";
    }
    if (hasCoulomb && !usePosqCharges)
        cl.getNonbondedUtilities().addParameter(OpenCLNonbondedUtilities::ParameterInfo(prefix+"charge", "real", 1, charges.getElementSize(), charges.getDeviceBuffer()));
    sigmaEpsilon.initialize<mm_float2>(cl, cl.getPaddedNumAtoms(), "sigmaEpsilon");
    if (hasLJ) {
        replacements["SIGMA_EPSILON1"] = prefix+"sigmaEpsilon1";
        replacements["SIGMA_EPSILON2"] = prefix+"sigmaEpsilon2";
        cl.getNonbondedUtilities().addParameter(OpenCLNonbondedUtilities::ParameterInfo(prefix+"sigmaEpsilon", "float", 2, sizeof(cl_float2), sigmaEpsilon.getDeviceBuffer()));
    }
    source = cl.replaceStrings(source, replacements);
    if (force.getIncludeDirectSpace())
        cl.getNonbondedUtilities().addInteraction(useCutoff, usePeriodic, true, force.getCutoffDistance(), exclusionList, source, force.getForceGroup(), numParticles > 3000);

    // Initialize the exceptions.

    int numContexts = cl.getPlatformData().contexts.size();
    int startIndex = cl.getContextIndex()*exceptions.size()/numContexts;
    int endIndex = (cl.getContextIndex()+1)*exceptions.size()/numContexts;
    int numExceptions = endIndex-startIndex;
    if (numExceptions > 0) {
        paramsDefines["HAS_EXCEPTIONS"] = "1";
        exceptionAtoms.resize(numExceptions);
        vector<vector<int> > atoms(numExceptions, vector<int>(2));
        exceptionParams.initialize<mm_float4>(cl, numExceptions, "exceptionParams");
        baseExceptionParams.initialize<mm_float4>(cl, numExceptions, "baseExceptionParams");
        vector<mm_float4> baseExceptionParamsVec(numExceptions);
        for (int i = 0; i < numExceptions; i++) {
            double chargeProd, sigma, epsilon;
            force.getExceptionParameters(exceptions[startIndex+i], atoms[i][0], atoms[i][1], chargeProd, sigma, epsilon);
            baseExceptionParamsVec[i] = mm_float4(chargeProd, sigma, epsilon, 0);
            exceptionAtoms[i] = make_pair(atoms[i][0], atoms[i][1]);
        }
        baseExceptionParams.upload(baseExceptionParamsVec);
        map<string, string> replacements;
        replacements["APPLY_PERIODIC"] = (usePeriodic && force.getExceptionsUsePeriodicBoundaryConditions() ? "1" : "0");
        replacements["PARAMS"] = cl.getBondedUtilities().addArgument(exceptionParams, "float4");
        if (force.getIncludeDirectSpace())
            cl.getBondedUtilities().addInteraction(atoms, cl.replaceStrings(CommonKernelSources::nonbondedExceptions, replacements), force.getForceGroup());
    }
    
    // Initialize parameter offsets.

    vector<vector<mm_float4> > particleOffsetVec(force.getNumParticles());
    vector<vector<mm_float4> > exceptionOffsetVec(numExceptions);
    for (int i = 0; i < force.getNumParticleParameterOffsets(); i++) {
        string param;
        int particle;
        double charge, sigma, epsilon;
        force.getParticleParameterOffset(i, param, particle, charge, sigma, epsilon);
        auto paramPos = find(paramNames.begin(), paramNames.end(), param);
        int paramIndex;
        if (paramPos == paramNames.end()) {
            paramIndex = paramNames.size();
            paramNames.push_back(param);
        }
        else
            paramIndex = paramPos-paramNames.begin();
        particleOffsetVec[particle].push_back(mm_float4(charge, sigma, epsilon, paramIndex));
    }
    for (int i = 0; i < force.getNumExceptionParameterOffsets(); i++) {
        string param;
        int exception;
        double charge, sigma, epsilon;
        force.getExceptionParameterOffset(i, param, exception, charge, sigma, epsilon);
        int index = exceptionIndex[exception];
        if (index < startIndex || index >= endIndex)
            continue;
        auto paramPos = find(paramNames.begin(), paramNames.end(), param);
        int paramIndex;
        if (paramPos == paramNames.end()) {
            paramIndex = paramNames.size();
            paramNames.push_back(param);
        }
        else
            paramIndex = paramPos-paramNames.begin();
        exceptionOffsetVec[index-startIndex].push_back(mm_float4(charge, sigma, epsilon, paramIndex));
    }
    paramValues.resize(paramNames.size(), 0.0);
    particleParamOffsets.initialize<mm_float4>(cl, max(force.getNumParticleParameterOffsets(), 1), "particleParamOffsets");
    particleOffsetIndices.initialize<cl_int>(cl, cl.getPaddedNumAtoms()+1, "particleOffsetIndices");
    vector<cl_int> particleOffsetIndicesVec, exceptionOffsetIndicesVec;
    vector<mm_float4> p, e;
    for (int i = 0; i < particleOffsetVec.size(); i++) {
        particleOffsetIndicesVec.push_back(p.size());
        for (int j = 0; j < particleOffsetVec[i].size(); j++)
            p.push_back(particleOffsetVec[i][j]);
    }
    while (particleOffsetIndicesVec.size() < particleOffsetIndices.getSize())
        particleOffsetIndicesVec.push_back(p.size());
    for (int i = 0; i < exceptionOffsetVec.size(); i++) {
        exceptionOffsetIndicesVec.push_back(e.size());
        for (int j = 0; j < exceptionOffsetVec[i].size(); j++)
            e.push_back(exceptionOffsetVec[i][j]);
    }
    exceptionOffsetIndicesVec.push_back(e.size());
    if (force.getNumParticleParameterOffsets() > 0) {
        particleParamOffsets.upload(p);
        particleOffsetIndices.upload(particleOffsetIndicesVec);
    }
    exceptionParamOffsets.initialize<mm_float4>(cl, max((int) e.size(), 1), "exceptionParamOffsets");
    exceptionOffsetIndices.initialize<cl_int>(cl, exceptionOffsetIndicesVec.size(), "exceptionOffsetIndices");
    if (e.size() > 0) {
        exceptionParamOffsets.upload(e);
        exceptionOffsetIndices.upload(exceptionOffsetIndicesVec);
    }
    globalParams.initialize(cl, max((int) paramValues.size(), 1), cl.getUseDoublePrecision() ? sizeof(double) : sizeof(float), "globalParams");
    if (paramValues.size() > 0)
        globalParams.upload(paramValues, true);
    chargeBuffer.initialize(cl, cl.getNumThreadBlocks(), cl.getUseDoublePrecision() ? sizeof(double) : sizeof(float), "chargeBuffer");
    cl.clearBuffer(chargeBuffer);
    recomputeParams = true;
    
    // Initialize the kernel for updating parameters.
    
    ComputeProgram program = cl.compileProgram(CommonKernelSources::nonbondedParameters, paramsDefines);
    computeParamsKernel = program->createKernel("computeParameters");
    computeExclusionParamsKernel = program->createKernel("computeExclusionParameters");
    computePlasmaCorrectionKernel = program->createKernel("computePlasmaCorrection");
    info = new ForceInfo(0, force);
    cl.addForce(info);
}

double OpenCLCalcNonbondedForceKernel::execute(ContextImpl& context, bool includeForces, bool includeEnergy, bool includeDirect, bool includeReciprocal) {
    bool deviceIsCpu = (cl.getDevice().getInfo<CL_DEVICE_TYPE>() == CL_DEVICE_TYPE_CPU);
    if (!hasInitializedKernel) {
        hasInitializedKernel = true;
        computeParamsKernel->addArg(cl.getEnergyBuffer());
        computeParamsKernel->addArg();
        computeParamsKernel->addArg(globalParams);
        computeParamsKernel->addArg(cl.getPaddedNumAtoms());
        computeParamsKernel->addArg(baseParticleParams);
        computeParamsKernel->addArg(cl.getPosq());
        computeParamsKernel->addArg(charges);
        computeParamsKernel->addArg(sigmaEpsilon);
        computeParamsKernel->addArg(particleParamOffsets);
        computeParamsKernel->addArg(particleOffsetIndices);
        computeParamsKernel->addArg(chargeBuffer);
        if (exceptionParams.isInitialized()) {
            computeParamsKernel->addArg(exceptionParams.getSize());
            computeParamsKernel->addArg(baseExceptionParams);
            computeParamsKernel->addArg(exceptionParams);
            computeParamsKernel->addArg(exceptionParamOffsets);
            computeParamsKernel->addArg(exceptionOffsetIndices);
        }
        if (exclusionParams.isInitialized()) {
            computeExclusionParamsKernel->addArg(cl.getPosq());
            computeExclusionParamsKernel->addArg(charges);
            computeExclusionParamsKernel->addArg(sigmaEpsilon);
            computeExclusionParamsKernel->addArg(exclusionParams.getSize());
            computeExclusionParamsKernel->addArg(exclusionAtoms);
            computeExclusionParamsKernel->addArg(exclusionParams);
        }
        computePlasmaCorrectionKernel->addArg(chargeBuffer);
        computePlasmaCorrectionKernel->addArg(cl.getEnergyBuffer());
        if (cl.getUseDoublePrecision())
            computePlasmaCorrectionKernel->addArg(alpha);
        else
            computePlasmaCorrectionKernel->addArg((float) alpha);
        computePlasmaCorrectionKernel->addArg();
        if (cosSinSums.isInitialized()) {
            ewaldSumsKernel->addArg(cl.getEnergyBuffer());
            ewaldSumsKernel->addArg(cl.getPosq());
            ewaldSumsKernel->addArg(cosSinSums);
            ewaldSumsKernel->addArg();
            ewaldForcesKernel->addArg(cl.getLongForceBuffer());
            ewaldForcesKernel->addArg(cl.getPosq());
            ewaldForcesKernel->addArg(cosSinSums);
            ewaldForcesKernel->addArg();
        }
        if (pmeGrid1.isInitialized()) {
            // Create kernels for Coulomb PME.
            
            map<string, string> replacements;
            replacements["CHARGE"] = (usePosqCharges ? "pos.w" : "charges[atom]");
            ComputeProgram program = cl.compileProgram(cl.replaceStrings(CommonKernelSources::pme, replacements), pmeDefines);
            pmeGridIndexKernel = program->createKernel("findAtomGridIndex");
            pmeSpreadChargeKernel = program->createKernel("gridSpreadCharge");
            pmeConvolutionKernel = program->createKernel("reciprocalConvolution");
            pmeEvalEnergyKernel = program->createKernel("gridEvaluateEnergy");
            pmeInterpolateForceKernel = program->createKernel("gridInterpolateForce");
            int elementSize = (cl.getUseDoublePrecision() ? sizeof(mm_double4) : sizeof(mm_float4));
            pmeGridIndexKernel->addArg(cl.getPosq());
            pmeGridIndexKernel->addArg(pmeAtomGridIndex);
            for (int i = 0; i < 8; i++)
                pmeGridIndexKernel->addArg();
            pmeSpreadChargeKernel->addArg(cl.getPosq());
            pmeSpreadChargeKernel->addArg(pmeGrid2);
            for (int i = 0; i < 8; i++)
                pmeSpreadChargeKernel->addArg();
            pmeSpreadChargeKernel->addArg(pmeAtomGridIndex);
            pmeSpreadChargeKernel->addArg(charges);
            pmeConvolutionKernel->addArg(pmeGrid2);
            pmeConvolutionKernel->addArg(pmeBsplineModuliX);
            pmeConvolutionKernel->addArg(pmeBsplineModuliY);
            pmeConvolutionKernel->addArg(pmeBsplineModuliZ);
            for (int i = 0; i < 3; i++)
                pmeConvolutionKernel->addArg();
            pmeEvalEnergyKernel->addArg(pmeGrid2);
            pmeEvalEnergyKernel->addArg(usePmeQueue ? pmeEnergyBuffer : cl.getEnergyBuffer());
            pmeEvalEnergyKernel->addArg(pmeBsplineModuliX);
            pmeEvalEnergyKernel->addArg(pmeBsplineModuliY);
            pmeEvalEnergyKernel->addArg(pmeBsplineModuliZ);
            for (int i = 0; i < 3; i++)
                pmeEvalEnergyKernel->addArg();
            pmeInterpolateForceKernel->addArg(cl.getPosq());
            pmeInterpolateForceKernel->addArg(cl.getLongForceBuffer());
            pmeInterpolateForceKernel->addArg(pmeGrid1);
            for (int i = 0; i < 8; i++)
                pmeInterpolateForceKernel->addArg();
            pmeInterpolateForceKernel->addArg(pmeAtomGridIndex);
            pmeInterpolateForceKernel->addArg(charges);
            pmeFinishSpreadChargeKernel = program->createKernel("finishSpreadCharge");
            pmeFinishSpreadChargeKernel->addArg(pmeGrid2);
            pmeFinishSpreadChargeKernel->addArg(pmeGrid1);
            if (usePmeQueue)
                syncQueue->setKernel(program->createKernel("addEnergy"));

            if (doLJPME) {
                // Create kernels for LJ PME.

                pmeDefines["EWALD_ALPHA"] = cl.doubleToString(dispersionAlpha);
                pmeDefines["GRID_SIZE_X"] = cl.intToString(dispersionGridSizeX);
                pmeDefines["GRID_SIZE_Y"] = cl.intToString(dispersionGridSizeY);
                pmeDefines["GRID_SIZE_Z"] = cl.intToString(dispersionGridSizeZ);
                pmeDefines["EPSILON_FACTOR"] = "1";
                pmeDefines["RECIP_EXP_FACTOR"] = cl.doubleToString(M_PI*M_PI/(dispersionAlpha*dispersionAlpha));
                pmeDefines["USE_LJPME"] = "1";
                pmeDefines["CHARGE_FROM_SIGEPS"] = "1";
                program = cl.compileProgram(CommonKernelSources::pme, pmeDefines);
                pmeDispersionGridIndexKernel = program->createKernel("findAtomGridIndex");
                pmeDispersionSpreadChargeKernel = program->createKernel("gridSpreadCharge");
                pmeDispersionConvolutionKernel = program->createKernel("reciprocalConvolution");
                pmeDispersionEvalEnergyKernel = program->createKernel("gridEvaluateEnergy");
                pmeDispersionInterpolateForceKernel = program->createKernel("gridInterpolateForce");
                pmeDispersionGridIndexKernel->addArg(cl.getPosq());
                pmeDispersionGridIndexKernel->addArg(pmeAtomGridIndex);
                for (int i = 0; i < 8; i++)
                    pmeDispersionGridIndexKernel->addArg();
                pmeDispersionSpreadChargeKernel->addArg(cl.getPosq());
                pmeDispersionSpreadChargeKernel->addArg(pmeGrid2);
                for (int i = 0; i < 8; i++)
                    pmeDispersionSpreadChargeKernel->addArg();
                pmeDispersionSpreadChargeKernel->addArg(pmeAtomGridIndex);
                pmeDispersionSpreadChargeKernel->addArg(sigmaEpsilon);
                pmeDispersionConvolutionKernel->addArg(pmeGrid2);
                pmeDispersionConvolutionKernel->addArg(pmeDispersionBsplineModuliX);
                pmeDispersionConvolutionKernel->addArg(pmeDispersionBsplineModuliY);
                pmeDispersionConvolutionKernel->addArg(pmeDispersionBsplineModuliZ);
                for (int i = 0; i < 3; i++)
                    pmeDispersionConvolutionKernel->addArg();
                pmeDispersionEvalEnergyKernel->addArg(pmeGrid2);
                pmeDispersionEvalEnergyKernel->addArg(usePmeQueue ? pmeEnergyBuffer : cl.getEnergyBuffer());
                pmeDispersionEvalEnergyKernel->addArg(pmeDispersionBsplineModuliX);
                pmeDispersionEvalEnergyKernel->addArg(pmeDispersionBsplineModuliY);
                pmeDispersionEvalEnergyKernel->addArg(pmeDispersionBsplineModuliZ);
                for (int i = 0; i < 3; i++)
                    pmeDispersionEvalEnergyKernel->addArg();
                pmeDispersionInterpolateForceKernel->addArg(cl.getPosq());
                pmeDispersionInterpolateForceKernel->addArg(cl.getLongForceBuffer());
                pmeDispersionInterpolateForceKernel->addArg(pmeGrid1);
                for (int i = 0; i < 8; i++)
                    pmeDispersionInterpolateForceKernel->addArg();
                pmeDispersionInterpolateForceKernel->addArg(pmeAtomGridIndex);
                pmeDispersionInterpolateForceKernel->addArg(sigmaEpsilon);
                pmeDispersionFinishSpreadChargeKernel = program->createKernel("finishSpreadCharge");
                pmeDispersionFinishSpreadChargeKernel->addArg(pmeGrid2);
                pmeDispersionFinishSpreadChargeKernel->addArg(pmeGrid1);
            }
       }
    }
    
    // Update particle and exception parameters.

    bool paramChanged = false;
    for (int i = 0; i < paramNames.size(); i++) {
        double value = context.getParameter(paramNames[i]);
        if (value != paramValues[i]) {
            paramValues[i] = value;;
            paramChanged = true;
        }
    }
    if (paramChanged) {
        recomputeParams = true;
        globalParams.upload(paramValues, true);
    }
    double energy = 0.0;
    if (includeReciprocal && (pmeGrid1.isInitialized() || cosSinSums.isInitialized())) {
        mm_double4 boxSize = cl.getPeriodicBoxSizeDouble();
        double volume = boxSize.x*boxSize.y*boxSize.z;
        energy = ewaldSelfEnergy - totalCharge*totalCharge/(8*EPSILON0*volume*alpha*alpha);
    }
    if (recomputeParams || hasOffsets) {
        computeParamsKernel->setArg(1, includeEnergy && includeReciprocal);
        computeParamsKernel->execute(cl.getNumAtoms());
        if (exclusionParams.isInitialized())
            computeExclusionParamsKernel->execute(exclusionParams.getSize());
        if (usePmeQueue) {
            vector<cl::Event> events(1);
            cl.getQueue().enqueueMarkerWithWaitList(NULL, &events[0]);
            dynamic_cast<OpenCLQueue*>(pmeQueue.get())->getQueue().enqueueBarrierWithWaitList(&events);
        }
        if (hasOffsets) {
            // The Ewald self energy was computed in the kernel.

            energy = 0.0;
            if (pmeGrid1.isInitialized() || cosSinSums.isInitialized()) {
                // Invoke a kernel to compute the correction for the neutralizing plasma.

                mm_double4 boxSize = cl.getPeriodicBoxSizeDouble();
                double volume = boxSize.x*boxSize.y*boxSize.z;
                if (cl.getUseDoublePrecision())
                    computePlasmaCorrectionKernel->setArg(3, volume);
                else
                    computePlasmaCorrectionKernel->setArg(3, (float) volume);
                computePlasmaCorrectionKernel->execute(OpenCLContext::ThreadBlockSize, OpenCLContext::ThreadBlockSize);
            }
        }
        recomputeParams = false;
    }
    
    // Do reciprocal space calculations.
    
    if (cosSinSums.isInitialized() && includeReciprocal) {
        mm_double4 boxSize = cl.getPeriodicBoxSizeDouble();
        if (cl.getUseDoublePrecision()) {
            ewaldSumsKernel->setArg(3, boxSize);
            ewaldForcesKernel->setArg(3, boxSize);
        }
        else {
            ewaldSumsKernel->setArg(3, mm_float4((float) boxSize.x, (float) boxSize.y, (float) boxSize.z, 0));
            ewaldForcesKernel->setArg(3, mm_float4((float) boxSize.x, (float) boxSize.y, (float) boxSize.z, 0));
        }
        ewaldSumsKernel->execute(cosSinSums.getSize());
        ewaldForcesKernel->execute(cl.getNumAtoms());
    }
    if (pmeGrid1.isInitialized() && includeReciprocal) {
        if (usePmeQueue && !includeEnergy)
            cl.setCurrentQueue(pmeQueue);
        
        // Invert the periodic box vectors.
        
        Vec3 boxVectors[3];
        cl.getPeriodicBoxVectors(boxVectors[0], boxVectors[1], boxVectors[2]);
        double determinant = boxVectors[0][0]*boxVectors[1][1]*boxVectors[2][2];
        double scale = 1.0/determinant;
        mm_double4 recipBoxVectors[3];
        recipBoxVectors[0] = mm_double4(boxVectors[1][1]*boxVectors[2][2]*scale, 0, 0, 0);
        recipBoxVectors[1] = mm_double4(-boxVectors[1][0]*boxVectors[2][2]*scale, boxVectors[0][0]*boxVectors[2][2]*scale, 0, 0);
        recipBoxVectors[2] = mm_double4((boxVectors[1][0]*boxVectors[2][1]-boxVectors[1][1]*boxVectors[2][0])*scale, -boxVectors[0][0]*boxVectors[2][1]*scale, boxVectors[0][0]*boxVectors[1][1]*scale, 0);
        mm_float4 recipBoxVectorsFloat[3];
        for (int i = 0; i < 3; i++)
            recipBoxVectorsFloat[i] = mm_float4((float) recipBoxVectors[i].x, (float) recipBoxVectors[i].y, (float) recipBoxVectors[i].z, 0);
        
        // Execute the reciprocal space kernels.

        if (hasCoulomb) {
            setPeriodicBoxArgs(cl, pmeGridIndexKernel, 2);
            if (cl.getUseDoublePrecision()) {
                pmeGridIndexKernel->setArg(7, recipBoxVectors[0]);
                pmeGridIndexKernel->setArg(8, recipBoxVectors[1]);
                pmeGridIndexKernel->setArg(9, recipBoxVectors[2]);
            }
            else {
                pmeGridIndexKernel->setArg(7, recipBoxVectorsFloat[0]);
                pmeGridIndexKernel->setArg(8, recipBoxVectorsFloat[1]);
                pmeGridIndexKernel->setArg(9, recipBoxVectorsFloat[2]);
            }
            pmeGridIndexKernel->execute(cl.getNumAtoms());
            sort->sort(pmeAtomGridIndex);
            setPeriodicBoxArgs(cl, pmeSpreadChargeKernel, 2);
            if (cl.getUseDoublePrecision()) {
                pmeSpreadChargeKernel->setArg(7, recipBoxVectors[0]);
                pmeSpreadChargeKernel->setArg(8, recipBoxVectors[1]);
                pmeSpreadChargeKernel->setArg(9, recipBoxVectors[2]);
            }
            else {
                pmeSpreadChargeKernel->setArg(7, recipBoxVectorsFloat[0]);
                pmeSpreadChargeKernel->setArg(8, recipBoxVectorsFloat[1]);
                pmeSpreadChargeKernel->setArg(9, recipBoxVectorsFloat[2]);
            }
            pmeSpreadChargeKernel->execute(cl.getNumAtoms());
            pmeFinishSpreadChargeKernel->execute(gridSizeX*gridSizeY*gridSizeZ);
            fft->execFFT(pmeGrid1, pmeGrid2, true);
            mm_double4 boxSize = cl.getPeriodicBoxSizeDouble();
            if (cl.getUseDoublePrecision()) {
                pmeConvolutionKernel->setArg<mm_double4>(4, recipBoxVectors[0]);
                pmeConvolutionKernel->setArg<mm_double4>(5, recipBoxVectors[1]);
                pmeConvolutionKernel->setArg<mm_double4>(6, recipBoxVectors[2]);
                pmeEvalEnergyKernel->setArg<mm_double4>(5, recipBoxVectors[0]);
                pmeEvalEnergyKernel->setArg<mm_double4>(6, recipBoxVectors[1]);
                pmeEvalEnergyKernel->setArg<mm_double4>(7, recipBoxVectors[2]);
            }
            else {
                pmeConvolutionKernel->setArg<mm_float4>(4, recipBoxVectorsFloat[0]);
                pmeConvolutionKernel->setArg<mm_float4>(5, recipBoxVectorsFloat[1]);
                pmeConvolutionKernel->setArg<mm_float4>(6, recipBoxVectorsFloat[2]);
                pmeEvalEnergyKernel->setArg<mm_float4>(5, recipBoxVectorsFloat[0]);
                pmeEvalEnergyKernel->setArg<mm_float4>(6, recipBoxVectorsFloat[1]);
                pmeEvalEnergyKernel->setArg<mm_float4>(7, recipBoxVectorsFloat[2]);
            }
            if (includeEnergy)
                pmeEvalEnergyKernel->execute(gridSizeX*gridSizeY*gridSizeZ);
            pmeConvolutionKernel->execute(gridSizeX*gridSizeY*gridSizeZ);
            fft->execFFT(pmeGrid2, pmeGrid1, false);
            setPeriodicBoxArgs(cl, pmeInterpolateForceKernel, 3);
            if (cl.getUseDoublePrecision()) {
                pmeInterpolateForceKernel->setArg(8, recipBoxVectors[0]);
                pmeInterpolateForceKernel->setArg(9, recipBoxVectors[1]);
                pmeInterpolateForceKernel->setArg(10, recipBoxVectors[2]);
            }
            else {
                pmeInterpolateForceKernel->setArg(8, recipBoxVectorsFloat[0]);
                pmeInterpolateForceKernel->setArg(9, recipBoxVectorsFloat[1]);
                pmeInterpolateForceKernel->setArg(10, recipBoxVectorsFloat[2]);
            }
            if (deviceIsCpu)
                pmeInterpolateForceKernel->execute(2*cl.getDevice().getInfo<CL_DEVICE_MAX_COMPUTE_UNITS>(), 1);
            else
                pmeInterpolateForceKernel->execute(cl.getNumAtoms());
        }
        
        if (doLJPME && hasLJ) {
            setPeriodicBoxArgs(cl, pmeDispersionGridIndexKernel, 2);
            if (cl.getUseDoublePrecision()) {
                pmeDispersionGridIndexKernel->setArg(7, recipBoxVectors[0]);
                pmeDispersionGridIndexKernel->setArg(8, recipBoxVectors[1]);
                pmeDispersionGridIndexKernel->setArg(9, recipBoxVectors[2]);
            }
            else {
                pmeDispersionGridIndexKernel->setArg(7, recipBoxVectorsFloat[0]);
                pmeDispersionGridIndexKernel->setArg(8, recipBoxVectorsFloat[1]);
                pmeDispersionGridIndexKernel->setArg(9, recipBoxVectorsFloat[2]);
            }
            pmeDispersionGridIndexKernel->execute(cl.getNumAtoms());
            if (!hasCoulomb)
                sort->sort(pmeAtomGridIndex);
            cl.clearBuffer(pmeGrid2);
            setPeriodicBoxArgs(cl, pmeDispersionSpreadChargeKernel, 2);
            if (cl.getUseDoublePrecision()) {
                pmeDispersionSpreadChargeKernel->setArg(7, recipBoxVectors[0]);
                pmeDispersionSpreadChargeKernel->setArg(8, recipBoxVectors[1]);
                pmeDispersionSpreadChargeKernel->setArg(9, recipBoxVectors[2]);
            }
            else {
                pmeDispersionSpreadChargeKernel->setArg(7, recipBoxVectorsFloat[0]);
                pmeDispersionSpreadChargeKernel->setArg(8, recipBoxVectorsFloat[1]);
                pmeDispersionSpreadChargeKernel->setArg(9, recipBoxVectorsFloat[2]);
            }
            pmeDispersionSpreadChargeKernel->execute(cl.getNumAtoms());
            pmeDispersionFinishSpreadChargeKernel->execute(gridSizeX*gridSizeY*gridSizeZ);
            dispersionFft->execFFT(pmeGrid1, pmeGrid2, true);
            if (cl.getUseDoublePrecision()) {
                pmeDispersionConvolutionKernel->setArg(4, recipBoxVectors[0]);
                pmeDispersionConvolutionKernel->setArg(5, recipBoxVectors[1]);
                pmeDispersionConvolutionKernel->setArg(6, recipBoxVectors[2]);
                pmeDispersionEvalEnergyKernel->setArg(5, recipBoxVectors[0]);
                pmeDispersionEvalEnergyKernel->setArg(6, recipBoxVectors[1]);
                pmeDispersionEvalEnergyKernel->setArg(7, recipBoxVectors[2]);
            }
            else {
                pmeDispersionConvolutionKernel->setArg(4, recipBoxVectorsFloat[0]);
                pmeDispersionConvolutionKernel->setArg(5, recipBoxVectorsFloat[1]);
                pmeDispersionConvolutionKernel->setArg(6, recipBoxVectorsFloat[2]);
                pmeDispersionEvalEnergyKernel->setArg(5, recipBoxVectorsFloat[0]);
                pmeDispersionEvalEnergyKernel->setArg(6, recipBoxVectorsFloat[1]);
                pmeDispersionEvalEnergyKernel->setArg(7, recipBoxVectorsFloat[2]);
            }
            if (!hasCoulomb) cl.clearBuffer(pmeEnergyBuffer);
            if (includeEnergy)
                pmeDispersionEvalEnergyKernel->execute(gridSizeX*gridSizeY*gridSizeZ);
            pmeDispersionConvolutionKernel->execute(gridSizeX*gridSizeY*gridSizeZ);
            dispersionFft->execFFT(pmeGrid2, pmeGrid1, false);
            setPeriodicBoxArgs(cl, pmeDispersionInterpolateForceKernel, 3);
            if (cl.getUseDoublePrecision()) {
                pmeDispersionInterpolateForceKernel->setArg(8, recipBoxVectors[0]);
                pmeDispersionInterpolateForceKernel->setArg(9, recipBoxVectors[1]);
                pmeDispersionInterpolateForceKernel->setArg(10, recipBoxVectors[2]);
            }
            else {
                pmeDispersionInterpolateForceKernel->setArg(8, recipBoxVectorsFloat[0]);
                pmeDispersionInterpolateForceKernel->setArg(9, recipBoxVectorsFloat[1]);
                pmeDispersionInterpolateForceKernel->setArg(10, recipBoxVectorsFloat[2]);
            }
            if (deviceIsCpu)
                pmeDispersionInterpolateForceKernel->execute(2*cl.getDevice().getInfo<CL_DEVICE_MAX_COMPUTE_UNITS>(), 1);
            else
                pmeDispersionInterpolateForceKernel->execute(cl.getNumAtoms());
        }
        if (usePmeQueue) {
<<<<<<< HEAD
            pmeSyncEvent->enqueue();
=======
            dynamic_cast<OpenCLQueue*>(pmeQueue.get())->getQueue().enqueueMarkerWithWaitList(NULL, &pmeSyncEvent);
>>>>>>> dd320bcf
            cl.restoreDefaultQueue();
        }
    }
    if (dispersionCoefficient != 0.0 && includeDirect) {
        mm_double4 boxSize = cl.getPeriodicBoxSizeDouble();
        energy += dispersionCoefficient/(boxSize.x*boxSize.y*boxSize.z);
    }
    return energy;
}

void OpenCLCalcNonbondedForceKernel::copyParametersToContext(ContextImpl& context, const NonbondedForce& force, int firstParticle, int lastParticle, int firstException, int lastException) {
    // Make sure the new parameters are acceptable.

    if (force.getNumParticles() != cl.getNumAtoms())
        throw OpenMMException("updateParametersInContext: The number of particles has changed");
    if (!hasCoulomb || !hasLJ) {
        for (int i = 0; i < force.getNumParticles(); i++) {
            double charge, sigma, epsilon;
            force.getParticleParameters(i, charge, sigma, epsilon);
            if (!hasCoulomb && charge != 0.0)
                throw OpenMMException("updateParametersInContext: The nonbonded force kernel does not include Coulomb interactions, because all charges were originally 0");
            if (!hasLJ && epsilon != 0.0)
                throw OpenMMException("updateParametersInContext: The nonbonded force kernel does not include Lennard-Jones interactions, because all epsilons were originally 0");
        }
    }
    set<int> exceptionsWithOffsets;
    for (int i = 0; i < force.getNumExceptionParameterOffsets(); i++) {
        string param;
        int exception;
        double charge, sigma, epsilon;
        force.getExceptionParameterOffset(i, param, exception, charge, sigma, epsilon);
        exceptionsWithOffsets.insert(exception);
    }
    vector<int> exceptions;
    for (int i = 0; i < force.getNumExceptions(); i++) {
        int particle1, particle2;
        double chargeProd, sigma, epsilon;
        force.getExceptionParameters(i, particle1, particle2, chargeProd, sigma, epsilon);
        if (exceptionIndex.find(i) == exceptionIndex.end()) {
            if (chargeProd != 0.0 || epsilon != 0.0 || exceptionsWithOffsets.find(i) != exceptionsWithOffsets.end())
                throw OpenMMException("updateParametersInContext: The set of non-excluded exceptions has changed");
        }
        else
            exceptions.push_back(i);
    }
    int numContexts = cl.getPlatformData().contexts.size();
    int startIndex = cl.getContextIndex()*exceptions.size()/numContexts;
    int endIndex = (cl.getContextIndex()+1)*exceptions.size()/numContexts;
    int numExceptions = endIndex-startIndex;
    if (numExceptions != exceptionAtoms.size())
        throw OpenMMException("updateParametersInContext: The set of non-excluded exceptions has changed");

    // Record the per-particle parameters.

    if (firstParticle <= lastParticle) {
        vector<mm_float4> baseParticleParamVec(cl.getPaddedNumAtoms(), mm_float4(0, 0, 0, 0));
        for (int i = 0; i < force.getNumParticles(); i++) {
            double charge, sigma, epsilon;
            force.getParticleParameters(i, charge, sigma, epsilon);
            baseParticleParamVec[i] = mm_float4(charge, sigma, epsilon, 0);
        }
        baseParticleParams.uploadSubArray(&baseParticleParamVec[firstParticle], firstParticle, lastParticle-firstParticle+1);

        // Compute the self energy.

        ewaldSelfEnergy = 0.0;
        totalCharge = 0.0;
        if (nonbondedMethod == Ewald || nonbondedMethod == PME || nonbondedMethod == LJPME) {
            if (cl.getContextIndex() == 0) {
                for (int i = 0; i < force.getNumParticles(); i++) {
                    ewaldSelfEnergy -= baseParticleParamVec[i].x*baseParticleParamVec[i].x*ONE_4PI_EPS0*alpha/sqrt(M_PI);
                    totalCharge += baseParticleParamVec[i].x;
                    if (doLJPME)
                        ewaldSelfEnergy += baseParticleParamVec[i].z*pow(baseParticleParamVec[i].y*dispersionAlpha, 6)/3.0;
                }
            }
        }
    }
    
    // Record the exceptions.

    if (firstException <= lastException) {
        vector<mm_float4> baseExceptionParamsVec(numExceptions);
        for (int i = 0; i < numExceptions; i++) {
            int particle1, particle2;
            double chargeProd, sigma, epsilon;
            force.getExceptionParameters(exceptions[startIndex+i], particle1, particle2, chargeProd, sigma, epsilon);
            if (make_pair(particle1, particle2) != exceptionAtoms[i])
                throw OpenMMException("updateParametersInContext: The set of non-excluded exceptions has changed");
            baseExceptionParamsVec[i] = mm_float4(chargeProd, sigma, epsilon, 0);
        }
        baseExceptionParams.upload(baseExceptionParamsVec);
    }

    // Record parameter offsets.

    vector<vector<mm_float4> > particleOffsetVec(force.getNumParticles());
    vector<vector<mm_float4> > exceptionOffsetVec(numExceptions);
    for (int i = 0; i < force.getNumParticleParameterOffsets(); i++) {
        string param;
        int particle;
        double charge, sigma, epsilon;
        force.getParticleParameterOffset(i, param, particle, charge, sigma, epsilon);
        auto paramPos = find(paramNames.begin(), paramNames.end(), param);
        if (paramPos == paramNames.end())
            throw OpenMMException("updateParametersInContext: The parameter of a particle parameter offset has changed");
        int paramIndex = paramPos-paramNames.begin();
        particleOffsetVec[particle].push_back(mm_float4(charge, sigma, epsilon, paramIndex));
    }
    for (int i = 0; i < force.getNumExceptionParameterOffsets(); i++) {
        string param;
        int exception;
        double charge, sigma, epsilon;
        force.getExceptionParameterOffset(i, param, exception, charge, sigma, epsilon);
        int index = exceptionIndex[exception];
        if (index < startIndex || index >= endIndex)
            continue;
        auto paramPos = find(paramNames.begin(), paramNames.end(), param);
        if (paramPos == paramNames.end())
            throw OpenMMException("updateParametersInContext: The parameter of an exception parameter offset has changed");
        int paramIndex = paramPos-paramNames.begin();
        exceptionOffsetVec[index-startIndex].push_back(mm_float4(charge, sigma, epsilon, paramIndex));
    }
    if (max(force.getNumParticleParameterOffsets(), 1) != particleParamOffsets.getSize())
        throw OpenMMException("updateParametersInContext: The number of particle parameter offsets has changed");
    vector<mm_float4> p, e;
    for (int i = 0; i < particleOffsetVec.size(); i++)
        for (int j = 0; j < particleOffsetVec[i].size(); j++)
            p.push_back(particleOffsetVec[i][j]);
    for (int i = 0; i < exceptionOffsetVec.size(); i++)
        for (int j = 0; j < exceptionOffsetVec[i].size(); j++)
            e.push_back(exceptionOffsetVec[i][j]);
    if (force.getNumParticleParameterOffsets() > 0)
        particleParamOffsets.upload(p);
    if (max((int) e.size(), 1) != exceptionParamOffsets.getSize())
        throw OpenMMException("updateParametersInContext: The number of exception parameter offsets has changed");
    if (e.size() > 0)
        exceptionParamOffsets.upload(e);

    // Compute other values.

    if (force.getUseDispersionCorrection() && cl.getContextIndex() == 0 && (nonbondedMethod == CutoffPeriodic || nonbondedMethod == Ewald || nonbondedMethod == PME))
        dispersionCoefficient = NonbondedForceImpl::calcDispersionCorrection(context.getSystem(), force);
    cl.invalidateMolecules(info, firstParticle <= lastParticle || force.getNumParticleParameterOffsets() > 0,
                           firstException <= lastException || force.getNumExceptionParameterOffsets() > 0);
    recomputeParams = true;
}

void OpenCLCalcNonbondedForceKernel::getPMEParameters(double& alpha, int& nx, int& ny, int& nz) const {
    if (nonbondedMethod != PME)
        throw OpenMMException("getPMEParametersInContext: This Context is not using PME");
    if (cl.getPlatformData().useCpuPme)
        cpuPme.getAs<CalcPmeReciprocalForceKernel>().getPMEParameters(alpha, nx, ny, nz);
    else {
        alpha = this->alpha;
        nx = gridSizeX;
        ny = gridSizeY;
        nz = gridSizeZ;
    }
}

void OpenCLCalcNonbondedForceKernel::getLJPMEParameters(double& alpha, int& nx, int& ny, int& nz) const {
    if (nonbondedMethod != LJPME)
        throw OpenMMException("getPMEParametersInContext: This Context is not using PME");
    if (cl.getPlatformData().useCpuPme)
        //cpuPme.getAs<CalcPmeReciprocalForceKernel>().getLJPMEParameters(alpha, nx, ny, nz);
        throw OpenMMException("getPMEParametersInContext: CPUPME has not been implemented for LJPME yet.");
    else {
        alpha = this->dispersionAlpha;
        nx = dispersionGridSizeX;
        ny = dispersionGridSizeY;
        nz = dispersionGridSizeZ;
    }
}<|MERGE_RESOLUTION|>--- conflicted
+++ resolved
@@ -1130,11 +1130,7 @@
                 pmeDispersionInterpolateForceKernel->execute(cl.getNumAtoms());
         }
         if (usePmeQueue) {
-<<<<<<< HEAD
             pmeSyncEvent->enqueue();
-=======
-            dynamic_cast<OpenCLQueue*>(pmeQueue.get())->getQueue().enqueueMarkerWithWaitList(NULL, &pmeSyncEvent);
->>>>>>> dd320bcf
             cl.restoreDefaultQueue();
         }
     }
