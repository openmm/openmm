--- conflicted
+++ resolved
@@ -44,16 +44,12 @@
 __kernel void sortBoxData(__global const real2* restrict sortedBlock, __global const real4* restrict blockCenter,
         __global const real4* restrict blockBoundingBox, __global real4* restrict sortedBlockCenter,
         __global real4* restrict sortedBlockBoundingBox, __global const real4* restrict posq, __global const real4* restrict oldPositions,
-<<<<<<< HEAD
-        __global TileIndex* restrict interactionCount, __global int* restrict rebuildNeighborList, int forceRebuild) {
-=======
-        __global unsigned int* restrict interactionCount, __global int* restrict rebuildNeighborList, int forceRebuild
+        __global TileIndex* restrict interactionCount, __global int* restrict rebuildNeighborList, int forceRebuild
 #ifdef USE_LARGE_BLOCKS
         , __global real4* restrict largeBlockCenter, __global real4* restrict largeBlockBoundingBox, real4 periodicBoxSize,
         real4 invPeriodicBoxSize, real4 periodicBoxVecX, real4 periodicBoxVecY, real4 periodicBoxVecZ
 #endif
         ) {
->>>>>>> b247e7d8
     for (int i = get_global_id(0); i < NUM_BLOCKS; i += get_global_size(0)) {
         int index = (int) sortedBlock[i].y;
         sortedBlockCenter[i] = blockCenter[index];
