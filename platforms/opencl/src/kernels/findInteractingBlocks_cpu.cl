#pragma OPENCL EXTENSION cl_khr_global_int32_base_atomics : enable
#pragma OPENCL EXTENSION cl_khr_byte_addressable_store : enable
#define BUFFER_SIZE BUFFER_GROUPS*GROUP_SIZE

/**
 * Find a bounding box for the atoms in each block.
 */
__kernel void findBlockBounds(int numAtoms, real4 periodicBoxSize, real4 invPeriodicBoxSize, real4 periodicBoxVecX, real4 periodicBoxVecY, real4 periodicBoxVecZ,
        __global const real4* restrict posq, __global real4* restrict blockCenter, __global real4* restrict blockBoundingBox, __global int* restrict rebuildNeighborList,
        __global real2* restrict sortedBlocks) {
    int index = get_global_id(0);
    int base = index*TILE_SIZE;
    while (base < numAtoms) {
        real4 pos = posq[base];
#ifdef USE_PERIODIC
        APPLY_PERIODIC_TO_POS(pos)
#endif
        real4 minPos = pos;
        real4 maxPos = pos;
        int last = min(base+TILE_SIZE, numAtoms);
        for (int i = base+1; i < last; i++) {
            pos = posq[i];
#ifdef USE_PERIODIC
            real4 center = 0.5f*(maxPos+minPos);
            APPLY_PERIODIC_TO_POS_WITH_CENTER(pos, center)
#endif
            minPos = min(minPos, pos);
            maxPos = max(maxPos, pos);
        }
        real4 blockSize = 0.5f*(maxPos-minPos);
        blockBoundingBox[index] = blockSize;
        blockCenter[index] = 0.5f*(maxPos+minPos);
        sortedBlocks[index] = (real2) (blockSize.x+blockSize.y+blockSize.z, index);
        index += get_global_size(0);
        base = index*TILE_SIZE;
    }
    if (get_global_id(0) == 0)
        rebuildNeighborList[0] = 0;
}

/**
 * Sort the data about bounding boxes so it can be accessed more efficiently in the next kernel.
 */
__kernel void sortBoxData(__global const real2* restrict sortedBlock, __global const real4* restrict blockCenter,
        __global const real4* restrict blockBoundingBox, __global real4* restrict sortedBlockCenter,
        __global real4* restrict sortedBlockBoundingBox, __global const real4* restrict posq, __global const real4* restrict oldPositions,
        __global TileIndex* restrict interactionCount, __global int* restrict rebuildNeighborList, int forceRebuild) {
    for (int i = get_global_id(0); i < NUM_BLOCKS; i += get_global_size(0)) {
        int index = (int) sortedBlock[i].y;
        sortedBlockCenter[i] = blockCenter[index];
        sortedBlockBoundingBox[i] = blockBoundingBox[index];
    }
    
    // Also check whether any atom has moved enough so that we really need to rebuild the neighbor list.

    bool rebuild = forceRebuild;
    for (int i = get_global_id(0); i < NUM_ATOMS; i += get_global_size(0)) {
        real4 delta = oldPositions[i]-posq[i];
        if (delta.x*delta.x + delta.y*delta.y + delta.z*delta.z > 0.25f*PADDING*PADDING)
            rebuild = true;
    }
    if (rebuild) {
        rebuildNeighborList[0] = 1;
        interactionCount[0] = 0;
    }
}

/**
 * This is called by findBlocksWithInteractions().  It compacts the list of blocks and writes them
 * to global memory.
 */
void storeInteractionData(int x, int* buffer, int* atoms, int* numAtoms, int numValid, __global TileIndex* interactionCount,
            __global unsigned int* interactingTiles, __global unsigned int* interactingAtoms, real4 periodicBoxSize, real4 invPeriodicBoxSize, real4 periodicBoxVecX,
            real4 periodicBoxVecY, real4 periodicBoxVecZ, __global const real4* posq, real4 blockCenterX, real4 blockSizeX, long maxTiles, bool finish) {
    real4 posBuffer[TILE_SIZE];
    const bool singlePeriodicCopy = (0.5f*periodicBoxSize.x-blockSizeX.x >= PADDED_CUTOFF &&
                                     0.5f*periodicBoxSize.y-blockSizeX.y >= PADDED_CUTOFF &&
                                     0.5f*periodicBoxSize.z-blockSizeX.z >= PADDED_CUTOFF);
    for (int i = 0; i < TILE_SIZE; i++) {
        real4 pos = posq[x*TILE_SIZE+i];
#ifdef USE_PERIODIC
        if (singlePeriodicCopy) {
            // The box is small enough that we can just translate all the atoms into a single periodic
            // box, then skip having to apply periodic boundary conditions later.
            
            APPLY_PERIODIC_TO_POS_WITH_CENTER(pos, blockCenterX)
        }
#endif
        posBuffer[i] = pos;
    }

    // Loop over the tiles and find specific interactions in them.

    for (int tile = 0; tile < numValid; tile++) {
        for (int indexInTile = 0; indexInTile < TILE_SIZE; indexInTile++) {
            // Check each atom in block Y for interactions.
            
            int atom = buffer[tile]*TILE_SIZE+indexInTile;
            real4 pos = posq[atom];
#ifdef USE_PERIODIC
            if (singlePeriodicCopy)
		APPLY_PERIODIC_TO_POS_WITH_CENTER(pos, blockCenterX)
#endif
            bool interacts = false;
#ifdef USE_PERIODIC
            if (!singlePeriodicCopy) {
                for (int j = 0; j < TILE_SIZE && !interacts; j++) {
                    real4 delta = pos-posBuffer[j];
                    APPLY_PERIODIC_TO_DELTA(delta)
                    interacts = (delta.x*delta.x+delta.y*delta.y+delta.z*delta.z < PADDED_CUTOFF_SQUARED);
                }
            }
            else {
#endif
                for (int j = 0; j < TILE_SIZE && !interacts; j++) {
                    real4 delta = pos-posBuffer[j];
                    interacts = (delta.x*delta.x+delta.y*delta.y+delta.z*delta.z < PADDED_CUTOFF_SQUARED);
                }
#ifdef USE_PERIODIC
            }
#endif
            if (interacts)
                atoms[(*numAtoms)++] = atom;
            if (*numAtoms == BUFFER_SIZE) {
                // The atoms buffer is full, so store it to global memory.
                
                int tilesToStore = BUFFER_SIZE/TILE_SIZE;
<<<<<<< HEAD
                long baseIndex = atom_add(interactionCount, (TileIndex)tilesToStore);
=======
                int baseIndex = ATOMIC_ADD(interactionCount, tilesToStore);
>>>>>>> c19b6d93
                if (baseIndex+tilesToStore <= maxTiles) {
                    for (int i = 0; i < tilesToStore; i++) {
                        interactingTiles[baseIndex+i] = x;
                        for (int j = 0; j < TILE_SIZE; j++)
                            interactingAtoms[(baseIndex+i)*TILE_SIZE+j] = atoms[i*TILE_SIZE+j];
                    }
                }
                *numAtoms = 0;
            }
        }
    }
    
    if (*numAtoms > 0 && finish) {
        // There are some leftover atoms, so save them now.
        
        int tilesToStore = (*numAtoms+TILE_SIZE-1)/TILE_SIZE;
<<<<<<< HEAD
        long baseIndex = atom_add(interactionCount, (TileIndex)tilesToStore);
=======
        int baseIndex = ATOMIC_ADD(interactionCount, tilesToStore);
>>>>>>> c19b6d93
        if (baseIndex+tilesToStore <= maxTiles) {
            for (int i = 0; i < tilesToStore; i++) {
                interactingTiles[baseIndex+i] = x;
                for (int j = 0; j < TILE_SIZE; j++) {
                    int index = i*TILE_SIZE+j;
                    interactingAtoms[(baseIndex+i)*TILE_SIZE+j] = (index < *numAtoms ? atoms[index] : NUM_ATOMS);
                }
            }
        }
    }
}

/**
 * Compare the bounding boxes for each pair of blocks.  If they are sufficiently far apart,
 * mark them as non-interacting.
 */
__kernel void findBlocksWithInteractions(real4 periodicBoxSize, real4 invPeriodicBoxSize, real4 periodicBoxVecX, real4 periodicBoxVecY, real4 periodicBoxVecZ,
        __global TileIndex* restrict interactionCount, __global int* restrict interactingTiles, __global unsigned int* restrict interactingAtoms,
        __global const real4* restrict posq, long maxTiles, unsigned int startBlockIndex, unsigned int numBlocks, __global real2* restrict sortedBlocks,
        __global const real4* restrict sortedBlockCenter, __global const real4* restrict sortedBlockBoundingBox,
        __global const unsigned int* restrict exclusionIndices, __global const unsigned int* restrict exclusionRowIndices, __global real4* restrict oldPositions,
        __global const int* restrict rebuildNeighborList) {
    if (rebuildNeighborList[0] == 0)
        return; // The neighbor list doesn't need to be rebuilt.
    int buffer[BUFFER_SIZE];
    int atoms[BUFFER_SIZE];
    int exclusionsForX[MAX_EXCLUSIONS];
    int valuesInBuffer;
    int numAtoms;
    
    // Loop over blocks sorted by size.
    
    for (int i = startBlockIndex+get_group_id(0); i < startBlockIndex+numBlocks; i += get_num_groups(0)) {
        valuesInBuffer = 0;
        numAtoms = 0;
        real2 sortedKey = sortedBlocks[i];
        int x = (int) sortedKey.y;
        real4 blockCenterX = sortedBlockCenter[i];
        real4 blockSizeX = sortedBlockBoundingBox[i];

        // Load exclusion data for block x.
        
        const int exclusionStart = exclusionRowIndices[x];
        const int exclusionEnd = exclusionRowIndices[x+1];
        const int numExclusions = exclusionEnd-exclusionStart;
        for (int j = 0; j < numExclusions; j++)
            exclusionsForX[j] = exclusionIndices[exclusionStart+j];
        
        // Compare it to other blocks after this one in sorted order.
        
        for (int j = i+1; j < NUM_BLOCKS; j++) {
            real2 sortedKey2 = sortedBlocks[j];
            int y = (int) sortedKey2.y;
            bool hasExclusions = false;
            for (int k = 0; k < numExclusions; k++)
                hasExclusions |= (exclusionsForX[k] == y);
            if (hasExclusions)
                continue;
            real4 blockCenterY = sortedBlockCenter[j];
            real4 blockSizeY = sortedBlockBoundingBox[j];
            real4 delta = blockCenterX-blockCenterY;
#ifdef USE_PERIODIC
            APPLY_PERIODIC_TO_DELTA(delta)
#endif
            delta.x = max((real) 0, fabs(delta.x)-blockSizeX.x-blockSizeY.x);
            delta.y = max((real) 0, fabs(delta.y)-blockSizeX.y-blockSizeY.y);
            delta.z = max((real) 0, fabs(delta.z)-blockSizeX.z-blockSizeY.z);
            if (delta.x*delta.x+delta.y*delta.y+delta.z*delta.z < PADDED_CUTOFF_SQUARED) {
                // Add this tile to the buffer.

                buffer[valuesInBuffer++] = y;
                if (valuesInBuffer == BUFFER_SIZE) {
                    storeInteractionData(x, buffer, atoms, &numAtoms, valuesInBuffer, interactionCount, interactingTiles, interactingAtoms, periodicBoxSize, invPeriodicBoxSize, periodicBoxVecX, periodicBoxVecY, periodicBoxVecZ, posq, blockCenterX, blockSizeX, maxTiles, false);
                    valuesInBuffer = 0;
                }
            }
        }
        storeInteractionData(x, buffer, atoms, &numAtoms, valuesInBuffer, interactionCount, interactingTiles, interactingAtoms, periodicBoxSize, invPeriodicBoxSize, periodicBoxVecX, periodicBoxVecY, periodicBoxVecZ, posq, blockCenterX, blockSizeX, maxTiles, true);
    }
    
    // Record the positions the neighbor list is based on.
    
    for (int i = get_global_id(0); i < NUM_ATOMS; i += get_global_size(0))
        oldPositions[i] = posq[i];
}<|MERGE_RESOLUTION|>--- conflicted
+++ resolved
@@ -125,11 +125,7 @@
                 // The atoms buffer is full, so store it to global memory.
                 
                 int tilesToStore = BUFFER_SIZE/TILE_SIZE;
-<<<<<<< HEAD
-                long baseIndex = atom_add(interactionCount, (TileIndex)tilesToStore);
-=======
-                int baseIndex = ATOMIC_ADD(interactionCount, tilesToStore);
->>>>>>> c19b6d93
+                long baseIndex = ATOMIC_ADD(interactionCount, (TileIndex)tilesToStore);
                 if (baseIndex+tilesToStore <= maxTiles) {
                     for (int i = 0; i < tilesToStore; i++) {
                         interactingTiles[baseIndex+i] = x;
@@ -146,11 +142,7 @@
         // There are some leftover atoms, so save them now.
         
         int tilesToStore = (*numAtoms+TILE_SIZE-1)/TILE_SIZE;
-<<<<<<< HEAD
-        long baseIndex = atom_add(interactionCount, (TileIndex)tilesToStore);
-=======
-        int baseIndex = ATOMIC_ADD(interactionCount, tilesToStore);
->>>>>>> c19b6d93
+        long baseIndex = ATOMIC_ADD(interactionCount, (TileIndex)tilesToStore);
         if (baseIndex+tilesToStore <= maxTiles) {
             for (int i = 0; i < tilesToStore; i++) {
                 interactingTiles[baseIndex+i] = x;
