/**
 * This file contains OpenCL definitions for the macros and functions needed for the
 * common compute framework.
 */

#pragma OPENCL EXTENSION cl_khr_global_int32_base_atomics : enable
#ifdef cl_khr_int64_base_atomics
#pragma OPENCL EXTENSION cl_khr_int64_base_atomics : enable
typedef unsigned long TileIndex;
#else
<<<<<<< HEAD
typedef unsigned int TileIndex;
void atom_add(volatile __global unsigned long* p, long unsigned val) {
=======
__attribute__((overloadable)) unsigned long atom_add(volatile __global unsigned long* p, unsigned long val) {
>>>>>>> 3dc2f12f
    volatile __global unsigned int* word = (volatile __global unsigned int*) p;
#ifdef __ENDIAN_LITTLE__
    int lowIndex = 0;
#else
    int lowIndex = 1;
#endif
    unsigned int lower = val;
    unsigned int upper = val >> 32;
    unsigned int result = atomic_add(&word[lowIndex], lower);
    int carry = (lower + (unsigned long) result >= 0x100000000 ? 1 : 0);
    upper += carry;
    if (upper != 0)
        atomic_add(&word[1-lowIndex], upper);
    return 0;
}
#endif

#define KERNEL __kernel
#define DEVICE
#define LOCAL __local
#define LOCAL_ARG __local
#define GLOBAL __global
#define RESTRICT restrict
#define LOCAL_ID get_local_id(0)
#define LOCAL_SIZE get_local_size(0)
#define GLOBAL_ID get_global_id(0)
#define GLOBAL_SIZE get_global_size(0)
#define GROUP_ID get_group_id(0)
#define NUM_GROUPS get_num_groups(0)
#define SYNC_THREADS barrier(CLK_LOCAL_MEM_FENCE+CLK_GLOBAL_MEM_FENCE);
#define MEM_FENCE mem_fence(CLK_LOCAL_MEM_FENCE+CLK_GLOBAL_MEM_FENCE);
#define ATOMIC_ADD(dest, value) atom_add(dest, value)

typedef long mm_long;
typedef unsigned long mm_ulong;

#define make_short2(x...) ((short2) (x))
#define make_short3(x...) ((short3) (x))
#define make_short4(x...) ((short4) (x))
#define make_int2(x...) ((int2) (x))
#define make_int3(x...) ((int3) (x))
#define make_int4(x...) ((int4) (x))
#define make_float2(x...) ((float2) (x))
#define make_float3(x...) ((float3) (x))
#define make_float4(x...) ((float4) (x))
#define make_double2(x...) ((double2) (x))
#define make_double3(x...) ((double3) (x))
#define make_double4(x...) ((double4) (x))

#define trimTo3(v) (v).xyz

// OpenCL has overloaded versions of standard math functions for single and double
// precision arguments.  CUDA has separate functions.  To allow them to be called
// consistently, we define the "single precision" functions to just be synonyms
// for the standard ones.

#define sqrtf(x) sqrt(x)
#define rsqrtf(x) rsqrt(x)
#define expf(x) exp(x)
#define logf(x) log(x)
#define powf(x) pow(x)
#define cosf(x) cos(x)
#define sinf(x) sin(x)
#define tanf(x) tan(x)
#define acosf(x) acos(x)
#define asinf(x) asin(x)
#define atanf(x) atan(x)
#define atan2f(x, y) atan2(x, y)

inline long realToFixedPoint(real x) {
    return (long) (x * 0x100000000);
}<|MERGE_RESOLUTION|>--- conflicted
+++ resolved
@@ -8,12 +8,8 @@
 #pragma OPENCL EXTENSION cl_khr_int64_base_atomics : enable
 typedef unsigned long TileIndex;
 #else
-<<<<<<< HEAD
 typedef unsigned int TileIndex;
-void atom_add(volatile __global unsigned long* p, long unsigned val) {
-=======
 __attribute__((overloadable)) unsigned long atom_add(volatile __global unsigned long* p, unsigned long val) {
->>>>>>> 3dc2f12f
     volatile __global unsigned int* word = (volatile __global unsigned int*) p;
 #ifdef __ENDIAN_LITTLE__
     int lowIndex = 0;
