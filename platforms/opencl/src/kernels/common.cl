/**
 * This file contains OpenCL definitions for the macros and functions needed for the
 * common compute framework.
 */

#pragma OPENCL EXTENSION cl_khr_global_int32_base_atomics : enable
#ifdef cl_khr_int64_base_atomics
#pragma OPENCL EXTENSION cl_khr_int64_base_atomics : enable
<<<<<<< HEAD
typedef unsigned long TileIndex;
#else
typedef unsigned int TileIndex;
=======
#else
void atom_add(volatile __global unsigned long* p, long unsigned val) {
    volatile __global unsigned int* word = (volatile __global unsigned int*) p;
#ifdef __ENDIAN_LITTLE__
    int lowIndex = 0;
#else
    int lowIndex = 1;
#endif
    unsigned int lower = val;
    unsigned int upper = val >> 32;
    unsigned int result = atomic_add(&word[lowIndex], lower);
    int carry = (lower + (unsigned long) result >= 0x100000000 ? 1 : 0);
    upper += carry;
    if (upper != 0)
        atomic_add(&word[1-lowIndex], upper);
}
>>>>>>> c19b6d93
#endif

#define KERNEL __kernel
#define DEVICE
#define LOCAL __local
#define LOCAL_ARG __local
#define GLOBAL __global
#define RESTRICT restrict
#define LOCAL_ID get_local_id(0)
#define LOCAL_SIZE get_local_size(0)
#define GLOBAL_ID get_global_id(0)
#define GLOBAL_SIZE get_global_size(0)
#define GROUP_ID get_group_id(0)
#define NUM_GROUPS get_num_groups(0)
#define SYNC_THREADS barrier(CLK_LOCAL_MEM_FENCE+CLK_GLOBAL_MEM_FENCE);
#define MEM_FENCE mem_fence(CLK_LOCAL_MEM_FENCE+CLK_GLOBAL_MEM_FENCE);
#define ATOMIC_ADD(dest, value) atom_add(dest, value)

typedef long mm_long;
typedef unsigned long mm_ulong;

#define make_short2(x...) ((short2) (x))
#define make_short3(x...) ((short3) (x))
#define make_short4(x...) ((short4) (x))
#define make_int2(x...) ((int2) (x))
#define make_int3(x...) ((int3) (x))
#define make_int4(x...) ((int4) (x))
#define make_float2(x...) ((float2) (x))
#define make_float3(x...) ((float3) (x))
#define make_float4(x...) ((float4) (x))
#define make_double2(x...) ((double2) (x))
#define make_double3(x...) ((double3) (x))
#define make_double4(x...) ((double4) (x))

#define trimTo3(v) (v).xyz

// OpenCL has overloaded versions of standard math functions for single and double
// precision arguments.  CUDA has separate functions.  To allow them to be called
// consistently, we define the "single precision" functions to just be synonyms
// for the standard ones.

#define sqrtf(x) sqrt(x)
#define rsqrtf(x) rsqrt(x)
#define expf(x) exp(x)
#define logf(x) log(x)
#define powf(x) pow(x)
#define cosf(x) cos(x)
#define sinf(x) sin(x)
#define tanf(x) tan(x)
#define acosf(x) acos(x)
#define asinf(x) asin(x)
#define atanf(x) atan(x)
#define atan2f(x, y) atan2(x, y)

inline long realToFixedPoint(real x) {
    return (long) (x * 0x100000000);
}<|MERGE_RESOLUTION|>--- conflicted
+++ resolved
@@ -6,12 +6,9 @@
 #pragma OPENCL EXTENSION cl_khr_global_int32_base_atomics : enable
 #ifdef cl_khr_int64_base_atomics
 #pragma OPENCL EXTENSION cl_khr_int64_base_atomics : enable
-<<<<<<< HEAD
 typedef unsigned long TileIndex;
 #else
 typedef unsigned int TileIndex;
-=======
-#else
 void atom_add(volatile __global unsigned long* p, long unsigned val) {
     volatile __global unsigned int* word = (volatile __global unsigned int*) p;
 #ifdef __ENDIAN_LITTLE__
@@ -27,7 +24,6 @@
     if (upper != 0)
         atomic_add(&word[1-lowIndex], upper);
 }
->>>>>>> c19b6d93
 #endif
 
 #define KERNEL __kernel
