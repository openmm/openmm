/* -------------------------------------------------------------------------- *
 *                                   OpenMM                                   *
 * -------------------------------------------------------------------------- *
 * This is part of the OpenMM molecular simulation toolkit originating from   *
 * Simbios, the NIH National Center for Physics-Based Simulation of           *
 * Biological Structures at Stanford, funded under the NIH Roadmap for        *
 * Medical Research, grant U54 GM072970. See https://simtk.org.               *
 *                                                                            *
 * Portions copyright (c) 2009-2023 Stanford University and the Authors.      *
 * Authors: Peter Eastman                                                     *
 * Contributors:                                                              *
 *                                                                            *
 * This program is free software: you can redistribute it and/or modify       *
 * it under the terms of the GNU Lesser General Public License as published   *
 * by the Free Software Foundation, either version 3 of the License, or       *
 * (at your option) any later version.                                        *
 *                                                                            *
 * This program is distributed in the hope that it will be useful,            *
 * but WITHOUT ANY WARRANTY; without even the implied warranty of             *
 * MERCHANTABILITY or FITNESS FOR A PARTICULAR PURPOSE.  See the              *
 * GNU Lesser General Public License for more details.                        *
 *                                                                            *
 * You should have received a copy of the GNU Lesser General Public License   *
 * along with this program.  If not, see <http://www.gnu.org/licenses/>.      *
 * -------------------------------------------------------------------------- */

#include "openmm/OpenMMException.h"
#include "OpenCLNonbondedUtilities.h"
#include "OpenCLArray.h"
#include "OpenCLContext.h"
#include "OpenCLKernelSources.h"
#include "OpenCLExpressionUtilities.h"
#include "OpenCLSort.h"
#include <algorithm>
#include <map>
#include <set>
#include <utility>

using namespace OpenMM;
using namespace std;

class OpenCLNonbondedUtilities::BlockSortTrait : public OpenCLSort::SortTrait {
public:
    BlockSortTrait(bool useDouble) : useDouble(useDouble) {
    }
    int getDataSize() const {return useDouble ? sizeof(mm_double2) : sizeof(mm_float2);}
    int getKeySize() const {return useDouble ? sizeof(cl_double) : sizeof(cl_float);}
    const char* getDataType() const {return "real2";}
    const char* getKeyType() const {return "real";}
    const char* getMinKey() const {return "-MAXFLOAT";}
    const char* getMaxKey() const {return "MAXFLOAT";}
    const char* getMaxValue() const {return "(real2) (MAXFLOAT, MAXFLOAT)";}
    const char* getSortKey() const {return "value.x";}
private:
    bool useDouble;
};

OpenCLNonbondedUtilities::OpenCLNonbondedUtilities(OpenCLContext& context) : context(context), useCutoff(false), usePeriodic(false), useNeighborList(false), anyExclusions(false), usePadding(true),
        blockSorter(NULL), pinnedCountBuffer(NULL), pinnedCountMemory(NULL), forceRebuildNeighborList(true), lastCutoff(0.0), groupFlags(0), tilesAfterReorder(0) {
    // Decide how many thread blocks and force buffers to use.

    deviceIsCpu = (context.getDevice().getInfo<CL_DEVICE_TYPE>() == CL_DEVICE_TYPE_CPU);
    if (deviceIsCpu) {
        numForceThreadBlocks = context.getNumThreadBlocks();
        forceThreadBlockSize = 1;
    }
    else if (context.getSIMDWidth() == 32) {
        int blocksPerComputeUnit = 4;
        std::string vendor = context.getDevice().getInfo<CL_DEVICE_VENDOR>();
        if (vendor.size() >= 5 && vendor.substr(0, 5) == "Apple") {
            // 1536 threads per GPU core.
            blocksPerComputeUnit = 6;
        }
        numForceThreadBlocks = blocksPerComputeUnit*context.getDevice().getInfo<CL_DEVICE_MAX_COMPUTE_UNITS>();
        forceThreadBlockSize = 256;
    }
    else {
        numForceThreadBlocks = context.getNumThreadBlocks();
        forceThreadBlockSize = (context.getSIMDWidth() >= 32 ? OpenCLContext::ThreadBlockSize : 32);
    }
<<<<<<< HEAD
    int tileIndexSize = (context.getSupports64BitGlobalAtomics() ? sizeof(cl_ulong) : sizeof(cl_int));
    pinnedCountBuffer = new cl::Buffer(context.getContext(), CL_MEM_ALLOC_HOST_PTR, tileIndexSize);
    pinnedCountMemory = context.getQueue().enqueueMapBuffer(*pinnedCountBuffer, CL_TRUE, CL_MAP_READ, 0, tileIndexSize);
=======
    pinnedCountBuffer = new cl::Buffer(context.getContext(), CL_MEM_ALLOC_HOST_PTR, sizeof(unsigned int));
    pinnedCountMemory = (unsigned int*) context.getQueue().enqueueMapBuffer(*pinnedCountBuffer, CL_TRUE, CL_MAP_READ, 0, sizeof(int));
    
    // When building the neighbor list, we can optionally use large blocks (1024 atoms) to
    // accelerate the process.  This makes building the neighbor list faster, but it prevents
    // us from sorting atom blocks by size, which leads to a slightly less efficient neighbor
    // list.  We guess based on system size which will be faster.

    useLargeBlocks = (context.getNumAtoms() > 100000);
>>>>>>> b247e7d8
    setKernelSource(deviceIsCpu ? OpenCLKernelSources::nonbonded_cpu : OpenCLKernelSources::nonbonded);
}

OpenCLNonbondedUtilities::~OpenCLNonbondedUtilities() {
    if (blockSorter != NULL)
        delete blockSorter;
    if (pinnedCountBuffer != NULL)
        delete pinnedCountBuffer;
}

void OpenCLNonbondedUtilities::addInteraction(bool usesCutoff, bool usesPeriodic, bool usesExclusions, double cutoffDistance, const vector<vector<int> >& exclusionList, const string& kernel, int forceGroup, bool useNeighborList) {
    if (groupCutoff.size() > 0) {
        if (usesCutoff != useCutoff)
            throw OpenMMException("All Forces must agree on whether to use a cutoff");
        if (usesPeriodic != usePeriodic)
            throw OpenMMException("All Forces must agree on whether to use periodic boundary conditions");
        if (usesCutoff && groupCutoff.find(forceGroup) != groupCutoff.end() && groupCutoff[forceGroup] != cutoffDistance)
            throw OpenMMException("All Forces in a single force group must use the same cutoff distance");
    }
    if (usesExclusions)
        requestExclusions(exclusionList);
    useCutoff = usesCutoff;
    usePeriodic = usesPeriodic;
    this->useNeighborList |= ((useNeighborList || deviceIsCpu) && useCutoff);
    groupCutoff[forceGroup] = cutoffDistance;
    groupFlags |= 1<<forceGroup;
    if (kernel.size() > 0) {
        if (groupKernelSource.find(forceGroup) == groupKernelSource.end())
            groupKernelSource[forceGroup] = "";
        map<string, string> replacements;
        replacements["CUTOFF"] = "CUTOFF_"+context.intToString(forceGroup);
        replacements["CUTOFF_SQUARED"] = "CUTOFF_"+context.intToString(forceGroup)+"_SQUARED";
        groupKernelSource[forceGroup] += context.replaceStrings(kernel, replacements)+"\n";
    }
}

void OpenCLNonbondedUtilities::addParameter(ComputeParameterInfo parameter) {
    parameters.push_back(ParameterInfo(parameter.getName(), parameter.getComponentType(), parameter.getNumComponents(),
            parameter.getSize(), context.unwrap(parameter.getArray()).getDeviceBuffer(), parameter.isConstant()));
}

void OpenCLNonbondedUtilities::addParameter(const ParameterInfo& parameter) {
    parameters.push_back(parameter);
}

void OpenCLNonbondedUtilities::addArgument(ComputeParameterInfo parameter) {
    arguments.push_back(ParameterInfo(parameter.getName(), parameter.getComponentType(), parameter.getNumComponents(),
            parameter.getSize(), context.unwrap(parameter.getArray()).getDeviceBuffer(), parameter.isConstant()));
}

void OpenCLNonbondedUtilities::addArgument(const ParameterInfo& parameter) {
    arguments.push_back(parameter);
}

string OpenCLNonbondedUtilities::addEnergyParameterDerivative(const string& param) {
    // See if the parameter has already been added.
    
    int index;
    for (index = 0; index < energyParameterDerivatives.size(); index++)
        if (param == energyParameterDerivatives[index])
            break;
    if (index == energyParameterDerivatives.size())
        energyParameterDerivatives.push_back(param);
    context.addEnergyParameterDerivative(param);
    return string("energyParamDeriv")+context.intToString(index);
}

void OpenCLNonbondedUtilities::requestExclusions(const vector<vector<int> >& exclusionList) {
    if (anyExclusions) {
        bool sameExclusions = (exclusionList.size() == atomExclusions.size());
        for (int i = 0; i < (int) exclusionList.size() && sameExclusions; i++) {
            if (exclusionList[i].size() != atomExclusions[i].size())
                sameExclusions = false;
            set<int> expectedExclusions;
            expectedExclusions.insert(atomExclusions[i].begin(), atomExclusions[i].end());
            for (int j = 0; j < (int) exclusionList[i].size(); j++)
                if (expectedExclusions.find(exclusionList[i][j]) == expectedExclusions.end())
                    sameExclusions = false;
        }
        if (!sameExclusions)
            throw OpenMMException("All Forces must have identical exceptions");
    }
    else {
        atomExclusions = exclusionList;
        anyExclusions = true;
    }
}

static bool compareInt2(mm_int2 a, mm_int2 b) {
    // This version is used on devices with SIMD width of 32 or less.  It sorts tiles to improve cache efficiency.

    return ((a.y < b.y) || (a.y == b.y && a.x < b.x));
}

static bool compareInt2LargeSIMD(mm_int2 a, mm_int2 b) {
    // This version is used on devices with SIMD width greater than 32.  It puts diagonal tiles before off-diagonal
    // ones to reduce thread divergence.
    
    if (a.x == a.y) {
        if (b.x == b.y)
            return (a.x < b.x);
        return true;
    }
    if (b.x == b.y)
        return false;
    return ((a.y < b.y) || (a.y == b.y && a.x < b.x));
}

void OpenCLNonbondedUtilities::initialize(const System& system) {
    if (atomExclusions.size() == 0) {
        // No exclusions were specifically requested, so just mark every atom as not interacting with itself.

        atomExclusions.resize(context.getNumAtoms());
        for (int i = 0; i < (int) atomExclusions.size(); i++)
            atomExclusions[i].push_back(i);
    }

    // Create the list of tiles.

    int numAtomBlocks = context.getNumAtomBlocks();
    int numContexts = context.getPlatformData().contexts.size();
    setAtomBlockRange(context.getContextIndex()/(double) numContexts, (context.getContextIndex()+1)/(double) numContexts);

    // Build a list of tiles that contain exclusions.

    set<pair<int, int> > tilesWithExclusions;
    for (int atom1 = 0; atom1 < (int) atomExclusions.size(); ++atom1) {
        int x = atom1/OpenCLContext::TileSize;
        for (int j = 0; j < (int) atomExclusions[atom1].size(); ++j) {
            int atom2 = atomExclusions[atom1][j];
            int y = atom2/OpenCLContext::TileSize;
            tilesWithExclusions.insert(make_pair(max(x, y), min(x, y)));
        }
    }
    vector<mm_int2> exclusionTilesVec;
    for (set<pair<int, int> >::const_iterator iter = tilesWithExclusions.begin(); iter != tilesWithExclusions.end(); ++iter)
        exclusionTilesVec.push_back(mm_int2(iter->first, iter->second));
    sort(exclusionTilesVec.begin(), exclusionTilesVec.end(), context.getSIMDWidth() <= 32 || !useCutoff ? compareInt2 : compareInt2LargeSIMD);
    exclusionTiles.initialize<mm_int2>(context, exclusionTilesVec.size(), "exclusionTiles");
    exclusionTiles.upload(exclusionTilesVec);
    map<pair<int, int>, long long> exclusionTileMap;
    for (long long i = 0; i < exclusionTilesVec.size(); i++) {
        mm_int2 tile = exclusionTilesVec[i];
        exclusionTileMap[make_pair(tile.x, tile.y)] = i;
    }
    vector<vector<int> > exclusionBlocksForBlock(numAtomBlocks);
    for (set<pair<int, int> >::const_iterator iter = tilesWithExclusions.begin(); iter != tilesWithExclusions.end(); ++iter) {
        exclusionBlocksForBlock[iter->first].push_back(iter->second);
        if (iter->first != iter->second)
            exclusionBlocksForBlock[iter->second].push_back(iter->first);
    }
    vector<cl_uint> exclusionRowIndicesVec(numAtomBlocks+1, 0);
    vector<cl_uint> exclusionIndicesVec;
    for (int i = 0; i < numAtomBlocks; i++) {
        exclusionIndicesVec.insert(exclusionIndicesVec.end(), exclusionBlocksForBlock[i].begin(), exclusionBlocksForBlock[i].end());
        exclusionRowIndicesVec[i+1] = exclusionIndicesVec.size();
    }
    maxExclusions = 0;
    for (int i = 0; i < (int) exclusionBlocksForBlock.size(); i++)
        maxExclusions = (maxExclusions > exclusionBlocksForBlock[i].size() ? maxExclusions : exclusionBlocksForBlock[i].size());
    exclusionIndices.initialize<cl_uint>(context, exclusionIndicesVec.size(), "exclusionIndices");
    exclusionRowIndices.initialize<cl_uint>(context, exclusionRowIndicesVec.size(), "exclusionRowIndices");
    exclusionIndices.upload(exclusionIndicesVec);
    exclusionRowIndices.upload(exclusionRowIndicesVec);

    // Record the exclusion data.

    exclusions.initialize<cl_uint>(context, tilesWithExclusions.size()*OpenCLContext::TileSize, "exclusions");
    cl_uint allFlags = (cl_uint) -1;
    vector<cl_uint> exclusionVec(exclusions.getSize(), allFlags);
    for (long long i = 0; i < exclusions.getSize(); ++i)
        exclusionVec[i] = 0xFFFFFFFF;
    for (int atom1 = 0; atom1 < (int) atomExclusions.size(); ++atom1) {
        int x = atom1/OpenCLContext::TileSize;
        int offset1 = atom1-x*OpenCLContext::TileSize;
        for (int j = 0; j < (int) atomExclusions[atom1].size(); ++j) {
            int atom2 = atomExclusions[atom1][j];
            int y = atom2/OpenCLContext::TileSize;
            int offset2 = atom2-y*OpenCLContext::TileSize;
            if (x > y) {
                long long index = exclusionTileMap[make_pair(x, y)]*OpenCLContext::TileSize;
                exclusionVec[index+offset1] &= allFlags-(1<<offset2);
            }
            else {
                long long index = exclusionTileMap[make_pair(y, x)]*OpenCLContext::TileSize;
                exclusionVec[index+offset2] &= allFlags-(1<<offset1);
            }
        }
    }
    atomExclusions.clear(); // We won't use this again, so free the memory it used
    exclusions.upload(exclusionVec);

    // Create data structures for the neighbor list.

    if (useCutoff) {
        // Select a size for the arrays that hold the neighbor list.  We have to make a fairly
        // arbitrary guess, but if this turns out to be too small we'll increase it later.

        long long maxTiles = 20*numAtomBlocks;
        if (maxTiles > numTiles)
            maxTiles = numTiles;
        if (maxTiles < 1)
            maxTiles = 1;
        int numAtoms = context.getNumAtoms();
        interactingTiles.initialize<cl_int>(context, maxTiles, "interactingTiles");
        interactingAtoms.initialize<cl_int>(context, OpenCLContext::TileSize*maxTiles, "interactingAtoms");
        interactionCount.initialize(context, 1, context.getSupports64BitGlobalAtomics() ? sizeof(cl_ulong) : sizeof(cl_int), "interactionCount");
        int elementSize = (context.getUseDoublePrecision() ? sizeof(cl_double) : sizeof(cl_float));
        blockCenter.initialize(context, numAtomBlocks, 4*elementSize, "blockCenter");
        blockBoundingBox.initialize(context, numAtomBlocks, 4*elementSize, "blockBoundingBox");
        sortedBlocks.initialize(context, numAtomBlocks, 2*elementSize, "sortedBlocks");
        sortedBlockCenter.initialize(context, numAtomBlocks+1, 4*elementSize, "sortedBlockCenter");
        sortedBlockBoundingBox.initialize(context, numAtomBlocks+1, 4*elementSize, "sortedBlockBoundingBox");
        largeBlockCenter.initialize(context, numAtomBlocks, 4*elementSize, "largeBlockCenter");
        largeBlockBoundingBox.initialize(context, numAtomBlocks, 4*elementSize, "largeBlockBoundingBox");
        oldPositions.initialize(context, numAtoms, 4*elementSize, "oldPositions");
        rebuildNeighborList.initialize<int>(context, 1, "rebuildNeighborList");
        blockSorter = new OpenCLSort(context, new BlockSortTrait(context.getUseDoublePrecision()), numAtomBlocks, false);
        vector<cl_ulong> zero64(1, 0);
        vector<cl_int> zero32(1, 0);
        if (context.getSupports64BitGlobalAtomics())
            interactionCount.upload(zero64);
        else
            interactionCount.upload(zero32);
        rebuildNeighborList.upload(zero32);
    }
}

static void setPeriodicBoxArgs(OpenCLContext& cl, cl::Kernel& kernel, int index) {
    if (cl.getUseDoublePrecision()) {
        kernel.setArg<mm_double4>(index++, cl.getPeriodicBoxSizeDouble());
        kernel.setArg<mm_double4>(index++, cl.getInvPeriodicBoxSizeDouble());
        kernel.setArg<mm_double4>(index++, cl.getPeriodicBoxVecXDouble());
        kernel.setArg<mm_double4>(index++, cl.getPeriodicBoxVecYDouble());
        kernel.setArg<mm_double4>(index, cl.getPeriodicBoxVecZDouble());
    }
    else {
        kernel.setArg<mm_float4>(index++, cl.getPeriodicBoxSize());
        kernel.setArg<mm_float4>(index++, cl.getInvPeriodicBoxSize());
        kernel.setArg<mm_float4>(index++, cl.getPeriodicBoxVecX());
        kernel.setArg<mm_float4>(index++, cl.getPeriodicBoxVecY());
        kernel.setArg<mm_float4>(index, cl.getPeriodicBoxVecZ());
    }
}

double OpenCLNonbondedUtilities::getMaxCutoffDistance() {
    double cutoff = 0.0;
    for (map<int, double>::const_iterator iter = groupCutoff.begin(); iter != groupCutoff.end(); ++iter)
        cutoff = max(cutoff, iter->second);
    return cutoff;
}

double OpenCLNonbondedUtilities::padCutoff(double cutoff) {
    double padding = (usePadding ? 0.1*cutoff : 0.0);
    return cutoff+padding;
}

void OpenCLNonbondedUtilities::prepareInteractions(int forceGroups) {
    if ((forceGroups&groupFlags) == 0)
        return;
    if (groupKernels.find(forceGroups) == groupKernels.end())
        createKernelsForGroups(forceGroups);
    KernelSet& kernels = groupKernels[forceGroups];
    if (useCutoff && usePeriodic) {
        mm_float4 box = context.getPeriodicBoxSize();
        double minAllowedSize = 1.999999*kernels.cutoffDistance;
        if (box.x < minAllowedSize || box.y < minAllowedSize || box.z < minAllowedSize)
            throw OpenMMException("The periodic box size has decreased to less than twice the nonbonded cutoff.");
    }
    if (!useNeighborList)
        return;
    if (numTiles == 0)
        return;

    // Compute the neighbor list.

    if (lastCutoff != kernels.cutoffDistance)
        forceRebuildNeighborList = true;
    setPeriodicBoxArgs(context, kernels.findBlockBoundsKernel, 1);
    context.executeKernel(kernels.findBlockBoundsKernel, context.getNumAtoms());
    if (useLargeBlocks)
        setPeriodicBoxArgs(context, kernels.sortBoxDataKernel, 12);
    else
        blockSorter->sort(sortedBlocks);
    kernels.sortBoxDataKernel.setArg<cl_int>(9, forceRebuildNeighborList);
    context.executeKernel(kernels.sortBoxDataKernel, context.getNumAtoms());
    setPeriodicBoxArgs(context, kernels.findInteractingBlocksKernel, 0);
    context.executeKernel(kernels.findInteractingBlocksKernel, context.getNumAtoms(), interactingBlocksThreadBlockSize);
    forceRebuildNeighborList = false;
    lastCutoff = kernels.cutoffDistance;
    context.getQueue().enqueueReadBuffer(interactionCount.getDeviceBuffer(), CL_FALSE, 0, context.getSupports64BitGlobalAtomics() ? sizeof(cl_long) : sizeof(cl_int), pinnedCountMemory, NULL, &downloadCountEvent);

    #if __APPLE__ && defined(__aarch64__)
    // Segment the command stream to avoid stalls later.
    if (groupKernels[forceGroups].hasForces)
        context.getQueue().flush();
    #endif
}

void OpenCLNonbondedUtilities::computeInteractions(int forceGroups, bool includeForces, bool includeEnergy) {
    if ((forceGroups&groupFlags) == 0)
        return;
    KernelSet& kernels = groupKernels[forceGroups];
    if (kernels.hasForces) {
        cl::Kernel& kernel = (includeForces ? (includeEnergy ? kernels.forceEnergyKernel : kernels.forceKernel) : kernels.energyKernel);
        if (*reinterpret_cast<cl_kernel*>(&kernel) == NULL)
            kernel = createInteractionKernel(kernels.source, parameters, arguments, true, true, forceGroups, includeForces, includeEnergy);
        if (useCutoff)
            setPeriodicBoxArgs(context, kernel, 9);
        context.executeKernel(kernel, numForceThreadBlocks*forceThreadBlockSize, forceThreadBlockSize);
    }
    if (useNeighborList && numTiles > 0) {
        #if __APPLE__ && defined(__aarch64__)
        // Ensure cached up work executes while you're waiting.
        if (kernels.hasForces)
            context.getQueue().flush();
        #endif
        downloadCountEvent.wait();
        updateNeighborListSize();
    }
}

bool OpenCLNonbondedUtilities::updateNeighborListSize() {
    if (!useCutoff)
        return false;
    long long numInteractions = context.getSupports64BitGlobalAtomics() ? *(cl_long*)pinnedCountMemory : *(cl_int*)pinnedCountMemory;
    if (context.getStepsSinceReorder() == 0 || tilesAfterReorder == 0)
        tilesAfterReorder = numInteractions;
    else if (context.getStepsSinceReorder() > 25 && numInteractions > 1.1*tilesAfterReorder)
        context.forceReorder();
    if (numInteractions <= interactingTiles.getSize())
        return false;

    // The most recent timestep had too many interactions to fit in the arrays.  Make the arrays bigger to prevent
    // this from happening in the future.

    long long maxTiles = (1.2*numInteractions);
    unsigned int numBlocks = context.getNumAtomBlocks();
    long long totalTiles = numBlocks*((long long)numBlocks+1)/2;
    if (maxTiles > totalTiles)
        maxTiles = totalTiles;
    interactingTiles.resize(maxTiles);
    interactingAtoms.resize(OpenCLContext::TileSize*maxTiles);
    for (map<int, KernelSet>::iterator iter = groupKernels.begin(); iter != groupKernels.end(); ++iter) {
        KernelSet& kernels = iter->second;
        if (*reinterpret_cast<cl_kernel*>(&kernels.forceKernel) != NULL) {
            kernels.forceKernel.setArg<cl::Buffer>(7, interactingTiles.getDeviceBuffer());
            kernels.forceKernel.setArg<cl_uint>(14, maxTiles);
            kernels.forceKernel.setArg<cl::Buffer>(17, interactingAtoms.getDeviceBuffer());
        }
        if (*reinterpret_cast<cl_kernel*>(&kernels.energyKernel) != NULL) {
            kernels.energyKernel.setArg<cl::Buffer>(7, interactingTiles.getDeviceBuffer());
            kernels.energyKernel.setArg<cl_uint>(14, maxTiles);
            kernels.energyKernel.setArg<cl::Buffer>(17, interactingAtoms.getDeviceBuffer());
        }
        if (*reinterpret_cast<cl_kernel*>(&kernels.forceEnergyKernel) != NULL) {
            kernels.forceEnergyKernel.setArg<cl::Buffer>(7, interactingTiles.getDeviceBuffer());
            kernels.forceEnergyKernel.setArg<cl_uint>(14, maxTiles);
            kernels.forceEnergyKernel.setArg<cl::Buffer>(17, interactingAtoms.getDeviceBuffer());
        }
        kernels.findInteractingBlocksKernel.setArg<cl::Buffer>(6, interactingTiles.getDeviceBuffer());
        kernels.findInteractingBlocksKernel.setArg<cl::Buffer>(7, interactingAtoms.getDeviceBuffer());
        kernels.findInteractingBlocksKernel.setArg<cl_uint>(9, maxTiles);
    }
    forceRebuildNeighborList = true;
    context.setForcesValid(false);
    return true;
}

void OpenCLNonbondedUtilities::setUsePadding(bool padding) {
    usePadding = padding;
}

void OpenCLNonbondedUtilities::setAtomBlockRange(double startFraction, double endFraction) {
    int numAtomBlocks = context.getNumAtomBlocks();
    startBlockIndex = (int) (startFraction*numAtomBlocks);
    numBlocks = (int) (endFraction*numAtomBlocks)-startBlockIndex;
    long long totalTiles = context.getNumAtomBlocks()*((long long)context.getNumAtomBlocks()+1)/2;
    startTileIndex = (startFraction*totalTiles);
    numTiles = (long long) (endFraction*totalTiles)-startTileIndex;
    if (useCutoff) {
        // We are using a cutoff, and the kernels have already been created.

        for (map<int, KernelSet>::iterator iter = groupKernels.begin(); iter != groupKernels.end(); ++iter) {
            KernelSet& kernels = iter->second;
            if (*reinterpret_cast<cl_kernel*>(&kernels.forceKernel) != NULL) {
                kernels.forceKernel.setArg<cl_long>(5, startTileIndex);
                kernels.forceKernel.setArg<cl_long>(6, numTiles);
            }
            if (*reinterpret_cast<cl_kernel*>(&kernels.energyKernel) != NULL) {
                kernels.energyKernel.setArg<cl_long>(5, startTileIndex);
                kernels.energyKernel.setArg<cl_long>(6, numTiles);
            }
            if (*reinterpret_cast<cl_kernel*>(&kernels.forceEnergyKernel) != NULL) {
                kernels.forceEnergyKernel.setArg<cl_long>(5, startTileIndex);
                kernels.forceEnergyKernel.setArg<cl_long>(6, numTiles);
            }
            kernels.findInteractingBlocksKernel.setArg<cl_int>(10, startBlockIndex);
            kernels.findInteractingBlocksKernel.setArg<cl_int>(11, numBlocks);
        }
        forceRebuildNeighborList = true;
    }
}

void OpenCLNonbondedUtilities::createKernelsForGroups(int groups) {
    KernelSet kernels;
    double cutoff = 0.0;
    string source;
    for (int i = 0; i < 32; i++) {
        if ((groups&(1<<i)) != 0) {
            cutoff = max(cutoff, groupCutoff[i]);
            source += groupKernelSource[i];
        }
    }
    kernels.hasForces = (source.size() > 0);
    kernels.cutoffDistance = cutoff;
    kernels.source = source;
    if (useCutoff) {
        double paddedCutoff = padCutoff(cutoff);
        map<string, string> defines;
        defines["TILE_SIZE"] = context.intToString(OpenCLContext::TileSize);
        defines["NUM_ATOMS"] = context.intToString(context.getNumAtoms());
        defines["PADDING"] = context.doubleToString(paddedCutoff-cutoff);
        defines["PADDED_CUTOFF"] = context.doubleToString(paddedCutoff);
        defines["PADDED_CUTOFF_SQUARED"] = context.doubleToString(paddedCutoff*paddedCutoff);
        defines["NUM_TILES_WITH_EXCLUSIONS"] = context.intToString(exclusionTiles.getSize());
        defines["NUM_BLOCKS"] = context.intToString(context.getNumAtomBlocks());
        defines["SIMD_WIDTH"] = context.intToString(context.getSIMDWidth());
        if (usePeriodic)
            defines["USE_PERIODIC"] = "1";
        if (context.getBoxIsTriclinic())
            defines["TRICLINIC"] = "1";
        if (useLargeBlocks)
            defines["USE_LARGE_BLOCKS"] = "1";
        defines["MAX_EXCLUSIONS"] = context.intToString(maxExclusions);
        defines["BUFFER_GROUPS"] = (deviceIsCpu ? "4" : "2");
        string file = (deviceIsCpu ? OpenCLKernelSources::findInteractingBlocks_cpu : OpenCLKernelSources::findInteractingBlocks);
        int groupSize = (deviceIsCpu || context.getSIMDWidth() < 32 ? 32 : 256);
        while (true) {
            defines["GROUP_SIZE"] = context.intToString(groupSize);
            cl::Program interactingBlocksProgram = context.createProgram(file, defines);
            kernels.findBlockBoundsKernel = cl::Kernel(interactingBlocksProgram, "findBlockBounds");
            kernels.findBlockBoundsKernel.setArg<cl_int>(0, context.getNumAtoms());
            kernels.findBlockBoundsKernel.setArg<cl::Buffer>(6, context.getPosq().getDeviceBuffer());
            kernels.findBlockBoundsKernel.setArg<cl::Buffer>(7, blockCenter.getDeviceBuffer());
            kernels.findBlockBoundsKernel.setArg<cl::Buffer>(8, blockBoundingBox.getDeviceBuffer());
            kernels.findBlockBoundsKernel.setArg<cl::Buffer>(9, rebuildNeighborList.getDeviceBuffer());
            kernels.findBlockBoundsKernel.setArg<cl::Buffer>(10, sortedBlocks.getDeviceBuffer());
            kernels.sortBoxDataKernel = cl::Kernel(interactingBlocksProgram, "sortBoxData");
            kernels.sortBoxDataKernel.setArg<cl::Buffer>(0, sortedBlocks.getDeviceBuffer());
            kernels.sortBoxDataKernel.setArg<cl::Buffer>(1, blockCenter.getDeviceBuffer());
            kernels.sortBoxDataKernel.setArg<cl::Buffer>(2, blockBoundingBox.getDeviceBuffer());
            kernels.sortBoxDataKernel.setArg<cl::Buffer>(3, sortedBlockCenter.getDeviceBuffer());
            kernels.sortBoxDataKernel.setArg<cl::Buffer>(4, sortedBlockBoundingBox.getDeviceBuffer());
            kernels.sortBoxDataKernel.setArg<cl::Buffer>(5, context.getPosq().getDeviceBuffer());
            kernels.sortBoxDataKernel.setArg<cl::Buffer>(6, oldPositions.getDeviceBuffer());
            kernels.sortBoxDataKernel.setArg<cl::Buffer>(7, interactionCount.getDeviceBuffer());
            kernels.sortBoxDataKernel.setArg<cl::Buffer>(8, rebuildNeighborList.getDeviceBuffer());
            kernels.sortBoxDataKernel.setArg<cl_int>(9, true);
            if (useLargeBlocks) {
                kernels.sortBoxDataKernel.setArg<cl::Buffer>(10, largeBlockCenter.getDeviceBuffer());
                kernels.sortBoxDataKernel.setArg<cl::Buffer>(11, largeBlockBoundingBox.getDeviceBuffer());
            }
            kernels.findInteractingBlocksKernel = cl::Kernel(interactingBlocksProgram, "findBlocksWithInteractions");
            kernels.findInteractingBlocksKernel.setArg<cl::Buffer>(5, interactionCount.getDeviceBuffer());
            kernels.findInteractingBlocksKernel.setArg<cl::Buffer>(6, interactingTiles.getDeviceBuffer());
            kernels.findInteractingBlocksKernel.setArg<cl::Buffer>(7, interactingAtoms.getDeviceBuffer());
            kernels.findInteractingBlocksKernel.setArg<cl::Buffer>(8, context.getPosq().getDeviceBuffer());
            kernels.findInteractingBlocksKernel.setArg<cl_long>(9, interactingTiles.getSize());
            kernels.findInteractingBlocksKernel.setArg<cl_int>(10, startBlockIndex);
            kernels.findInteractingBlocksKernel.setArg<cl_int>(11, numBlocks);
            kernels.findInteractingBlocksKernel.setArg<cl::Buffer>(12, sortedBlocks.getDeviceBuffer());
            kernels.findInteractingBlocksKernel.setArg<cl::Buffer>(13, sortedBlockCenter.getDeviceBuffer());
            kernels.findInteractingBlocksKernel.setArg<cl::Buffer>(14, sortedBlockBoundingBox.getDeviceBuffer());
            kernels.findInteractingBlocksKernel.setArg<cl::Buffer>(15, exclusionIndices.getDeviceBuffer());
            kernels.findInteractingBlocksKernel.setArg<cl::Buffer>(16, exclusionRowIndices.getDeviceBuffer());
            kernels.findInteractingBlocksKernel.setArg<cl::Buffer>(17, oldPositions.getDeviceBuffer());
            kernels.findInteractingBlocksKernel.setArg<cl::Buffer>(18, rebuildNeighborList.getDeviceBuffer());
            if (useLargeBlocks) {
                kernels.findInteractingBlocksKernel.setArg<cl::Buffer>(19, largeBlockCenter.getDeviceBuffer());
                kernels.findInteractingBlocksKernel.setArg<cl::Buffer>(20, largeBlockBoundingBox.getDeviceBuffer());
            }
            if (kernels.findInteractingBlocksKernel.getWorkGroupInfo<CL_KERNEL_WORK_GROUP_SIZE>(context.getDevice()) < groupSize) {
                // The device can't handle this block size, so reduce it.

                groupSize -= 32;
                if (groupSize < 32)
                    throw OpenMMException("Failed to create findInteractingBlocks kernel");
                continue;
            }
            break;
        }
        interactingBlocksThreadBlockSize = (deviceIsCpu ? 1 : groupSize);
    }
    groupKernels[groups] = kernels;
}

cl::Kernel OpenCLNonbondedUtilities::createInteractionKernel(const string& source, const vector<ParameterInfo>& params, const vector<ParameterInfo>& arguments, bool useExclusions, bool isSymmetric, int groups, bool includeForces, bool includeEnergy) {
    map<string, string> replacements;
    replacements["COMPUTE_INTERACTION"] = source;
    const string suffixes[] = {"x", "y", "z", "w"};
    stringstream localData;
    int localDataSize = 0;
    for (const ParameterInfo& param : params) {
        if (param.getNumComponents() == 1)
            localData<<param.getType()<<" "<<param.getName()<<";\n";
        else {
            for (int j = 0; j < param.getNumComponents(); ++j)
                localData<<param.getComponentType()<<" "<<param.getName()<<"_"<<suffixes[j]<<";\n";
        }
        localDataSize += param.getSize();
    }
    replacements["ATOM_PARAMETER_DATA"] = localData.str();
    stringstream args;
    for (const ParameterInfo& param : params) {
        args << ", __global ";
        if (param.isConstant())
            args << "const ";
        if (param.getNumComponents() == 3)
            args << param.getComponentType();
        else
            args << param.getType();
        args << "* restrict global_";
        args << param.getName();
    }
    for (const ParameterInfo& arg : arguments) {
        if (arg.getMemory().getInfo<CL_MEM_TYPE>() == CL_MEM_OBJECT_IMAGE2D) {
            args << ", __read_only image2d_t ";
            args << arg.getName();
        }
        else {
            if ((arg.getMemory().getInfo<CL_MEM_FLAGS>() & CL_MEM_READ_ONLY) == 0) {
                args << ", __global ";
                if (arg.isConstant())
                    args << "const ";
            }
            else
                args << ", __constant ";
            args << arg.getType();
            args << "* restrict ";
            args << arg.getName();
        }
    }
    if (energyParameterDerivatives.size() > 0)
        args << ", __global mixed* restrict energyParamDerivs";
    replacements["PARAMETER_ARGUMENTS"] = args.str();
    stringstream loadLocal1;
    for (const ParameterInfo& param : params) {
        if (param.getNumComponents() == 1) {
            loadLocal1<<"localData[localAtomIndex]."<<param.getName()<<" = "<<param.getName()<<"1;\n";
        }
        else {
            for (int j = 0; j < param.getNumComponents(); ++j)
                loadLocal1<<"localData[localAtomIndex]."<<param.getName()<<"_"<<suffixes[j]<<" = "<<param.getName()<<"1."<<suffixes[j]<<";\n";
        }
    }
    replacements["LOAD_LOCAL_PARAMETERS_FROM_1"] = loadLocal1.str();
    replacements["DECLARE_LOCAL_PARAMETERS"] = "";
    stringstream loadLocal2;
    for (const ParameterInfo& param : params) {
        if (param.getNumComponents() == 1) {
            loadLocal2<<"localData[localAtomIndex]."<<param.getName()<<" = global_"<<param.getName()<<"[j];\n";
        }
        else {
            if (param.getNumComponents() == 3)
                loadLocal2<<param.getType()<<" temp_"<<param.getName()<<" = make_"<<param.getType()<<"(global_"<<param.getName()<<"[3*j], global_"<<param.getName()<<"[3*j+1], global_"<<param.getName()<<"[3*j+2]);\n";
            else
                loadLocal2<<param.getType()<<" temp_"<<param.getName()<<" = global_"<<param.getName()<<"[j];\n";
            for (int j = 0; j < param.getNumComponents(); ++j)
                loadLocal2<<"localData[localAtomIndex]."<<param.getName()<<"_"<<suffixes[j]<<" = temp_"<<param.getName()<<"."<<suffixes[j]<<";\n";
        }
    }
    replacements["LOAD_LOCAL_PARAMETERS_FROM_GLOBAL"] = loadLocal2.str();
    stringstream load1;
    for (const ParameterInfo& param : params) {
        load1<<param.getType()<<" "<<param.getName()<<"1 = ";
        if (param.getNumComponents() == 3)
            load1<<"make_"<<param.getType()<<"(global_"<<param.getName()<<"[3*atom1], global_"<<param.getName()<<"[3*atom1+1], global_"<<param.getName()<<"[3*atom1+2]);\n";
        else
            load1<<"global_"<<param.getName()<<"[atom1];\n";
    }
    replacements["LOAD_ATOM1_PARAMETERS"] = load1.str();
    stringstream load2j;
    for (const ParameterInfo& param : params) {
        if (param.getNumComponents() == 1) {
            load2j<<param.getType()<<" "<<param.getName()<<"2 = localData[atom2]."<<param.getName()<<";\n";
        }
        else {
            load2j<<param.getType()<<" "<<param.getName()<<"2 = ("<<param.getType()<<") (";
            for (int j = 0; j < param.getNumComponents(); ++j) {
                if (j > 0)
                    load2j<<", ";
                load2j<<"localData[atom2]."<<param.getName()<<"_"<<suffixes[j];
            }
            load2j<<");\n";
        }
    }
    replacements["LOAD_ATOM2_PARAMETERS"] = load2j.str();
    stringstream clearLocal;
    for (const ParameterInfo& param : params) {
        if (param.getNumComponents() == 1)
            clearLocal<<"localData[localAtomIndex]."<<param.getName()<<" = 0;\n";
        else
            for (int j = 0; j < param.getNumComponents(); ++j)
                clearLocal<<"localData[localAtomIndex]."<<param.getName()<<"_"<<suffixes[j]<<" = 0;\n";
    }
    replacements["CLEAR_LOCAL_PARAMETERS"] = clearLocal.str();
    stringstream initDerivs;
    for (int i = 0; i < energyParameterDerivatives.size(); i++)
        initDerivs<<"mixed energyParamDeriv"<<i<<" = 0;\n";
    replacements["INIT_DERIVATIVES"] = initDerivs.str();
    stringstream saveDerivs;
    const vector<string>& allParamDerivNames = context.getEnergyParamDerivNames();
    int numDerivs = allParamDerivNames.size();
    for (int i = 0; i < energyParameterDerivatives.size(); i++)
        for (int index = 0; index < numDerivs; index++)
            if (allParamDerivNames[index] == energyParameterDerivatives[i])
                saveDerivs<<"energyParamDerivs[GLOBAL_ID*"<<numDerivs<<"+"<<index<<"] += energyParamDeriv"<<i<<";\n";
    replacements["SAVE_DERIVATIVES"] = saveDerivs.str();
    map<string, string> defines;
    if (useCutoff)
        defines["USE_CUTOFF"] = "1";
    if (usePeriodic)
        defines["USE_PERIODIC"] = "1";
    if (useExclusions)
        defines["USE_EXCLUSIONS"] = "1";
    if (isSymmetric)
        defines["USE_SYMMETRIC"] = "1";
    if (useNeighborList)
        defines["USE_NEIGHBOR_LIST"] = "1";
    if (useCutoff && context.getSIMDWidth() < 32)
        defines["PRUNE_BY_CUTOFF"] = "1";
    if (includeForces)
        defines["INCLUDE_FORCES"] = "1";
    if (includeEnergy)
        defines["INCLUDE_ENERGY"] = "1";
    defines["THREAD_BLOCK_SIZE"] = context.intToString(forceThreadBlockSize);
    defines["FORCE_WORK_GROUP_SIZE"] = context.intToString(forceThreadBlockSize);
    double maxCutoff = 0.0;
    for (int i = 0; i < 32; i++) {
        if ((groups&(1<<i)) != 0) {
            double cutoff = groupCutoff[i];
            maxCutoff = max(maxCutoff, cutoff);
            defines["CUTOFF_"+context.intToString(i)+"_SQUARED"] = context.doubleToString(cutoff*cutoff);
            defines["CUTOFF_"+context.intToString(i)] = context.doubleToString(cutoff);
        }
    }
    defines["MAX_CUTOFF"] = context.doubleToString(maxCutoff);
    defines["NUM_ATOMS"] = context.intToString(context.getNumAtoms());
    defines["PADDED_NUM_ATOMS"] = context.intToString(context.getPaddedNumAtoms());
    defines["NUM_BLOCKS"] = context.intToString(context.getNumAtomBlocks());
    defines["TILE_SIZE"] = context.intToString(OpenCLContext::TileSize);
    long long numExclusionTiles = exclusionTiles.getSize();
    defines["NUM_TILES_WITH_EXCLUSIONS"] = context.intToString(numExclusionTiles);
    int numContexts = context.getPlatformData().contexts.size();
    long long startExclusionIndex = context.getContextIndex()*numExclusionTiles/numContexts;
    long long endExclusionIndex = (context.getContextIndex()+1)*numExclusionTiles/numContexts;
    defines["FIRST_EXCLUSION_TILE"] = context.intToString(startExclusionIndex);
    defines["LAST_EXCLUSION_TILE"] = context.intToString(endExclusionIndex);
    if ((localDataSize/4)%2 == 0)
        defines["PARAMETER_SIZE_IS_EVEN"] = "1";
    cl::Program program = context.createProgram(context.replaceStrings(kernelSource, replacements), defines);
    cl::Kernel kernel(program, "computeNonbonded");

    // Set arguments to the Kernel.

    int index = 0;
    kernel.setArg<cl::Memory>(index++, context.getLongForceBuffer().getDeviceBuffer());
    kernel.setArg<cl::Buffer>(index++, context.getEnergyBuffer().getDeviceBuffer());
    kernel.setArg<cl::Buffer>(index++, context.getPosq().getDeviceBuffer());
    kernel.setArg<cl::Buffer>(index++, exclusions.getDeviceBuffer());
    kernel.setArg<cl::Buffer>(index++, exclusionTiles.getDeviceBuffer());
    kernel.setArg<cl_long>(index++, startTileIndex);
    kernel.setArg<cl_long>(index++, numTiles);
    if (useCutoff) {
        kernel.setArg<cl::Buffer>(index++, interactingTiles.getDeviceBuffer());
        kernel.setArg<cl::Buffer>(index++, interactionCount.getDeviceBuffer());
        index += 5; // The periodic box size arguments are set when the kernel is executed.
        kernel.setArg<cl_long>(index++, interactingTiles.getSize());
        kernel.setArg<cl::Buffer>(index++, blockCenter.getDeviceBuffer());
        kernel.setArg<cl::Buffer>(index++, blockBoundingBox.getDeviceBuffer());
        kernel.setArg<cl::Buffer>(index++, interactingAtoms.getDeviceBuffer());
    }
    for (const ParameterInfo& param : params)
        kernel.setArg<cl::Memory>(index++, param.getMemory());
    for (const ParameterInfo& arg : arguments)
        kernel.setArg<cl::Memory>(index++, arg.getMemory());
    if (energyParameterDerivatives.size() > 0)
        kernel.setArg<cl::Memory>(index++, context.getEnergyParamDerivBuffer().getDeviceBuffer());
    return kernel;
}

void OpenCLNonbondedUtilities::setKernelSource(const string& source) {
    kernelSource = source;
}<|MERGE_RESOLUTION|>--- conflicted
+++ resolved
@@ -78,21 +78,16 @@
         numForceThreadBlocks = context.getNumThreadBlocks();
         forceThreadBlockSize = (context.getSIMDWidth() >= 32 ? OpenCLContext::ThreadBlockSize : 32);
     }
-<<<<<<< HEAD
     int tileIndexSize = (context.getSupports64BitGlobalAtomics() ? sizeof(cl_ulong) : sizeof(cl_int));
     pinnedCountBuffer = new cl::Buffer(context.getContext(), CL_MEM_ALLOC_HOST_PTR, tileIndexSize);
     pinnedCountMemory = context.getQueue().enqueueMapBuffer(*pinnedCountBuffer, CL_TRUE, CL_MAP_READ, 0, tileIndexSize);
-=======
-    pinnedCountBuffer = new cl::Buffer(context.getContext(), CL_MEM_ALLOC_HOST_PTR, sizeof(unsigned int));
-    pinnedCountMemory = (unsigned int*) context.getQueue().enqueueMapBuffer(*pinnedCountBuffer, CL_TRUE, CL_MAP_READ, 0, sizeof(int));
-    
+
     // When building the neighbor list, we can optionally use large blocks (1024 atoms) to
     // accelerate the process.  This makes building the neighbor list faster, but it prevents
     // us from sorting atom blocks by size, which leads to a slightly less efficient neighbor
     // list.  We guess based on system size which will be faster.
 
     useLargeBlocks = (context.getNumAtoms() > 100000);
->>>>>>> b247e7d8
     setKernelSource(deviceIsCpu ? OpenCLKernelSources::nonbonded_cpu : OpenCLKernelSources::nonbonded);
 }
 
