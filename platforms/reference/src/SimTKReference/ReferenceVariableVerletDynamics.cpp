
/* Portions copyright (c) 2006-2033 Stanford University and Simbios.
 * Contributors: Peter Eastman, Pande Group
 *
 * Permission is hereby granted, free of charge, to any person obtaining
 * a copy of this software and associated documentation files (the
 * "Software"), to deal in the Software without restriction, including
 * without limitation the rights to use, copy, modify, merge, publish,
 * distribute, sublicense, and/or sell copies of the Software, and to
 * permit persons to whom the Software is furnished to do so, subject
 * to the following conditions:
 *
 * The above copyright notice and this permission notice shall be included
 * in all copies or substantial portions of the Software.
 *
 * THE SOFTWARE IS PROVIDED "AS IS", WITHOUT WARRANTY OF ANY KIND, EXPRESS
 * OR IMPLIED, INCLUDING BUT NOT LIMITED TO THE WARRANTIES OF
 * MERCHANTABILITY, FITNESS FOR A PARTICULAR PURPOSE AND NONINFRINGEMENT.
 * IN NO EVENT SHALL THE AUTHORS, CONTRIBUTORS OR COPYRIGHT HOLDERS BE
 * LIABLE FOR ANY CLAIM, DAMAGES OR OTHER LIABILITY, WHETHER IN AN ACTION
 * OF CONTRACT, TORT OR OTHERWISE, ARISING FROM, OUT OF OR IN CONNECTION
 * WITH THE SOFTWARE OR THE USE OR OTHER DEALINGS IN THE SOFTWARE.
 */

#include <string.h>
#include <sstream>
#include <algorithm>

#include "SimTKOpenMMUtilities.h"
#include "ReferenceVariableVerletDynamics.h"
#include "ReferenceVirtualSites.h"

using std::vector;
using namespace OpenMM;

/**---------------------------------------------------------------------------------------

   ReferenceVariableVerletDynamics constructor

   @param numberOfAtoms  number of atoms
   @param deltaT         initial delta t for dynamics
   @param accuracy       required accuracy

   --------------------------------------------------------------------------------------- */

ReferenceVariableVerletDynamics::ReferenceVariableVerletDynamics(int numberOfAtoms, double accuracy) :
           ReferenceDynamics(numberOfAtoms, 0.0f, 0.0f), _accuracy(accuracy) {
    xPrime.resize(numberOfAtoms);
    inverseMasses.resize(numberOfAtoms);
}

/**---------------------------------------------------------------------------------------

   ReferenceVariableVerletDynamics destructor

   --------------------------------------------------------------------------------------- */

ReferenceVariableVerletDynamics::~ReferenceVariableVerletDynamics() {
}

/**---------------------------------------------------------------------------------------

   Get the required accuracy

   @return accuracy

 --------------------------------------------------------------------------------------- */

double ReferenceVariableVerletDynamics::getAccuracy() const {
    return _accuracy;
}

/**---------------------------------------------------------------------------------------

   Set the required accuracy

 --------------------------------------------------------------------------------------- */

void ReferenceVariableVerletDynamics::setAccuracy(double accuracy) {
    _accuracy = accuracy;
}

/**---------------------------------------------------------------------------------------

   Update -- driver routine for performing Verlet dynamics update of coordinates
   and velocities

   @param system              the System to be integrated
   @param atomCoordinates     atom coordinates
   @param velocities          velocities
   @param forces              forces
   @param masses              atom masses
   @param maxStepSize         maximum time step

   --------------------------------------------------------------------------------------- */

void ReferenceVariableVerletDynamics::update(const OpenMM::System& system, vector<Vec3>& atomCoordinates,
                                          vector<Vec3>& velocities,
                                          vector<Vec3>& forces, vector<double>& masses, double maxStepSize, double tolerance, const Vec3* boxVectors) {
    // first-time-through initialization

    int numberOfAtoms = system.getNumParticles();
    if (getTimeStep() == 0) {
       // invert masses

       for (int ii = 0; ii < numberOfAtoms; ii++) {
          if (masses[ii] == 0.0)
              inverseMasses[ii] = 0.0;
          else
              inverseMasses[ii] = 1.0/masses[ii];
       }
    }

    double error = 0.0;
    for (int i = 0; i < numberOfAtoms; ++i) {
        for (int j = 0; j < 3; ++j) {
            double xerror = inverseMasses[i]*forces[i][j];
            error += xerror*xerror;
        }
    }
    error = sqrt(error/(numberOfAtoms*3));
    double newStepSize = sqrt(getAccuracy()/error);
    if (getDeltaT() > 0.0f)
        newStepSize = std::min(newStepSize, getDeltaT()*2.0f); // For safety, limit how quickly dt can increase.
    if (newStepSize > getDeltaT() && newStepSize < 1.2f*getDeltaT())
        newStepSize = getDeltaT(); // Keeping dt constant between steps improves the behavior of the integrator.
    if (newStepSize > maxStepSize)
        newStepSize = maxStepSize;
    double vstep = 0.5f*(newStepSize+getDeltaT()); // The time interval by which to advance the velocities
    setDeltaT(newStepSize);
    for (int i = 0; i < numberOfAtoms; ++i) {
        if (masses[i] != 0.0)
            for (int j = 0; j < 3; ++j) {
                double vPrime = velocities[i][j] + inverseMasses[i]*forces[i][j]*vstep;
                xPrime[i][j] = atomCoordinates[i][j] + vPrime*getDeltaT();
            }
    }
    ReferenceConstraintAlgorithm* referenceConstraintAlgorithm = getReferenceConstraintAlgorithm();
    if (referenceConstraintAlgorithm)
        referenceConstraintAlgorithm->apply(atomCoordinates, xPrime, inverseMasses, tolerance);

   // Update the positions and velocities.

   double velocityScale = 1.0/getDeltaT();
   for (int i = 0; i < numberOfAtoms; ++i) {
       if (masses[i] != 0.0)
           for (int j = 0; j < 3; ++j) {
               velocities[i][j] = velocityScale*(xPrime[i][j] - atomCoordinates[i][j]);
               atomCoordinates[i][j] = xPrime[i][j];
           }
   }
<<<<<<< HEAD
   ReferenceVirtualSites::computePositions(system, atomCoordinates, boxVectors);
=======
   getVirtualSites().computePositions(system, atomCoordinates);
>>>>>>> 88f32f2d
   incrementTimeStep();
}

<|MERGE_RESOLUTION|>--- conflicted
+++ resolved
@@ -149,11 +149,7 @@
                atomCoordinates[i][j] = xPrime[i][j];
            }
    }
-<<<<<<< HEAD
-   ReferenceVirtualSites::computePositions(system, atomCoordinates, boxVectors);
-=======
-   getVirtualSites().computePositions(system, atomCoordinates);
->>>>>>> 88f32f2d
+   getVirtualSites().computePositions(system, atomCoordinates, boxVectors);
    incrementTimeStep();
 }
 
