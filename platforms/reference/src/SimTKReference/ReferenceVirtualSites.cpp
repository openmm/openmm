/* -------------------------------------------------------------------------- *
 *                                   OpenMM                                   *
 * -------------------------------------------------------------------------- *
 * This is part of the OpenMM molecular simulation toolkit originating from   *
 * Simbios, the NIH National Center for Physics-Based Simulation of           *
 * Biological Structures at Stanford, funded under the NIH Roadmap for        *
 * Medical Research, grant U54 GM072970. See https://simtk.org.               *
 *                                                                            *
<<<<<<< HEAD
 * Portions copyright (c) 2012-2023 Stanford University and the Authors.      *
=======
 * Portions copyright (c) 2012-2025 Stanford University and the Authors.      *
>>>>>>> 88f32f2d
 * Authors: Peter Eastman                                                     *
 * Contributors:                                                              *
 *                                                                            *
 * Permission is hereby granted, free of charge, to any person obtaining a    *
 * copy of this software and associated documentation files (the "Software"), *
 * to deal in the Software without restriction, including without limitation  *
 * the rights to use, copy, modify, merge, publish, distribute, sublicense,   *
 * and/or sell copies of the Software, and to permit persons to whom the      *
 * Software is furnished to do so, subject to the following conditions:       *
 *                                                                            *
 * The above copyright notice and this permission notice shall be included in *
 * all copies or substantial portions of the Software.                        *
 *                                                                            *
 * THE SOFTWARE IS PROVIDED "AS IS", WITHOUT WARRANTY OF ANY KIND, EXPRESS OR *
 * IMPLIED, INCLUDING BUT NOT LIMITED TO THE WARRANTIES OF MERCHANTABILITY,   *
 * FITNESS FOR A PARTICULAR PURPOSE AND NONINFRINGEMENT. IN NO EVENT SHALL    *
 * THE AUTHORS, CONTRIBUTORS OR COPYRIGHT HOLDERS BE LIABLE FOR ANY CLAIM,    *
 * DAMAGES OR OTHER LIABILITY, WHETHER IN AN ACTION OF CONTRACT, TORT OR      *
 * OTHERWISE, ARISING FROM, OUT OF OR IN CONNECTION WITH THE SOFTWARE OR THE  *
 * USE OR OTHER DEALINGS IN THE SOFTWARE.                                     *
 * -------------------------------------------------------------------------- */

#include "ReferenceVirtualSites.h"
#include "ReferenceForce.h"
#include "openmm/VirtualSite.h"
#include "openmm/OpenMMException.h"
#include <cmath>
#include <set>

using namespace OpenMM;
using namespace std;

<<<<<<< HEAD
void ReferenceVirtualSites::computePositions(const OpenMM::System& system, vector<OpenMM::Vec3>& atomCoordinates, const Vec3* boxVectors) {
    Vec3 recipBoxVectors[3];
    ReferenceForce::invertBoxVectors(boxVectors, recipBoxVectors);
=======
ReferenceVirtualSites::ReferenceVirtualSites(const System& system) {
    set<int> sites;
>>>>>>> 88f32f2d
    for (int i = 0; i < system.getNumParticles(); i++)
        if (system.isVirtualSite(i))
            sites.insert(i);
    int remainingSites = 0;
    while (sites.size() > 0) {
        if (sites.size() == remainingSites)
            throw OpenMMException("Virtual site definitions are circular");
        remainingSites = sites.size();
        for (auto index = sites.begin(); index != sites.end();) {
            const VirtualSite& site = system.getVirtualSite(*index);
            bool canCompute = true;
            for (int i = 0; i < site.getNumParticles(); i++)
                if (sites.find(site.getParticle(i)) != sites.end())
                    canCompute = false;
            if (canCompute) {
                order.push_back(*index);
                index = sites.erase(index);
            }
<<<<<<< HEAD
            else if (dynamic_cast<const SymmetrySite*>(&system.getVirtualSite(i)) != NULL) {
                // A symmetry site.

                const SymmetrySite& site = dynamic_cast<const SymmetrySite&>(system.getVirtualSite(i));
                Vec3 r = atomCoordinates[site.getParticle(0)];
                Vec3 Rx, Ry, Rz;
                site.getRotationMatrix(Rx, Ry, Rz);
                Vec3 v = site.getOffsetVector();
                bool useBoxVectors = site.getUseBoxVectors();
                if (useBoxVectors)
                    r = Vec3(r[0]*recipBoxVectors[0][0] + r[1]*recipBoxVectors[1][0] + r[2]*recipBoxVectors[2][0],
                             r[1]*recipBoxVectors[1][1] + r[2]*recipBoxVectors[2][1],
                             r[2]*recipBoxVectors[2][2]);
                Vec3 pos = Vec3(Rx.dot(r), Ry.dot(r), Rz.dot(r)) + v;
                if (useBoxVectors)
                    pos = Vec3(pos[0]*boxVectors[0][0] + pos[1]*boxVectors[1][0] + pos[2]*boxVectors[2][0],
                               pos[1]*boxVectors[1][1] + pos[2]*boxVectors[2][1],
                               pos[2]*boxVectors[2][2]);
                atomCoordinates[i] = pos;
            }
=======
            else
                ++index;
>>>>>>> 88f32f2d
        }
    }
}

<<<<<<< HEAD
void ReferenceVirtualSites::distributeForces(const OpenMM::System& system, const vector<OpenMM::Vec3>& atomCoordinates, vector<OpenMM::Vec3>& forces, const Vec3* boxVectors) {
    Vec3 recipBoxVectors[3];
    ReferenceForce::invertBoxVectors(boxVectors, recipBoxVectors);
    for (int i = 0; i < system.getNumParticles(); i++)
        if (system.isVirtualSite(i)) {
            Vec3 f = forces[i];
            if (dynamic_cast<const TwoParticleAverageSite*>(&system.getVirtualSite(i)) != NULL) {
                // A two particle average.
                
                const TwoParticleAverageSite& site = dynamic_cast<const TwoParticleAverageSite&>(system.getVirtualSite(i));
                int p1 = site.getParticle(0), p2 = site.getParticle(1);
                double w1 = site.getWeight(0), w2 = site.getWeight(1);
                forces[p1] += f*w1;
                forces[p2] += f*w2;
=======
void ReferenceVirtualSites::computePositions(const OpenMM::System& system, vector<OpenMM::Vec3>& atomCoordinates) const {
    for (int i : order) {
        if (dynamic_cast<const TwoParticleAverageSite*>(&system.getVirtualSite(i)) != NULL) {
            // A two particle average.

            const TwoParticleAverageSite& site = dynamic_cast<const TwoParticleAverageSite&>(system.getVirtualSite(i));
            int p1 = site.getParticle(0), p2 = site.getParticle(1);
            double w1 = site.getWeight(0), w2 = site.getWeight(1);
            atomCoordinates[i] = atomCoordinates[p1]*w1 + atomCoordinates[p2]*w2;
        }
        else if (dynamic_cast<const ThreeParticleAverageSite*>(&system.getVirtualSite(i)) != NULL) {
            // A three particle average.

            const ThreeParticleAverageSite& site = dynamic_cast<const ThreeParticleAverageSite&>(system.getVirtualSite(i));
            int p1 = site.getParticle(0), p2 = site.getParticle(1), p3 = site.getParticle(2);
            double w1 = site.getWeight(0), w2 = site.getWeight(1), w3 = site.getWeight(2);
            atomCoordinates[i] = atomCoordinates[p1]*w1 + atomCoordinates[p2]*w2 + atomCoordinates[p3]*w3;
        }
        else if (dynamic_cast<const OutOfPlaneSite*>(&system.getVirtualSite(i)) != NULL) {
            // An out of plane site.

            const OutOfPlaneSite& site = dynamic_cast<const OutOfPlaneSite&>(system.getVirtualSite(i));
            int p1 = site.getParticle(0), p2 = site.getParticle(1), p3 = site.getParticle(2);
            double w12 = site.getWeight12(), w13 = site.getWeight13(), wcross = site.getWeightCross();
            Vec3 v12 = atomCoordinates[p2]-atomCoordinates[p1];
            Vec3 v13 = atomCoordinates[p3]-atomCoordinates[p1];
            Vec3 cross = v12.cross(v13);
            atomCoordinates[i] = atomCoordinates[p1] + v12*w12 + v13*w13 + cross*wcross;
        }
        else if (dynamic_cast<const LocalCoordinatesSite*>(&system.getVirtualSite(i)) != NULL) {
            // A local coordinates site.

            const LocalCoordinatesSite& site = dynamic_cast<const LocalCoordinatesSite&>(system.getVirtualSite(i));
            int numParticles = site.getNumParticles();
            vector<double> originWeights, xWeights, yWeights;
            site.getOriginWeights(originWeights);
            site.getXWeights(xWeights);
            site.getYWeights(yWeights);
            Vec3 origin, xdir, ydir;
            for (int j = 0; j < numParticles; j++) {
                Vec3 pos = atomCoordinates[site.getParticle(j)];
                origin += pos*originWeights[j];
                xdir += pos*xWeights[j];
                ydir += pos*yWeights[j];
>>>>>>> 88f32f2d
            }
            Vec3 localPosition = site.getLocalPosition();
            Vec3 zdir = xdir.cross(ydir);
            double normXdir = sqrt(xdir.dot(xdir));
            double normZdir = sqrt(zdir.dot(zdir));
            if (normXdir > 0.0)
                xdir /= normXdir;
            if (normZdir > 0.0)
                zdir /= normZdir;
            ydir = zdir.cross(xdir);
            atomCoordinates[i] = origin + xdir*localPosition[0] + ydir*localPosition[1] + zdir*localPosition[2];
        }
    }
}

void ReferenceVirtualSites::distributeForces(const OpenMM::System& system, const vector<OpenMM::Vec3>& atomCoordinates, vector<OpenMM::Vec3>& forces) const {
    for (auto iter = order.rbegin(); iter != order.rend(); ++iter) {
        int i = *iter;
        Vec3 f = forces[i];
        if (dynamic_cast<const TwoParticleAverageSite*>(&system.getVirtualSite(i)) != NULL) {
            // A two particle average.

            const TwoParticleAverageSite& site = dynamic_cast<const TwoParticleAverageSite&>(system.getVirtualSite(i));
            int p1 = site.getParticle(0), p2 = site.getParticle(1);
            double w1 = site.getWeight(0), w2 = site.getWeight(1);
            forces[p1] += f*w1;
            forces[p2] += f*w2;
        }
        else if (dynamic_cast<const ThreeParticleAverageSite*>(&system.getVirtualSite(i)) != NULL) {
            // A three particle average.

            const ThreeParticleAverageSite& site = dynamic_cast<const ThreeParticleAverageSite&>(system.getVirtualSite(i));
            int p1 = site.getParticle(0), p2 = site.getParticle(1), p3 = site.getParticle(2);
            double w1 = site.getWeight(0), w2 = site.getWeight(1), w3 = site.getWeight(2);
            forces[p1] += f*w1;
            forces[p2] += f*w2;
            forces[p3] += f*w3;
        }
        else if (dynamic_cast<const OutOfPlaneSite*>(&system.getVirtualSite(i)) != NULL) {
            // An out of plane site.

            const OutOfPlaneSite& site = dynamic_cast<const OutOfPlaneSite&>(system.getVirtualSite(i));
            int p1 = site.getParticle(0), p2 = site.getParticle(1), p3 = site.getParticle(2);
            double w12 = site.getWeight12(), w13 = site.getWeight13(), wcross = site.getWeightCross();
            Vec3 v12 = atomCoordinates[p2]-atomCoordinates[p1];
            Vec3 v13 = atomCoordinates[p3]-atomCoordinates[p1];
            Vec3 f2(w12*f[0] - wcross*v13[2]*f[1] + wcross*v13[1]*f[2],
                    wcross*v13[2]*f[0] + w12*f[1] - wcross*v13[0]*f[2],
                   -wcross*v13[1]*f[0] + wcross*v13[0]*f[1] + w12*f[2]);
            Vec3 f3(w13*f[0] + wcross*v12[2]*f[1] - wcross*v12[1]*f[2],
                   -wcross*v12[2]*f[0] + w13*f[1] + wcross*v12[0]*f[2],
                    wcross*v12[1]*f[0] - wcross*v12[0]*f[1] + w13*f[2]);
            forces[p1] += f-f2-f3;
            forces[p2] += f2;
            forces[p3] += f3;
        }
        else if (dynamic_cast<const LocalCoordinatesSite*>(&system.getVirtualSite(i)) != NULL) {
            // A local coordinates site.

            const LocalCoordinatesSite& site = dynamic_cast<const LocalCoordinatesSite&>(system.getVirtualSite(i));
            int numParticles = site.getNumParticles();
            vector<double> originWeights, wx, wy;
            site.getOriginWeights(originWeights);
            site.getXWeights(wx);
            site.getYWeights(wy);
            Vec3 xdir, ydir;
            for (int j = 0; j < numParticles; j++) {
                Vec3 pos = atomCoordinates[site.getParticle(j)];
                xdir += pos*wx[j];
                ydir += pos*wy[j];
            }
            Vec3 localPosition = site.getLocalPosition();
            Vec3 zdir = xdir.cross(ydir);
            double normXdir = sqrt(xdir.dot(xdir));
            double normZdir = sqrt(zdir.dot(zdir));
            double invNormXdir = (normXdir > 0.0 ? 1.0/normXdir : 0.0);
            double invNormZdir = (normZdir > 0.0 ? 1.0/normZdir : 0.0);
            Vec3 dx = xdir*invNormXdir;
            Vec3 dz = zdir*invNormZdir;
            Vec3 dy = dz.cross(dx);

            // The derivatives for this case are very complicated.  They were computed with SymPy then simplified by hand.

            vector<double> wxScaled(numParticles);
            for (int j = 0; j < numParticles; j++)
                wxScaled[j] = wx[j]*invNormXdir;
            Vec3 fp1 = localPosition*f[0];
            Vec3 fp2 = localPosition*f[1];
            Vec3 fp3 = localPosition*f[2];
            for (int j = 0; j < numParticles; j++) {
                double t1 = (wx[j]*ydir[0]-wy[j]*xdir[0])*invNormZdir;
                double t2 = (wx[j]*ydir[1]-wy[j]*xdir[1])*invNormZdir;
                double t3 = (wx[j]*ydir[2]-wy[j]*xdir[2])*invNormZdir;
                double sx = t3*dz[1]-t2*dz[2];
                double sy = t1*dz[2]-t3*dz[0];
                double sz = t2*dz[0]-t1*dz[1];
                int p = site.getParticle(j);
                forces[p][0] += fp1[0]*wxScaled[j]*(1-dx[0]*dx[0]) + fp1[2]*(dz[0]*sx   ) + fp1[1]*((-dx[0]*dy[0]      )*wxScaled[j] + dy[0]*sx - dx[1]*t2 - dx[2]*t3) + f[0]*originWeights[j];
                forces[p][1] += fp1[0]*wxScaled[j]*( -dx[0]*dx[1]) + fp1[2]*(dz[0]*sy+t3) + fp1[1]*((-dx[1]*dy[0]-dz[2])*wxScaled[j] + dy[0]*sy + dx[1]*t1);
                forces[p][2] += fp1[0]*wxScaled[j]*( -dx[0]*dx[2]) + fp1[2]*(dz[0]*sz-t2) + fp1[1]*((-dx[2]*dy[0]+dz[1])*wxScaled[j] + dy[0]*sz + dx[2]*t1);
                forces[p][0] += fp2[0]*wxScaled[j]*( -dx[1]*dx[0]) + fp2[2]*(dz[1]*sx-t3) - fp2[1]*(( dx[0]*dy[1]-dz[2])*wxScaled[j] - dy[1]*sx - dx[0]*t2);
                forces[p][1] += fp2[0]*wxScaled[j]*(1-dx[1]*dx[1]) + fp2[2]*(dz[1]*sy   ) - fp2[1]*(( dx[1]*dy[1]      )*wxScaled[j] - dy[1]*sy + dx[0]*t1 + dx[2]*t3) + f[1]*originWeights[j];
                forces[p][2] += fp2[0]*wxScaled[j]*( -dx[1]*dx[2]) + fp2[2]*(dz[1]*sz+t1) - fp2[1]*(( dx[2]*dy[1]+dz[0])*wxScaled[j] - dy[1]*sz - dx[2]*t2);
                forces[p][0] += fp3[0]*wxScaled[j]*( -dx[2]*dx[0]) + fp3[2]*(dz[2]*sx+t2) + fp3[1]*((-dx[0]*dy[2]-dz[1])*wxScaled[j] + dy[2]*sx + dx[0]*t3);
                forces[p][1] += fp3[0]*wxScaled[j]*( -dx[2]*dx[1]) + fp3[2]*(dz[2]*sy-t1) + fp3[1]*((-dx[1]*dy[2]+dz[0])*wxScaled[j] + dy[2]*sy + dx[1]*t3);
                forces[p][2] += fp3[0]*wxScaled[j]*(1-dx[2]*dx[2]) + fp3[2]*(dz[2]*sz   ) + fp3[1]*((-dx[2]*dy[2]      )*wxScaled[j] + dy[2]*sz - dx[0]*t1 - dx[1]*t2) + f[2]*originWeights[j];
            }
<<<<<<< HEAD
            else if (dynamic_cast<const LocalCoordinatesSite*>(&system.getVirtualSite(i)) != NULL) {
                // A local coordinates site.
                
                const LocalCoordinatesSite& site = dynamic_cast<const LocalCoordinatesSite&>(system.getVirtualSite(i));
                int numParticles = site.getNumParticles();
                vector<double> originWeights, wx, wy;
                site.getOriginWeights(originWeights);
                site.getXWeights(wx);
                site.getYWeights(wy);
                Vec3 xdir, ydir;
                for (int j = 0; j < numParticles; j++) {
                    Vec3 pos = atomCoordinates[site.getParticle(j)];
                    xdir += pos*wx[j];
                    ydir += pos*wy[j];
                }
                Vec3 localPosition = site.getLocalPosition();
                Vec3 zdir = xdir.cross(ydir);
                double normXdir = sqrt(xdir.dot(xdir));
                double normZdir = sqrt(zdir.dot(zdir));
                double invNormXdir = (normXdir > 0.0 ? 1.0/normXdir : 0.0);
                double invNormZdir = (normZdir > 0.0 ? 1.0/normZdir : 0.0);
                Vec3 dx = xdir*invNormXdir;
                Vec3 dz = zdir*invNormZdir;
                Vec3 dy = dz.cross(dx);
                
                // The derivatives for this case are very complicated.  They were computed with SymPy then simplified by hand.
                
                vector<double> wxScaled(numParticles);
                for (int j = 0; j < numParticles; j++)
                    wxScaled[j] = wx[j]*invNormXdir;
                Vec3 fp1 = localPosition*f[0];
                Vec3 fp2 = localPosition*f[1];
                Vec3 fp3 = localPosition*f[2];
                for (int j = 0; j < numParticles; j++) {
                    double t1 = (wx[j]*ydir[0]-wy[j]*xdir[0])*invNormZdir;
                    double t2 = (wx[j]*ydir[1]-wy[j]*xdir[1])*invNormZdir;
                    double t3 = (wx[j]*ydir[2]-wy[j]*xdir[2])*invNormZdir;
                    double sx = t3*dz[1]-t2*dz[2];
                    double sy = t1*dz[2]-t3*dz[0];
                    double sz = t2*dz[0]-t1*dz[1];
                    int p = site.getParticle(j);
                    forces[p][0] += fp1[0]*wxScaled[j]*(1-dx[0]*dx[0]) + fp1[2]*(dz[0]*sx   ) + fp1[1]*((-dx[0]*dy[0]      )*wxScaled[j] + dy[0]*sx - dx[1]*t2 - dx[2]*t3) + f[0]*originWeights[j];
                    forces[p][1] += fp1[0]*wxScaled[j]*( -dx[0]*dx[1]) + fp1[2]*(dz[0]*sy+t3) + fp1[1]*((-dx[1]*dy[0]-dz[2])*wxScaled[j] + dy[0]*sy + dx[1]*t1);
                    forces[p][2] += fp1[0]*wxScaled[j]*( -dx[0]*dx[2]) + fp1[2]*(dz[0]*sz-t2) + fp1[1]*((-dx[2]*dy[0]+dz[1])*wxScaled[j] + dy[0]*sz + dx[2]*t1);
                    forces[p][0] += fp2[0]*wxScaled[j]*( -dx[1]*dx[0]) + fp2[2]*(dz[1]*sx-t3) - fp2[1]*(( dx[0]*dy[1]-dz[2])*wxScaled[j] - dy[1]*sx - dx[0]*t2);
                    forces[p][1] += fp2[0]*wxScaled[j]*(1-dx[1]*dx[1]) + fp2[2]*(dz[1]*sy   ) - fp2[1]*(( dx[1]*dy[1]      )*wxScaled[j] - dy[1]*sy + dx[0]*t1 + dx[2]*t3) + f[1]*originWeights[j];
                    forces[p][2] += fp2[0]*wxScaled[j]*( -dx[1]*dx[2]) + fp2[2]*(dz[1]*sz+t1) - fp2[1]*(( dx[2]*dy[1]+dz[0])*wxScaled[j] - dy[1]*sz - dx[2]*t2);
                    forces[p][0] += fp3[0]*wxScaled[j]*( -dx[2]*dx[0]) + fp3[2]*(dz[2]*sx+t2) + fp3[1]*((-dx[0]*dy[2]-dz[1])*wxScaled[j] + dy[2]*sx + dx[0]*t3);
                    forces[p][1] += fp3[0]*wxScaled[j]*( -dx[2]*dx[1]) + fp3[2]*(dz[2]*sy-t1) + fp3[1]*((-dx[1]*dy[2]+dz[0])*wxScaled[j] + dy[2]*sy + dx[1]*t3);
                    forces[p][2] += fp3[0]*wxScaled[j]*(1-dx[2]*dx[2]) + fp3[2]*(dz[2]*sz   ) + fp3[1]*((-dx[2]*dy[2]      )*wxScaled[j] + dy[2]*sz - dx[0]*t1 - dx[1]*t2) + f[2]*originWeights[j];
                }
            }
            else if (dynamic_cast<const SymmetrySite*>(&system.getVirtualSite(i)) != NULL) {
                // A symmetry site.

                const SymmetrySite& site = dynamic_cast<const SymmetrySite&>(system.getVirtualSite(i));
                Vec3 Rx, Ry, Rz;
                site.getRotationMatrix(Rx, Ry, Rz);
                bool useBoxVectors = site.getUseBoxVectors();
                if (useBoxVectors)
                    f = Vec3(f[0]*boxVectors[0][0] + f[1]*boxVectors[1][0] + f[2]*boxVectors[2][0],
                             f[1]*boxVectors[1][1] + f[2]*boxVectors[2][1],
                             f[2]*boxVectors[2][2]);
                f = Vec3(Rx[0]*f[0] + Ry[0]*f[1] + Rz[0]*f[2],
                         Rx[1]*f[0] + Ry[1]*f[1] + Rz[1]*f[2],
                         Rx[2]*f[0] + Ry[2]*f[1] + Rz[2]*f[2]);
                if (useBoxVectors)
                    f = Vec3(f[0]*recipBoxVectors[0][0] + f[1]*recipBoxVectors[1][0] + f[2]*recipBoxVectors[2][0],
                             f[1]*recipBoxVectors[1][1] + f[2]*recipBoxVectors[2][1],
                             f[2]*recipBoxVectors[2][2]);
                forces[site.getParticle(0)] += f;
            }
        }
=======
       }
    }
>>>>>>> 88f32f2d
}<|MERGE_RESOLUTION|>--- conflicted
+++ resolved
@@ -6,11 +6,7 @@
  * Biological Structures at Stanford, funded under the NIH Roadmap for        *
  * Medical Research, grant U54 GM072970. See https://simtk.org.               *
  *                                                                            *
-<<<<<<< HEAD
- * Portions copyright (c) 2012-2023 Stanford University and the Authors.      *
-=======
  * Portions copyright (c) 2012-2025 Stanford University and the Authors.      *
->>>>>>> 88f32f2d
  * Authors: Peter Eastman                                                     *
  * Contributors:                                                              *
  *                                                                            *
@@ -43,14 +39,8 @@
 using namespace OpenMM;
 using namespace std;
 
-<<<<<<< HEAD
-void ReferenceVirtualSites::computePositions(const OpenMM::System& system, vector<OpenMM::Vec3>& atomCoordinates, const Vec3* boxVectors) {
-    Vec3 recipBoxVectors[3];
-    ReferenceForce::invertBoxVectors(boxVectors, recipBoxVectors);
-=======
 ReferenceVirtualSites::ReferenceVirtualSites(const System& system) {
     set<int> sites;
->>>>>>> 88f32f2d
     for (int i = 0; i < system.getNumParticles(); i++)
         if (system.isVirtualSite(i))
             sites.insert(i);
@@ -69,52 +59,15 @@
                 order.push_back(*index);
                 index = sites.erase(index);
             }
-<<<<<<< HEAD
-            else if (dynamic_cast<const SymmetrySite*>(&system.getVirtualSite(i)) != NULL) {
-                // A symmetry site.
-
-                const SymmetrySite& site = dynamic_cast<const SymmetrySite&>(system.getVirtualSite(i));
-                Vec3 r = atomCoordinates[site.getParticle(0)];
-                Vec3 Rx, Ry, Rz;
-                site.getRotationMatrix(Rx, Ry, Rz);
-                Vec3 v = site.getOffsetVector();
-                bool useBoxVectors = site.getUseBoxVectors();
-                if (useBoxVectors)
-                    r = Vec3(r[0]*recipBoxVectors[0][0] + r[1]*recipBoxVectors[1][0] + r[2]*recipBoxVectors[2][0],
-                             r[1]*recipBoxVectors[1][1] + r[2]*recipBoxVectors[2][1],
-                             r[2]*recipBoxVectors[2][2]);
-                Vec3 pos = Vec3(Rx.dot(r), Ry.dot(r), Rz.dot(r)) + v;
-                if (useBoxVectors)
-                    pos = Vec3(pos[0]*boxVectors[0][0] + pos[1]*boxVectors[1][0] + pos[2]*boxVectors[2][0],
-                               pos[1]*boxVectors[1][1] + pos[2]*boxVectors[2][1],
-                               pos[2]*boxVectors[2][2]);
-                atomCoordinates[i] = pos;
-            }
-=======
             else
                 ++index;
->>>>>>> 88f32f2d
         }
     }
 }
 
-<<<<<<< HEAD
-void ReferenceVirtualSites::distributeForces(const OpenMM::System& system, const vector<OpenMM::Vec3>& atomCoordinates, vector<OpenMM::Vec3>& forces, const Vec3* boxVectors) {
+void ReferenceVirtualSites::computePositions(const OpenMM::System& system, vector<OpenMM::Vec3>& atomCoordinates, const Vec3* boxVectors) const {
     Vec3 recipBoxVectors[3];
     ReferenceForce::invertBoxVectors(boxVectors, recipBoxVectors);
-    for (int i = 0; i < system.getNumParticles(); i++)
-        if (system.isVirtualSite(i)) {
-            Vec3 f = forces[i];
-            if (dynamic_cast<const TwoParticleAverageSite*>(&system.getVirtualSite(i)) != NULL) {
-                // A two particle average.
-                
-                const TwoParticleAverageSite& site = dynamic_cast<const TwoParticleAverageSite&>(system.getVirtualSite(i));
-                int p1 = site.getParticle(0), p2 = site.getParticle(1);
-                double w1 = site.getWeight(0), w2 = site.getWeight(1);
-                forces[p1] += f*w1;
-                forces[p2] += f*w2;
-=======
-void ReferenceVirtualSites::computePositions(const OpenMM::System& system, vector<OpenMM::Vec3>& atomCoordinates) const {
     for (int i : order) {
         if (dynamic_cast<const TwoParticleAverageSite*>(&system.getVirtualSite(i)) != NULL) {
             // A two particle average.
@@ -158,7 +111,6 @@
                 origin += pos*originWeights[j];
                 xdir += pos*xWeights[j];
                 ydir += pos*yWeights[j];
->>>>>>> 88f32f2d
             }
             Vec3 localPosition = site.getLocalPosition();
             Vec3 zdir = xdir.cross(ydir);
@@ -171,10 +123,32 @@
             ydir = zdir.cross(xdir);
             atomCoordinates[i] = origin + xdir*localPosition[0] + ydir*localPosition[1] + zdir*localPosition[2];
         }
+        else if (dynamic_cast<const SymmetrySite*>(&system.getVirtualSite(i)) != NULL) {
+            // A symmetry site.
+
+            const SymmetrySite& site = dynamic_cast<const SymmetrySite&>(system.getVirtualSite(i));
+            Vec3 r = atomCoordinates[site.getParticle(0)];
+            Vec3 Rx, Ry, Rz;
+            site.getRotationMatrix(Rx, Ry, Rz);
+            Vec3 v = site.getOffsetVector();
+            bool useBoxVectors = site.getUseBoxVectors();
+            if (useBoxVectors)
+                r = Vec3(r[0]*recipBoxVectors[0][0] + r[1]*recipBoxVectors[1][0] + r[2]*recipBoxVectors[2][0],
+                         r[1]*recipBoxVectors[1][1] + r[2]*recipBoxVectors[2][1],
+                         r[2]*recipBoxVectors[2][2]);
+            Vec3 pos = Vec3(Rx.dot(r), Ry.dot(r), Rz.dot(r)) + v;
+            if (useBoxVectors)
+                pos = Vec3(pos[0]*boxVectors[0][0] + pos[1]*boxVectors[1][0] + pos[2]*boxVectors[2][0],
+                           pos[1]*boxVectors[1][1] + pos[2]*boxVectors[2][1],
+                           pos[2]*boxVectors[2][2]);
+            atomCoordinates[i] = pos;
+        }
     }
 }
 
-void ReferenceVirtualSites::distributeForces(const OpenMM::System& system, const vector<OpenMM::Vec3>& atomCoordinates, vector<OpenMM::Vec3>& forces) const {
+void ReferenceVirtualSites::distributeForces(const OpenMM::System& system, const vector<OpenMM::Vec3>& atomCoordinates, vector<OpenMM::Vec3>& forces, const Vec3* boxVectors) const {
+    Vec3 recipBoxVectors[3];
+    ReferenceForce::invertBoxVectors(boxVectors, recipBoxVectors);
     for (auto iter = order.rbegin(); iter != order.rend(); ++iter) {
         int i = *iter;
         Vec3 f = forces[i];
@@ -266,82 +240,26 @@
                 forces[p][1] += fp3[0]*wxScaled[j]*( -dx[2]*dx[1]) + fp3[2]*(dz[2]*sy-t1) + fp3[1]*((-dx[1]*dy[2]+dz[0])*wxScaled[j] + dy[2]*sy + dx[1]*t3);
                 forces[p][2] += fp3[0]*wxScaled[j]*(1-dx[2]*dx[2]) + fp3[2]*(dz[2]*sz   ) + fp3[1]*((-dx[2]*dy[2]      )*wxScaled[j] + dy[2]*sz - dx[0]*t1 - dx[1]*t2) + f[2]*originWeights[j];
             }
-<<<<<<< HEAD
-            else if (dynamic_cast<const LocalCoordinatesSite*>(&system.getVirtualSite(i)) != NULL) {
-                // A local coordinates site.
-                
-                const LocalCoordinatesSite& site = dynamic_cast<const LocalCoordinatesSite&>(system.getVirtualSite(i));
-                int numParticles = site.getNumParticles();
-                vector<double> originWeights, wx, wy;
-                site.getOriginWeights(originWeights);
-                site.getXWeights(wx);
-                site.getYWeights(wy);
-                Vec3 xdir, ydir;
-                for (int j = 0; j < numParticles; j++) {
-                    Vec3 pos = atomCoordinates[site.getParticle(j)];
-                    xdir += pos*wx[j];
-                    ydir += pos*wy[j];
-                }
-                Vec3 localPosition = site.getLocalPosition();
-                Vec3 zdir = xdir.cross(ydir);
-                double normXdir = sqrt(xdir.dot(xdir));
-                double normZdir = sqrt(zdir.dot(zdir));
-                double invNormXdir = (normXdir > 0.0 ? 1.0/normXdir : 0.0);
-                double invNormZdir = (normZdir > 0.0 ? 1.0/normZdir : 0.0);
-                Vec3 dx = xdir*invNormXdir;
-                Vec3 dz = zdir*invNormZdir;
-                Vec3 dy = dz.cross(dx);
-                
-                // The derivatives for this case are very complicated.  They were computed with SymPy then simplified by hand.
-                
-                vector<double> wxScaled(numParticles);
-                for (int j = 0; j < numParticles; j++)
-                    wxScaled[j] = wx[j]*invNormXdir;
-                Vec3 fp1 = localPosition*f[0];
-                Vec3 fp2 = localPosition*f[1];
-                Vec3 fp3 = localPosition*f[2];
-                for (int j = 0; j < numParticles; j++) {
-                    double t1 = (wx[j]*ydir[0]-wy[j]*xdir[0])*invNormZdir;
-                    double t2 = (wx[j]*ydir[1]-wy[j]*xdir[1])*invNormZdir;
-                    double t3 = (wx[j]*ydir[2]-wy[j]*xdir[2])*invNormZdir;
-                    double sx = t3*dz[1]-t2*dz[2];
-                    double sy = t1*dz[2]-t3*dz[0];
-                    double sz = t2*dz[0]-t1*dz[1];
-                    int p = site.getParticle(j);
-                    forces[p][0] += fp1[0]*wxScaled[j]*(1-dx[0]*dx[0]) + fp1[2]*(dz[0]*sx   ) + fp1[1]*((-dx[0]*dy[0]      )*wxScaled[j] + dy[0]*sx - dx[1]*t2 - dx[2]*t3) + f[0]*originWeights[j];
-                    forces[p][1] += fp1[0]*wxScaled[j]*( -dx[0]*dx[1]) + fp1[2]*(dz[0]*sy+t3) + fp1[1]*((-dx[1]*dy[0]-dz[2])*wxScaled[j] + dy[0]*sy + dx[1]*t1);
-                    forces[p][2] += fp1[0]*wxScaled[j]*( -dx[0]*dx[2]) + fp1[2]*(dz[0]*sz-t2) + fp1[1]*((-dx[2]*dy[0]+dz[1])*wxScaled[j] + dy[0]*sz + dx[2]*t1);
-                    forces[p][0] += fp2[0]*wxScaled[j]*( -dx[1]*dx[0]) + fp2[2]*(dz[1]*sx-t3) - fp2[1]*(( dx[0]*dy[1]-dz[2])*wxScaled[j] - dy[1]*sx - dx[0]*t2);
-                    forces[p][1] += fp2[0]*wxScaled[j]*(1-dx[1]*dx[1]) + fp2[2]*(dz[1]*sy   ) - fp2[1]*(( dx[1]*dy[1]      )*wxScaled[j] - dy[1]*sy + dx[0]*t1 + dx[2]*t3) + f[1]*originWeights[j];
-                    forces[p][2] += fp2[0]*wxScaled[j]*( -dx[1]*dx[2]) + fp2[2]*(dz[1]*sz+t1) - fp2[1]*(( dx[2]*dy[1]+dz[0])*wxScaled[j] - dy[1]*sz - dx[2]*t2);
-                    forces[p][0] += fp3[0]*wxScaled[j]*( -dx[2]*dx[0]) + fp3[2]*(dz[2]*sx+t2) + fp3[1]*((-dx[0]*dy[2]-dz[1])*wxScaled[j] + dy[2]*sx + dx[0]*t3);
-                    forces[p][1] += fp3[0]*wxScaled[j]*( -dx[2]*dx[1]) + fp3[2]*(dz[2]*sy-t1) + fp3[1]*((-dx[1]*dy[2]+dz[0])*wxScaled[j] + dy[2]*sy + dx[1]*t3);
-                    forces[p][2] += fp3[0]*wxScaled[j]*(1-dx[2]*dx[2]) + fp3[2]*(dz[2]*sz   ) + fp3[1]*((-dx[2]*dy[2]      )*wxScaled[j] + dy[2]*sz - dx[0]*t1 - dx[1]*t2) + f[2]*originWeights[j];
-                }
-            }
-            else if (dynamic_cast<const SymmetrySite*>(&system.getVirtualSite(i)) != NULL) {
-                // A symmetry site.
-
-                const SymmetrySite& site = dynamic_cast<const SymmetrySite&>(system.getVirtualSite(i));
-                Vec3 Rx, Ry, Rz;
-                site.getRotationMatrix(Rx, Ry, Rz);
-                bool useBoxVectors = site.getUseBoxVectors();
-                if (useBoxVectors)
-                    f = Vec3(f[0]*boxVectors[0][0] + f[1]*boxVectors[1][0] + f[2]*boxVectors[2][0],
-                             f[1]*boxVectors[1][1] + f[2]*boxVectors[2][1],
-                             f[2]*boxVectors[2][2]);
-                f = Vec3(Rx[0]*f[0] + Ry[0]*f[1] + Rz[0]*f[2],
-                         Rx[1]*f[0] + Ry[1]*f[1] + Rz[1]*f[2],
-                         Rx[2]*f[0] + Ry[2]*f[1] + Rz[2]*f[2]);
-                if (useBoxVectors)
-                    f = Vec3(f[0]*recipBoxVectors[0][0] + f[1]*recipBoxVectors[1][0] + f[2]*recipBoxVectors[2][0],
-                             f[1]*recipBoxVectors[1][1] + f[2]*recipBoxVectors[2][1],
-                             f[2]*recipBoxVectors[2][2]);
-                forces[site.getParticle(0)] += f;
-            }
-        }
-=======
-       }
+        }
+        else if (dynamic_cast<const SymmetrySite*>(&system.getVirtualSite(i)) != NULL) {
+            // A symmetry site.
+
+            const SymmetrySite& site = dynamic_cast<const SymmetrySite&>(system.getVirtualSite(i));
+            Vec3 Rx, Ry, Rz;
+            site.getRotationMatrix(Rx, Ry, Rz);
+            bool useBoxVectors = site.getUseBoxVectors();
+            if (useBoxVectors)
+                f = Vec3(f[0]*boxVectors[0][0] + f[1]*boxVectors[1][0] + f[2]*boxVectors[2][0],
+                         f[1]*boxVectors[1][1] + f[2]*boxVectors[2][1],
+                         f[2]*boxVectors[2][2]);
+            f = Vec3(Rx[0]*f[0] + Ry[0]*f[1] + Rz[0]*f[2],
+                     Rx[1]*f[0] + Ry[1]*f[1] + Rz[1]*f[2],
+                     Rx[2]*f[0] + Ry[2]*f[1] + Rz[2]*f[2]);
+            if (useBoxVectors)
+                f = Vec3(f[0]*recipBoxVectors[0][0] + f[1]*recipBoxVectors[1][0] + f[2]*recipBoxVectors[2][0],
+                         f[1]*recipBoxVectors[1][1] + f[2]*recipBoxVectors[2][1],
+                         f[2]*recipBoxVectors[2][2]);
+            forces[site.getParticle(0)] += f;
+        }
     }
->>>>>>> 88f32f2d
 }