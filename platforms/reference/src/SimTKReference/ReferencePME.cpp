/*
 * Reference implementation of PME reciprocal space interactions.
 *
<<<<<<< HEAD
 * Copyright (c) 2009-2025, Erik Lindahl, Rossen Apostolov, Szilard Pall, Peter Eastman, Evan Pretti
=======
 * Copyright (c) 2009-2023, Erik Lindahl, Rossen Apostolov, Szilard Pall, Peter Eastman
>>>>>>> 3645e1ee
 * All rights reserved.
 * Contact: lindahl@cbr.su.se Stockholm University, Sweden.
 *
 * Redistribution and use in source and binary forms, with or without
 * modification, are permitted provided that the following conditions are met:
 *
 * Redistributions of source code must retain the above copyright notice, this
 * list of conditions and the following disclaimer. Redistributions in binary
 * form must reproduce the above copyright notice, this list of conditions and
 * the following disclaimer in the documentation and/or other materials provided
 * with the distribution.
 * Neither the name of the author/university nor the names of its contributors may
 * be used to endorse or promote products derived from this software without
 * specific prior written permission.
 *
 * THIS SOFTWARE IS PROVIDED BY THE COPYRIGHT HOLDERS AND CONTRIBUTORS "AS IS" AND
 * ANY EXPRESS OR IMPLIED WARRANTIES, INCLUDING, BUT NOT LIMITED TO, THE IMPLIED
 * WARRANTIES OF MERCHANTABILITY AND FITNESS FOR A PARTICULAR PURPOSE ARE DISCLAIMED.
 * IN NO EVENT SHALL THE COPYRIGHT HOLDER OR CONTRIBUTORS BE LIABLE FOR ANY DIRECT,
 * INDIRECT, INCIDENTAL, SPECIAL, EXEMPLARY, OR CONSEQUENTIAL DAMAGES (INCLUDING,
 * BUT NOT LIMITED TO, PROCUREMENT OF SUBSTITUTE GOODS OR SERVICES; LOSS OF USE, DATA,
 * OR PROFITS; OR BUSINESS INTERRUPTION) HOWEVER CAUSED AND ON ANY THEORY OF LIABILITY,
 * WHETHER IN CONTRACT, STRICT LIABILITY, OR TORT (INCLUDING NEGLIGENCE OR OTHERWISE)
 * ARISING IN ANY WAY OUT OF THE USE OF THIS SOFTWARE, EVEN IF ADVISED OF THE
 * POSSIBILITY OF SUCH DAMAGE.
 */

#include <math.h>
#include <stdio.h>
#include <stdlib.h>
#include <complex>

#include "ReferencePME.h"
#include "ReferenceForce.h"
#include "SimTKOpenMMRealType.h"

#ifdef _MSC_VER
  #define POCKETFFT_NO_VECTORS
#endif
#include "pocketfft_hdronly.h"

using namespace std;

typedef int    ivec[3];

namespace OpenMM {

struct pme
{
    int          natoms;
    double       ewaldcoeff;

    complex<double>* grid;             /* Memory for the grid we spread charges on.
                                        * Element (i,j,k) is accessed as:
                                        * grid[i*ngrid[1]*ngrid[2] + j*ngrid[2] + k]
                                        */
    int          ngrid[3];             /* Total grid dimensions (all data is complex!) */

    int          order;                /* PME interpolation order. Almost always 4 */

    /* Data for bspline interpolation, see the Essman PME paper */
    double *     bsplines_moduli[3];   /* 3 pointers, to x/y/z bspline moduli, each of length ngrid[x/y/z]   */
    double *     bsplines_theta[3];    /* each of x/y/z has length order*natoms */
    double *     bsplines_dtheta[3];   /* each of x/y/z has length order*natoms */

    ivec *       particleindex;        /* Array of length natoms. Each element is
                                        * an ivec (3 ints) that specify the grid
                                        * indices for that particular atom. Updated every step!
                                        */
    rvec *       particlefraction;     /* Array of length natoms. Fractional offset in the grid for
                                        * each atom in all three dimensions.
                                        */

    /* Further explanation of index/fraction:
     *
     * Assume we have a cell of size 10*10*10nm, and a total grid dimension of 100*100*100 cells.
     * In other words, each cell is 0.1*0.1*0.1 nm.
     *
     * If particle i has coordinates { 0.543 , 6.235 , -0.73 }, we will get:
     *
     * particleindex[i]    = { 5 , 62 , 92 }         (-0.73 + 10 = 9.27, we always apply PBC for grid calculations!)
     * particlefraction[i] = { 0.43 , 0.35 , 0.7 }   (this is the fraction of the cell length where the atom is)
     *
     * (The reason for precaculating / storing these is that it gets a bit more complex for triclinic cells :-)
     *
     * In the current code version we might assume that a particle is not more than a whole box length away from
     * the central cell, i.e., in this case we would assume all coordinates fall in -10 nm < x,y,z < 20 nm.
     */

    double       epsilon_r;             /* Dielectric coefficient to use, typically 1.0 */
};


/* Internal setup routines */



/* Only called once from init_pme(), performance does not matter! */
static void
pme_calculate_bsplines_moduli(pme_t pme)
{
    int       nmax;
    int       i,j,k,l,d;
    int       order;
    int       ndata;
    double *  data;
    double *  ddata;
    double *  bsplines_data;
    double    div;
    double    sc,ss,arg;

    nmax = 0;
    for (d=0;d<3;d++)
    {
        nmax = (pme->ngrid[d] > nmax) ? pme->ngrid[d] : nmax;
        pme->bsplines_moduli[d] = (double *) malloc(sizeof(double)*pme->ngrid[d]);
    }

    order = pme->order;

    /* temp storage in this routine */
    data          = (double *) malloc(sizeof(double)*order);
    ddata         = (double *) malloc(sizeof(double)*order);
    bsplines_data = (double *) malloc(sizeof(double)*nmax);

    data[order-1]=0;
    data[1]=0;
    data[0]=1;

    for (k=3;k<order;k++)
    {
        div=1.0/(k-1.0);
        data[k-1]=0;
        for (l=1;l<(k-1);l++)
        {
            data[k-l-1]=div*(l*data[k-l-2]+(k-l)*data[k-l-1]);
        }
        data[0]=div*data[0];
    }

    /* differentiate */
    ddata[0]=-data[0];
    for (k=1;k<order;k++)
    {
        ddata[k]=data[k-1]-data[k];
    }

    div=1.0/(order-1);
    data[order-1]=0;

    for (l=1;l<(order-1);l++)
    {
        data[order-l-1]=div*(l*data[order-l-2]+(order-l)*data[order-l-1]);
    }
    data[0]=div*data[0];

    for (i=0;i<nmax;i++)
    {
        bsplines_data[i]=0;
    }
    for (i=1;i<=order;i++)
    {
        bsplines_data[i]=data[i-1];
    }

    /* Evaluate the actual bspline moduli for X/Y/Z */
    for (d=0;d<3;d++)
    {
        ndata = pme->ngrid[d];
        for (i=0;i<ndata;i++)
        {
            sc=ss=0;
            for (j=0;j<ndata;j++)
            {
                arg=(2.0*M_PI*i*j)/ndata;
                sc+=bsplines_data[j]*cos(arg);
                ss+=bsplines_data[j]*sin(arg);
            }
            pme->bsplines_moduli[d][i]=sc*sc+ss*ss;
        }
        for (i=0;i<ndata;i++)
        {
            if (pme->bsplines_moduli[d][i]<1.0e-7)
            {
                pme->bsplines_moduli[d][i]=(pme->bsplines_moduli[d][(i-1+ndata)%ndata]+pme->bsplines_moduli[d][(i+1)%ndata])/2;
            }
        }
    }

    /* Release temp storage */
    free(data);
    free(ddata);
    free(bsplines_data);
}

static void
pme_update_grid_index_and_fraction(pme_t    pme,
                                   const vector<Vec3>& atomCoordinates,
                                   const Vec3 periodicBoxVectors[3],
                                   const Vec3 recipBoxVectors[3])
{
    int    i;
    int    d;
    double t;
    int    ti;

    for (i=0;i<pme->natoms;i++)
    {
        /* Index calculation (Look mom, no conditionals!):
         *
         * Both for Cuda and modern CPUs it is nice to avoid conditionals, but we still need to apply periodic boundary conditions.
         * Instead of having loops to add/subtract the box dimension, we do it this way:
         *
         * 1. First add the box size, to make sure this atom coordinate isnt -0.1 or something.
         *    After this we assume all fractional box positions are *positive*.
         *    The reason for this is that we always want to round coordinates _down_ to get
         *    their grid index, and when taking the integer part of -3.4 we would get -3, not -4 as we want.
         *    Since we anyway need the grid indices to fall in the central box, it is more convenient
         *    to first manipulate the coordinates to be positive.
         * 2. Convert to integer grid index
         *    Since we have added a whole box unit in step 1, this index might actually be larger than
         *    the grid dimension. Examples, assuming 10*10*10nm box and grid dimension 100*100*100 (spacing 0.1 nm):
         *
         *    coordinate is { 0.543 , 6.235 , -0.73 }
         *
         *    x[i][d]/box[d]                      becomes   { 0.0543 , 0.6235 , -0.073 }
         *    (x[i][d]/box[d] + 1.0)              becomes   { 1.0543 , 1.6235 , 0.927 }
         *    (x[i][d]/box[d] + 1.0)*ngrid[d]     becomes   { 105.43 , 162.35 , 92.7 }
         *
         *    integer part is now { 105 , 162 , 92 }
         *
         *    The fraction is calculates as t-ti, which becomes { 0.43 , 0.35 , 0.7 }
         *
         * 3. Take the first integer index part (which can be larger than the grid) modulo the grid dimension
         *
         *    Now we get { 5 , 62 , 92 }
         *
         *    Voila, both index and fraction, entirely without conditionals. The one limitation here is that
         *    we only add one box length, so if the particle had a coordinate <=-10.0, we would be screwed.
         *    In principle we can of course add 100.0, but that just moves the problem, it doesnt solve it.
         *    In practice, MD programs will apply PBC to reset particles inside the central box to avoid
         *    numerical problems, so this shouldnt cause any problems.
         *    (And, by adding 100.0 box lengths, we would lose a bit of numerical accuracy here!)
         */
        Vec3 coord = atomCoordinates[i];
        for (d=0;d<3;d++)
        {
            t = coord[0]*recipBoxVectors[0][d]+coord[1]*recipBoxVectors[1][d]+coord[2]*recipBoxVectors[2][d];
            t = (t-floor(t))*pme->ngrid[d];
            ti = (int) t;

            pme->particlefraction[i][d] = t - ti;
            pme->particleindex[i][d]    = ti % pme->ngrid[d];
        }
    }
}


/* Ugly bspline calculation taken from Tom Dardens reference equations.
 * This probably very sub-optimal in Cuda? Separate kernel?
 *
 * In practice, it might help to require order=4 for the cuda port.
 */
static void
pme_update_bsplines(pme_t    pme)
{
    int       i,j,k,l;
    int       order;
    double    dr,div;
    double *  data;
    double *  ddata;

    order = pme->order;

    for (i=0; (i<pme->natoms); i++)
    {
        for (j=0; j<3; j++)
        {
            /* dr is relative offset from lower cell limit */
            dr = pme->particlefraction[i][j];

            data  = &(pme->bsplines_theta[j][i*order]);
            ddata = &(pme->bsplines_dtheta[j][i*order]);
            data[order-1] = 0;
            data[1]       = dr;
            data[0]       = 1-dr;

            for (k=3; k<order; k++)
            {
                div = 1.0/(k-1.0);
                data[k-1] = div*dr*data[k-2];
                for (l=1; l<(k-1); l++)
                {
                    data[k-l-1] = div*((dr+l)*data[k-l-2]+(k-l-dr)*data[k-l-1]);
                }
                data[0] = div*(1-dr)*data[0];
            }

            /* differentiate */
            ddata[0] = -data[0];

            for (k=1; k<order; k++)
            {
                ddata[k] = data[k-1]-data[k];
            }

            div           = 1.0/(order-1);
            data[order-1] = div*dr*data[order-2];

            for (l=1; l<(order-1); l++)
            {
                data[order-l-1] = div*((dr+l)*data[order-l-2]+(order-l-dr)*data[order-l-1]);
            }
            data[0] = div*(1-dr)*data[0];
        }
    }
}


static void
pme_grid_spread_charge(pme_t pme, const vector<double>& charges)
{
    int       order;
    int       i;
    int       ix,iy,iz;
    int       x0index,y0index,z0index;
    int       xindex,yindex,zindex;
    int       index;
    double    q;
    double *  thetax;
    double *  thetay;
    double *  thetaz;

    order = pme->order;

    /* Reset the grid */
    for (i=0;i<pme->ngrid[0]*pme->ngrid[1]*pme->ngrid[2];i++)
    {
        pme->grid[i] = complex<double>(0, 0);
    }

    for (i=0;i<pme->natoms;i++)
    {
        q = charges[i];

        /* Grid index for the actual atom position */
        x0index = pme->particleindex[i][0];
        y0index = pme->particleindex[i][1];
        z0index = pme->particleindex[i][2];

        /* Bspline factors for this atom in each dimension , calculated from fractional coordinates */
        thetax  = &(pme->bsplines_theta[0][i*order]);
        thetay  = &(pme->bsplines_theta[1][i*order]);
        thetaz  = &(pme->bsplines_theta[2][i*order]);

        /* Loop over norder*norder*norder (typically 5*5*5) neighbor cells.
         *
         * As a neat optimization, we only spread in the forward direction, but apply PBC!
         *
         * Since we are going to do an FFT on the grid, it doesn't matter where the data is,
         * in frequency space the result will be the same.
         *
         * So, the influence function (bsplines) will probably be something like (0.15,0.35,0.35,0.15),
         * with largest weight 2-3 steps forward (you don't need to understand that for the implementation :-)
         * Effectively, you can look at this as translating the entire grid.
         *
         * Why do we do this stupid thing?
         *
         * 1) The loops get much simpler
         * 2) Just looking forward will hopefully get us more cache hits
         * 3) When we parallelize things, we only need to communicate in one direction instead of two!
         */

        for (ix=0;ix<order;ix++)
        {
            /* Calculate index, apply PBC so we spread to index 0/1/2 when a particle is close to the upper limit of the grid */
            xindex = (x0index + ix) % pme->ngrid[0];

            for (iy=0;iy<order;iy++)
            {
                yindex = (y0index + iy) % pme->ngrid[1];

                for (iz=0;iz<order;iz++)
                {
                    /* Can be optimized, but we keep it simple here */
                    zindex            = (z0index + iz) % pme->ngrid[2];
                    /* Calculate index in the charge grid */
                    index             = xindex*pme->ngrid[1]*pme->ngrid[2] + yindex*pme->ngrid[2] + zindex;
                    /* Add the charge times the bspline spread/interpolation factors to this grid position */
                    pme->grid[index] += q*thetax[ix]*thetay[iy]*thetaz[iz];
                }
            }
        }
    }
}



static void
pme_reciprocal_convolution(pme_t     pme,
                           const Vec3 periodicBoxVectors[3],
                           const Vec3 recipBoxVectors[3],
                           double *  energy)
{
    int kx,ky,kz;
    int nx,ny,nz;
    double mx,my,mz;
    double mhx,mhy,mhz,m2;
    double one_4pi_eps;
    double virxx,virxy,virxz,viryy,viryz,virzz;
    double bx,by,bz;
    double d1,d2;
    double eterm,vfactor,struct2,ets2;
    double esum;
    double factor;
    double denom;
    double boxfactor;
    double maxkx,maxky,maxkz;

    complex<double> *ptr;

    nx = pme->ngrid[0];
    ny = pme->ngrid[1];
    nz = pme->ngrid[2];

    one_4pi_eps = ONE_4PI_EPS0/pme->epsilon_r;
    factor = M_PI*M_PI/(pme->ewaldcoeff*pme->ewaldcoeff);
    boxfactor = M_PI*periodicBoxVectors[0][0]*periodicBoxVectors[1][1]*periodicBoxVectors[2][2];

    esum = 0;
    virxx = 0;
    virxy = 0;
    virxz = 0;
    viryy = 0;
    viryz = 0;
    virzz = 0;

    maxkx = (nx+1)/2;
    maxky = (ny+1)/2;
    maxkz = (nz+1)/2;

    for (kx=0;kx<nx;kx++)
    {
        /* Calculate frequency. Grid indices in the upper half correspond to negative frequencies! */
        mx  = (kx<maxkx) ? kx : (kx-nx);
        mhx = mx*recipBoxVectors[0][0];
        bx  = boxfactor*pme->bsplines_moduli[0][kx];

        for (ky=0;ky<ny;ky++)
        {
            /* Calculate frequency. Grid indices in the upper half correspond to negative frequencies! */
            my  = (ky<maxky) ? ky : (ky-ny);
            mhy = mx*recipBoxVectors[1][0]+my*recipBoxVectors[1][1];
            by  = pme->bsplines_moduli[1][ky];

            for (kz=0;kz<nz;kz++)
            {
                /* Pointer to the grid cell in question */
                ptr       = pme->grid + kx*ny*nz + ky*nz + kz;

                /* The zero frequency term is undefined due to division by the frequency below.  Set this term to zero;
                 * in the case that the net charge of the system is non-zero, this is equivalent to applying a uniform
                 * neutralizing background charge density.  The contribution to the energy and charge derivatives of
                 * this neutralizing plasma is applied elsewhere.  If this term is not zeroed, however, energies and
                 * forces will be unaffected but charge derivatives for non-neutral systems will be incorrect!
                 */
                if (kx==0 && ky==0 && kz==0)
                {
                    *ptr = 0;
                    continue;
                }

                /* Calculate frequency. Grid indices in the upper half correspond to negative frequencies! */
                mz        = (kz<maxkz) ? kz : (kz-nz);
                mhz       = mx*recipBoxVectors[2][0]+my*recipBoxVectors[2][1]+mz*recipBoxVectors[2][2];

                /* Get grid data for this frequency */
                d1        = ptr->real();
                d2        = ptr->imag();

                /* Calculate the convolution - see the Essman/Darden paper for the equation! */
                m2        = mhx*mhx+mhy*mhy+mhz*mhz;
                bz        = pme->bsplines_moduli[2][kz];
                denom     = m2*bx*by*bz;

                eterm     = one_4pi_eps*exp(-factor*m2)/denom;

                /* write back convolution data to grid */
                ptr->real(d1*eterm);
                ptr->imag(d2*eterm);

                struct2   = (d1*d1+d2*d2);

                /* Long-range PME contribution to the energy for this frequency */
                ets2      = eterm*struct2;
                esum     += ets2;
            }
        }
    }

    /* The factor 0.5 is nothing special, but it is better to have it here than inside the loop :-) */
    *energy = 0.5*esum;
}


static void
dpme_reciprocal_convolution(pme_t pme,
                           const Vec3 periodicBoxVectors[3],
                           const Vec3 recipBoxVectors[3],
                           double* energy)
{
    int kx,ky,kz;
    int nx,ny,nz;
    double mx,my,mz;
    double mhx,mhy,mhz,m2;
    double bx,by,bz;
    double d1,d2;
    double eterm,struct2,ets2;
    double esum;
    double denom;
    double boxfactor;
    double maxkx,maxky,maxkz;

    complex<double> *ptr;

    nx = pme->ngrid[0];
    ny = pme->ngrid[1];
    nz = pme->ngrid[2];

    boxfactor = -2*M_PI*sqrt(M_PI) / (6.0*periodicBoxVectors[0][0]*periodicBoxVectors[1][1]*periodicBoxVectors[2][2]);

    esum = 0;

    maxkx = (nx+1)/2;
    maxky = (ny+1)/2;
    maxkz = (nz+1)/2;

    double bfac = M_PI / pme->ewaldcoeff;
    double fac1 = 2.0*M_PI*M_PI*M_PI*sqrt(M_PI);
    double fac2 = pme->ewaldcoeff*pme->ewaldcoeff*pme->ewaldcoeff;
    double fac3 = -2.0*pme->ewaldcoeff*M_PI*M_PI;
    double b, m, m3, expfac, expterm, erfcterm;

    for (kx=0;kx<nx;kx++)
    {
        /* Calculate frequency. Grid indices in the upper half correspond to negative frequencies! */
        mx  = ((kx<maxkx) ? kx : (kx-nx));
        mhx = mx*recipBoxVectors[0][0];
        bx  = pme->bsplines_moduli[0][kx];

        for (ky=0;ky<ny;ky++)
        {
            /* Calculate frequency. Grid indices in the upper half correspond to negative frequencies! */
            my  = ((ky<maxky) ? ky : (ky-ny));
            mhy = mx*recipBoxVectors[1][0]+my*recipBoxVectors[1][1];
            by  = pme->bsplines_moduli[1][ky];

            for (kz=0;kz<nz;kz++)
            {
                /*
                 * Unlike the Coulombic case, there's an m=0 term so all terms are considered here.
                 */

                /* Calculate frequency. Grid indices in the upper half correspond to negative frequencies! */
                mz        = ((kz<maxkz) ? kz : (kz-nz));
                mhz       = mx*recipBoxVectors[2][0]+my*recipBoxVectors[2][1]+mz*recipBoxVectors[2][2];

                /* Pointer to the grid cell in question */
                ptr       = pme->grid + kx*ny*nz + ky*nz + kz;

                /* Get grid data for this frequency */
                d1        = ptr->real();
                d2        = ptr->imag();

                /* Calculate the convolution - see the Essman/Darden paper for the equation! */
                m2        = mhx*mhx+mhy*mhy+mhz*mhz;
                bz        = pme->bsplines_moduli[2][kz];
                denom     = boxfactor / (bx*by*bz);

                m = sqrt(m2);
                m3 = m*m2;
                b = bfac*m;
                expfac = -b*b;
                erfcterm = erfc(b);
                expterm = exp(expfac);

                eterm     = (fac1*erfcterm*m3 + expterm*(fac2 + fac3*m2)) * denom;

                /* write back convolution data to grid */
                ptr->real(d1*eterm);
                ptr->imag(d2*eterm);

                struct2   = (d1*d1+d2*d2);

                /* Long-range PME contribution to the energy for this frequency */
                ets2      = eterm*struct2;
                esum     += ets2;
            }
        }
    }
    // Remember the C6 energy is attractive, hence the negative sign.
    *energy = 0.5*esum;
}


static void
pme_grid_interpolate_force(pme_t pme,
                           const Vec3 recipBoxVectors[3],
                           const vector<double>& charges,
                           vector<Vec3>& forces)
{
    int       i;
    int       ix,iy,iz;
    int       x0index,y0index,z0index;
    int       xindex,yindex,zindex;
    int       index;
    int       order;
    double    q;
    double *  thetax;
    double *  thetay;
    double *  thetaz;
    double *  dthetax;
    double *  dthetay;
    double *  dthetaz;
    double    tx,ty,tz;
    double    dtx,dty,dtz;
    double    fx,fy,fz;
    double    gridvalue;
    int       nx,ny,nz;

    nx    = pme->ngrid[0];
    ny    = pme->ngrid[1];
    nz    = pme->ngrid[2];

    order = pme->order;

    /* This is almost identical to the charge spreading routine! */

    for (i=0;i<pme->natoms;i++)
    {
        fx = fy = fz = 0;

        q = charges[i];

        /* Grid index for the actual atom position */
        x0index = pme->particleindex[i][0];
        y0index = pme->particleindex[i][1];
        z0index = pme->particleindex[i][2];

        /* Bspline factors for this atom in each dimension , calculated from fractional coordinates */
        thetax  = &(pme->bsplines_theta[0][i*order]);
        thetay  = &(pme->bsplines_theta[1][i*order]);
        thetaz  = &(pme->bsplines_theta[2][i*order]);
        dthetax = &(pme->bsplines_dtheta[0][i*order]);
        dthetay = &(pme->bsplines_dtheta[1][i*order]);
        dthetaz = &(pme->bsplines_dtheta[2][i*order]);

        /* See pme_grid_spread_charge() for comments about the order here, and only interpolation in one direction */

        /* Since we will add order^3 (typically 5*5*5=125) terms to the force on each particle, we use temporary fx/fy/fz
         * variables, and only add it to memory forces[] at the end.
         */
        for (ix=0;ix<order;ix++)
        {
            xindex = (x0index + ix) % pme->ngrid[0];
            /* Get both the bspline factor and its derivative with respect to the x coordinate! */
            tx     = thetax[ix];
            dtx    = dthetax[ix];

            for (iy=0;iy<order;iy++)
            {
                yindex = (y0index + iy) % pme->ngrid[1];
                /* bspline + derivative wrt y */
                ty     = thetay[iy];
                dty    = dthetay[iy];

                for (iz=0;iz<order;iz++)
                {
                    /* Can be optimized, but we keep it simple here */
                    zindex               = (z0index + iz) % pme->ngrid[2];
                    /* bspline + derivative wrt z */
                    tz                   = thetaz[iz];
                    dtz                  = dthetaz[iz];
                    index                = xindex*pme->ngrid[1]*pme->ngrid[2] + yindex*pme->ngrid[2] + zindex;

                    /* Get the fft+convoluted+ifft:d data from the grid, which must be real by definition */
                    /* Checking that the imaginary part is indeed zero might be a good check :-) */
                    gridvalue            = pme->grid[index].real();

                    /* The d component of the force is calculated by taking the derived bspline in dimension d, normal bsplines in the other two */
                    fx                  += dtx*ty*tz*gridvalue;
                    fy                  += tx*dty*tz*gridvalue;
                    fz                  += tx*ty*dtz*gridvalue;
                }
            }
        }
        /* Update memory force, note that we multiply by charge and some box stuff */
        forces[i][0] -= q*(fx*nx*recipBoxVectors[0][0]);
        forces[i][1] -= q*(fx*nx*recipBoxVectors[1][0]+fy*ny*recipBoxVectors[1][1]);
        forces[i][2] -= q*(fx*nx*recipBoxVectors[2][0]+fy*ny*recipBoxVectors[2][1]+fz*nz*recipBoxVectors[2][2]);
    }
}


static void
pme_grid_interpolate_charge_derivatives(pme_t pme,
                                        const Vec3 recipBoxVectors[3],
                                        const vector<double>& charges,
                                        vector<double>& chargeDerivatives,
                                        const vector<int>& chargeIndices)
{
    int       nderiv, ideriv, i;
    int       ix,iy,iz;
    int       x0index,y0index,z0index;
    int       xindex,yindex,zindex;
    int       index;
    int       order;
    double    q;
    double *  thetax;
    double *  thetay;
    double *  thetaz;
    double    tx,ty,tz;
    double    dq;
    double    gridvalue;
    int       nx,ny,nz;

    nx    = pme->ngrid[0];
    ny    = pme->ngrid[1];
    nz    = pme->ngrid[2];

    order = pme->order;

    /* This is similar to pme_grid_interpolate_force() */
    
    nderiv = chargeIndices.size();
    for (ideriv=0;ideriv<nderiv;ideriv++)
    {
        i = chargeIndices[ideriv];
        dq = 0;

        q = charges[i];

        /* Grid index for the actual atom position */
        x0index = pme->particleindex[i][0];
        y0index = pme->particleindex[i][1];
        z0index = pme->particleindex[i][2];

        /* Bspline factors for this atom in each dimension , calculated from fractional coordinates */
        thetax  = &(pme->bsplines_theta[0][i*order]);
        thetay  = &(pme->bsplines_theta[1][i*order]);
        thetaz  = &(pme->bsplines_theta[2][i*order]);

        /* See pme_grid_spread_charge() for comments about the order here, and only interpolation in one direction */

        /* Since we will add order^3 (typically 5*5*5=125) terms to the charge
         * derivative on each particle, we use a temporary dq variable, and only
         * add it to memory forces[] at the end.
         */
        for (ix=0;ix<order;ix++)
        {
            xindex = (x0index + ix) % pme->ngrid[0];
            /* Get the bspline factor with respect to the x coordinate */
            tx     = thetax[ix];

            for (iy=0;iy<order;iy++)
            {
                yindex = (y0index + iy) % pme->ngrid[1];
                /* bspline wrt y */
                ty     = thetay[iy];

                for (iz=0;iz<order;iz++)
                {
                    /* Can be optimized, but we keep it simple here */
                    zindex    = (z0index + iz) % pme->ngrid[2];
                    /* bspline wrt z */
                    tz        = thetaz[iz];
                    index     = xindex*pme->ngrid[1]*pme->ngrid[2] + yindex*pme->ngrid[2] + zindex;

                    /* Get the fft+convoluted+ifft:d data from the grid, which must be real by definition */
                    /* Checking that the imaginary part is indeed zero might be a good check :-) */
                    gridvalue = pme->grid[index].real();

                    /* The d component of the force is calculated by taking the derived bspline in dimension d, normal bsplines in the other two */
                    dq       += tx*ty*tz*gridvalue;
                }
            }
        }

        chargeDerivatives[ideriv] += dq;
    }
}



/* EXPORTED ROUTINES */

int
pme_init(pme_t *       ppme,
         double        ewaldcoeff,
         int           natoms,
         const int     ngrid[3],
         int           pme_order,
         double        epsilon_r)
{
    pme_t pme;
    int   d;

    pme = (pme_t) malloc(sizeof(struct pme));

    pme->order       = pme_order;
    pme->epsilon_r   = epsilon_r;
    pme->ewaldcoeff  = ewaldcoeff;
    pme->natoms      = natoms;

    for (d=0;d<3;d++)
    {
        pme->ngrid[d]            = ngrid[d];
        pme->bsplines_theta[d]   = (double *)malloc(sizeof(double)*pme_order*natoms);
        pme->bsplines_dtheta[d]  = (double *)malloc(sizeof(double)*pme_order*natoms);
    }

    pme->particlefraction = (rvec *)malloc(sizeof(rvec)*natoms);
    pme->particleindex    = (ivec *)malloc(sizeof(ivec)*natoms);

    /* Allocate charge grid storage */
    pme->grid        = (complex<double> *)malloc(sizeof(complex<double>)*ngrid[0]*ngrid[1]*ngrid[2]);

    /* Setup bspline moduli (see Essman paper) */
    pme_calculate_bsplines_moduli(pme);

    *ppme = pme;

    return 0;
}





int pme_exec(pme_t       pme,
             const vector<Vec3>& atomCoordinates,
             vector<Vec3>& forces,
             const vector<double>& charges,
             const Vec3 periodicBoxVectors[3],
             double* energy)
{
    /* Routine is called with coordinates in x, a box, and charges in q */

    Vec3 recipBoxVectors[3];
    ReferenceForce::invertBoxVectors(periodicBoxVectors, recipBoxVectors);
    
    /* Before we can do the actual interpolation, we need to recalculate and update
     * the indices for each particle in the charge grid (initialized in pme_init()),
     * and what its fractional offset in this grid cell is.
     */

    /* Update charge grid indices and fractional offsets for each atom.
     * The indices/fractions are stored internally in the pme datatype
     */
    pme_update_grid_index_and_fraction(pme,atomCoordinates,periodicBoxVectors,recipBoxVectors);

    /* Calculate bsplines (and their differentials) from current fractional coordinates, store in pme structure */
    pme_update_bsplines(pme);

    /* Spread the charges on grid (using newly calculated bsplines in the pme structure) */
    pme_grid_spread_charge(pme, charges);

    /* do 3d-fft */
    vector<size_t> shape = {(size_t) pme->ngrid[0], (size_t) pme->ngrid[1], (size_t) pme->ngrid[2]};
    vector<size_t> axes = {0, 1, 2};
    vector<ptrdiff_t> stride = {(ptrdiff_t) (pme->ngrid[1]*pme->ngrid[2]*sizeof(complex<double>)),
                                (ptrdiff_t) (pme->ngrid[2]*sizeof(complex<double>)),
                                (ptrdiff_t) sizeof(complex<double>)};
    pocketfft::c2c(shape, stride, stride, axes, true, pme->grid, pme->grid, 1.0, 0);

    /* solve in k-space */
    pme_reciprocal_convolution(pme,periodicBoxVectors,recipBoxVectors,energy);

    /* do 3d-invfft */
    pocketfft::c2c(shape, stride, stride, axes, false, pme->grid, pme->grid, 1.0, 0);

    /* Get the particle forces from the grid and bsplines in the pme structure */
    pme_grid_interpolate_force(pme,recipBoxVectors,charges,forces);

    return 0;
}


int pme_exec_charge_derivatives(pme_t pme,
                                const vector<Vec3>& atomCoordinates,
                                vector<double>& chargeDerivatives,
                                const vector<int>& chargeIndices,
                                const vector<double>& charges,
                                const Vec3 periodicBoxVectors[3])
{
    /* Routine is called with coordinates in x, a box, and charges in q */

    Vec3 recipBoxVectors[3];
    invert_box_vectors(periodicBoxVectors, recipBoxVectors);
    
    /* Before we can do the actual interpolation, we need to recalculate and update
     * the indices for each particle in the charge grid (initialized in pme_init()),
     * and what its fractional offset in this grid cell is.
     */

    /* Update charge grid indices and fractional offsets for each atom.
     * The indices/fractions are stored internally in the pme datatype
     */
    pme_update_grid_index_and_fraction(pme,atomCoordinates,periodicBoxVectors,recipBoxVectors);

    /* Calculate bsplines (and their differentials) from current fractional coordinates, store in pme structure */
    pme_update_bsplines(pme);

    /* Spread the charges on grid (using newly calculated bsplines in the pme structure) */
    pme_grid_spread_charge(pme, charges);

    /* do 3d-fft */
    vector<size_t> shape = {(size_t) pme->ngrid[0], (size_t) pme->ngrid[1], (size_t) pme->ngrid[2]};
    vector<size_t> axes = {0, 1, 2};
    vector<ptrdiff_t> stride = {(ptrdiff_t) (pme->ngrid[1]*pme->ngrid[2]*sizeof(complex<double>)),
                                (ptrdiff_t) (pme->ngrid[2]*sizeof(complex<double>)),
                                (ptrdiff_t) sizeof(complex<double>)};
    pocketfft::c2c(shape, stride, stride, axes, true, pme->grid, pme->grid, 1.0, 0);

    /* solve in k-space */
    double energy;
    pme_reciprocal_convolution(pme,periodicBoxVectors,recipBoxVectors,&energy);

    /* do 3d-invfft */
    pocketfft::c2c(shape, stride, stride, axes, false, pme->grid, pme->grid, 1.0, 0);

    /* Get the charge derivatives from the grid and bsplines in the pme structure */
    pme_grid_interpolate_charge_derivatives(pme,recipBoxVectors,charges,chargeDerivatives,chargeIndices);

    return 0;
}


int pme_exec_dpme(pme_t       pme,
             const vector<Vec3>& atomCoordinates,
             vector<Vec3>& forces,
             const vector<double>& c6s,
             const Vec3 periodicBoxVectors[3],
             double* energy)
{
    /* Routine is called with coordinates in x, a box, and charges in q */

    Vec3 recipBoxVectors[3];
    ReferenceForce::invertBoxVectors(periodicBoxVectors, recipBoxVectors);

    /* Before we can do the actual interpolation, we need to recalculate and update
     * the indices for each particle in the charge grid (initialized in pme_init()),
     * and what its fractional offset in this grid cell is.
     */

    /* Update charge grid indices and fractional offsets for each atom.
     * The indices/fractions are stored internally in the pme datatype
     */
    pme_update_grid_index_and_fraction(pme,atomCoordinates,periodicBoxVectors,recipBoxVectors);

    /* Calculate bsplines (and their differentials) from current fractional coordinates, store in pme structure */
    pme_update_bsplines(pme);

    /* Spread the charges on grid (using newly calculated bsplines in the pme structure) */
    pme_grid_spread_charge(pme, c6s);

    /* do 3d-fft */
    vector<size_t> shape = {(size_t) pme->ngrid[0], (size_t) pme->ngrid[1], (size_t) pme->ngrid[2]};
    vector<size_t> axes = {0, 1, 2};
    vector<ptrdiff_t> stride = {(ptrdiff_t) (pme->ngrid[1]*pme->ngrid[2]*sizeof(complex<double>)),
                                (ptrdiff_t) (pme->ngrid[2]*sizeof(complex<double>)),
                                (ptrdiff_t) sizeof(complex<double>)};
    pocketfft::c2c(shape, stride, stride, axes, true, pme->grid, pme->grid, 1.0, 0);

    /* solve in k-space */
    dpme_reciprocal_convolution(pme,periodicBoxVectors,recipBoxVectors,energy);

    /* do 3d-invfft */
    pocketfft::c2c(shape, stride, stride, axes, false, pme->grid, pme->grid, 1.0, 0);

    /* Get the particle forces from the grid and bsplines in the pme structure */
    pme_grid_interpolate_force(pme,recipBoxVectors,c6s,forces);

    return 0;
}


int
pme_destroy(pme_t    pme)
{
    int d;

    free(pme->grid);

    for (d=0;d<3;d++)
    {
        free(pme->bsplines_moduli[d]);
        free(pme->bsplines_theta[d]);
        free(pme->bsplines_dtheta[d]);
    }

    free(pme->particlefraction);
    free(pme->particleindex);

    /* destroy structure itself */
    free(pme);

    return 0;
}

} // namespace OpenMM<|MERGE_RESOLUTION|>--- conflicted
+++ resolved
@@ -1,11 +1,7 @@
 /*
  * Reference implementation of PME reciprocal space interactions.
  *
-<<<<<<< HEAD
  * Copyright (c) 2009-2025, Erik Lindahl, Rossen Apostolov, Szilard Pall, Peter Eastman, Evan Pretti
-=======
- * Copyright (c) 2009-2023, Erik Lindahl, Rossen Apostolov, Szilard Pall, Peter Eastman
->>>>>>> 3645e1ee
  * All rights reserved.
  * Contact: lindahl@cbr.su.se Stockholm University, Sweden.
  *
