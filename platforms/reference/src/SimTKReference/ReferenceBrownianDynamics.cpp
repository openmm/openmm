
/* Portions copyright (c) 2006-2023 Stanford University and Simbios.
 * Contributors: Peter Eastman, Pande Group
 *
 * Permission is hereby granted, free of charge, to any person obtaining
 * a copy of this software and associated documentation files (the
 * "Software"), to deal in the Software without restriction, including
 * without limitation the rights to use, copy, modify, merge, publish,
 * distribute, sublicense, and/or sell copies of the Software, and to
 * permit persons to whom the Software is furnished to do so, subject
 * to the following conditions:
 *
 * The above copyright notice and this permission notice shall be included
 * in all copies or substantial portions of the Software.
 *
 * THE SOFTWARE IS PROVIDED "AS IS", WITHOUT WARRANTY OF ANY KIND, EXPRESS
 * OR IMPLIED, INCLUDING BUT NOT LIMITED TO THE WARRANTIES OF
 * MERCHANTABILITY, FITNESS FOR A PARTICULAR PURPOSE AND NONINFRINGEMENT.
 * IN NO EVENT SHALL THE AUTHORS, CONTRIBUTORS OR COPYRIGHT HOLDERS BE
 * LIABLE FOR ANY CLAIM, DAMAGES OR OTHER LIABILITY, WHETHER IN AN ACTION
 * OF CONTRACT, TORT OR OTHERWISE, ARISING FROM, OUT OF OR IN CONNECTION
 * WITH THE SOFTWARE OR THE USE OR OTHER DEALINGS IN THE SOFTWARE.
 */

#include <cstring>
#include <sstream>

#include "SimTKOpenMMUtilities.h"
#include "ReferenceBrownianDynamics.h"
#include "openmm/OpenMMException.h"

#include <cstdio>

using std::vector;
using namespace OpenMM;

/**---------------------------------------------------------------------------------------

   ReferenceBrownianDynamics constructor

   @param numberOfAtoms  number of atoms
   @param deltaT         delta t for dynamics
   @param friction       friction coefficient
   @param temperature    temperature

   --------------------------------------------------------------------------------------- */

ReferenceBrownianDynamics::ReferenceBrownianDynamics(int numberOfAtoms,
                                                          double deltaT, double friction,
                                                          double temperature) : 
           ReferenceDynamics(numberOfAtoms, deltaT, temperature), friction(friction) {

   if (friction <= 0) {
      std::stringstream message;
      message << "illegal friction value: " << friction;
      throw OpenMMException(message.str());
   }
   xPrime.resize(numberOfAtoms);
   inverseMasses.resize(numberOfAtoms);
}

/**---------------------------------------------------------------------------------------

   ReferenceBrownianDynamics destructor

   --------------------------------------------------------------------------------------- */

ReferenceBrownianDynamics::~ReferenceBrownianDynamics() {
}

/**---------------------------------------------------------------------------------------

   Get the friction coefficient

   @return friction

   --------------------------------------------------------------------------------------- */

double ReferenceBrownianDynamics::getFriction() const {
   return friction;
}

/**---------------------------------------------------------------------------------------

   Update -- driver routine for performing Brownian dynamics update of coordinates
   and velocities

   @param system              the System to be integrated
   @param atomCoordinates     atom coordinates
   @param velocities          velocities
   @param forces              forces
   @param masses              atom masses

   --------------------------------------------------------------------------------------- */

void ReferenceBrownianDynamics::update(const OpenMM::System& system, vector<Vec3>& atomCoordinates,
                                          vector<Vec3>& velocities,
                                          vector<Vec3>& forces, vector<double>& masses, double tolerance, const Vec3* boxVectors) {

   // first-time-through initialization

   int numberOfAtoms = system.getNumParticles();
   if (getTimeStep() == 0) {
      // invert masses

      for (int ii = 0; ii < numberOfAtoms; ii++) {
         if (masses[ii] == 0.0)
             inverseMasses[ii] = 0.0;
         else
             inverseMasses[ii] = 1.0/masses[ii];
      }
   }
   
   // Perform the integration.
   
   const double noiseAmplitude = sqrt(2.0*BOLTZ*getTemperature()*getDeltaT()/getFriction());
   const double forceScale = getDeltaT()/getFriction();
   for (int i = 0; i < numberOfAtoms; ++i) {
       if (masses[i] != 0.0)
           for (int j = 0; j < 3; ++j) {
               xPrime[i][j] = atomCoordinates[i][j] + forceScale*inverseMasses[i]*forces[i][j] + noiseAmplitude*sqrt(inverseMasses[i])*SimTKOpenMMUtilities::getNormallyDistributedRandomNumber();
           }
   }
   ReferenceConstraintAlgorithm* referenceConstraintAlgorithm = getReferenceConstraintAlgorithm();
   if (referenceConstraintAlgorithm)
      referenceConstraintAlgorithm->apply(atomCoordinates, xPrime, inverseMasses, tolerance);
   
   // Update the positions and velocities.
   
   double velocityScale = 1.0/getDeltaT();
   for (int i = 0; i < numberOfAtoms; ++i) {
       if (masses[i] != 0.0)
           for (int j = 0; j < 3; ++j) {
               velocities[i][j] = velocityScale*(xPrime[i][j] - atomCoordinates[i][j]);
               atomCoordinates[i][j] = xPrime[i][j];
           }
   }
<<<<<<< HEAD
   ReferenceVirtualSites::computePositions(system, atomCoordinates, boxVectors);
=======
   getVirtualSites().computePositions(system, atomCoordinates);
>>>>>>> 88f32f2d
   incrementTimeStep();
}<|MERGE_RESOLUTION|>--- conflicted
+++ resolved
@@ -135,10 +135,6 @@
                atomCoordinates[i][j] = xPrime[i][j];
            }
    }
-<<<<<<< HEAD
-   ReferenceVirtualSites::computePositions(system, atomCoordinates, boxVectors);
-=======
-   getVirtualSites().computePositions(system, atomCoordinates);
->>>>>>> 88f32f2d
+   getVirtualSites().computePositions(system, atomCoordinates, boxVectors);
    incrementTimeStep();
 }