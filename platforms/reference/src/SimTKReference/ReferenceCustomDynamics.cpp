--- conflicted
+++ resolved
@@ -233,13 +233,8 @@
 
 void ReferenceCustomDynamics::update(ContextImpl& context, int numberOfAtoms, vector<Vec3>& atomCoordinates,
                                      vector<Vec3>& velocities, vector<Vec3>& forces, vector<double>& masses,
-<<<<<<< HEAD
                                      map<string, double>& globals, vector<vector<Vec3> >& perDof, bool& forcesAreValid, double tolerance, const Vec3* boxVectors) {
-    if (invalidatesForces.size() == 0)
-=======
-                                     map<string, double>& globals, vector<vector<Vec3> >& perDof, bool& forcesAreValid, double tolerance) {
     if (!initialized)
->>>>>>> b6196754
         initialize(context, masses, globals);
     int numSteps = stepType.size();
     globals.insert(context.getParameters().begin(), context.getParameters().end());
