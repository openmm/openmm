--- conflicted
+++ resolved
@@ -1,9 +1,4 @@
-
-<<<<<<< HEAD
-/* Portions copyright (c) 2006-2023 Stanford University and Simbios.
-=======
 /* Portions copyright (c) 2006-2024 Stanford University and Simbios.
->>>>>>> 88f32f2d
  * Contributors: Pande Group
  *
  * Permission is hereby granted, free of charge, to any person obtaining
@@ -165,10 +160,8 @@
 
 void ReferenceVariableStochasticDynamics::update(const OpenMM::System& system, vector<Vec3>& atomCoordinates,
                                           vector<Vec3>& velocities,
-<<<<<<< HEAD
                                           vector<Vec3>& forces, vector<double>& masses, double maxStepSize, double tolerance, const Vec3* boxVectors) {
-=======
-                                          vector<Vec3>& forces, vector<double>& masses, double maxStepSize, double tolerance) {
+
     int numberOfAtoms = system.getNumParticles();
     ReferenceConstraintAlgorithm* referenceConstraintAlgorithm = getReferenceConstraintAlgorithm();
     if (getTimeStep() == 0) {
@@ -181,7 +174,6 @@
                 inverseMasses[ii] = 1/masses[ii];
         }
     }
->>>>>>> 88f32f2d
 
     // 1st update
 
@@ -205,11 +197,6 @@
         }
     }
 
-<<<<<<< HEAD
-   ReferenceVirtualSites::computePositions(system, atomCoordinates, boxVectors);
-   incrementTimeStep();
-=======
-    getVirtualSites().computePositions(system, atomCoordinates);
+    getVirtualSites().computePositions(system, atomCoordinates, boxVectors);
     incrementTimeStep();
->>>>>>> 88f32f2d
 }