
/* Portions copyright (c) 2006-2023 Stanford University and Simbios.
 * Contributors: Peter Eastman, Pande Group
 *
 * Permission is hereby granted, free of charge, to any person obtaining
 * a copy of this software and associated documentation files (the
 * "Software"), to deal in the Software without restriction, including
 * without limitation the rights to use, copy, modify, merge, publish,
 * distribute, sublicense, and/or sell copies of the Software, and to
 * permit persons to whom the Software is furnished to do so, subject
 * to the following conditions:
 *
 * The above copyright notice and this permission notice shall be included
 * in all copies or substantial portions of the Software.
 *
 * THE SOFTWARE IS PROVIDED "AS IS", WITHOUT WARRANTY OF ANY KIND, EXPRESS
 * OR IMPLIED, INCLUDING BUT NOT LIMITED TO THE WARRANTIES OF
 * MERCHANTABILITY, FITNESS FOR A PARTICULAR PURPOSE AND NONINFRINGEMENT.
 * IN NO EVENT SHALL THE AUTHORS, CONTRIBUTORS OR COPYRIGHT HOLDERS BE
 * LIABLE FOR ANY CLAIM, DAMAGES OR OTHER LIABILITY, WHETHER IN AN ACTION
 * OF CONTRACT, TORT OR OTHERWISE, ARISING FROM, OUT OF OR IN CONNECTION
 * WITH THE SOFTWARE OR THE USE OR OTHER DEALINGS IN THE SOFTWARE.
 */

#include <cstring>
#include <sstream>

#include "SimTKOpenMMUtilities.h"
#include "ReferenceVerletDynamics.h"
#include "ReferenceVirtualSites.h"

#include <cstdio>

using std::vector;
using namespace OpenMM;

/**---------------------------------------------------------------------------------------

   ReferenceVerletDynamics constructor

   @param numberOfAtoms  number of atoms
   @param deltaT         delta t for dynamics
   @param friction       friction coefficient
   @param temperature    temperature

   --------------------------------------------------------------------------------------- */

ReferenceVerletDynamics::ReferenceVerletDynamics(int numberOfAtoms, double deltaT) :
           ReferenceDynamics(numberOfAtoms, deltaT, 0.0) {
   xPrime.resize(numberOfAtoms);
   inverseMasses.resize(numberOfAtoms);
}

/**---------------------------------------------------------------------------------------

   ReferenceVerletDynamics destructor

   --------------------------------------------------------------------------------------- */

ReferenceVerletDynamics::~ReferenceVerletDynamics() {
}

/**---------------------------------------------------------------------------------------

   Update -- driver routine for performing Verlet dynamics update of coordinates
   and velocities

   @param system              the System to be integrated
   @param atomCoordinates     atom coordinates
   @param velocities          velocities
   @param forces              forces
   @param masses              atom masses

   --------------------------------------------------------------------------------------- */

void ReferenceVerletDynamics::update(const OpenMM::System& system, vector<Vec3>& atomCoordinates,
                                          vector<Vec3>& velocities,
                                          vector<Vec3>& forces, vector<double>& masses, double tolerance, const Vec3* boxVectors) {
   // first-time-through initialization

   int numberOfAtoms = system.getNumParticles();
   if (getTimeStep() == 0) {
      // invert masses

      for (int ii = 0; ii < numberOfAtoms; ii++) {
         if (masses[ii] == 0.0)
             inverseMasses[ii] = 0.0;
         else
             inverseMasses[ii] = 1.0/masses[ii];
      }
   }
   
   // Perform the integration.
   
   for (int i = 0; i < numberOfAtoms; ++i) {
       if (masses[i] != 0.0)
           for (int j = 0; j < 3; ++j) {
               velocities[i][j] += inverseMasses[i]*forces[i][j]*getDeltaT();
               xPrime[i][j] = atomCoordinates[i][j] + velocities[i][j]*getDeltaT();
           }
   }
   ReferenceConstraintAlgorithm* referenceConstraintAlgorithm = getReferenceConstraintAlgorithm();
   if (referenceConstraintAlgorithm)
      referenceConstraintAlgorithm->apply(atomCoordinates, xPrime, inverseMasses, tolerance);
   
   // Update the positions and velocities.
   
   double velocityScale = static_cast<double>(1.0/getDeltaT());
   for (int i = 0; i < numberOfAtoms; ++i) {
       if (masses[i] != 0.0)
           for (int j = 0; j < 3; ++j) {
               velocities[i][j] = velocityScale*(xPrime[i][j] - atomCoordinates[i][j]);
               atomCoordinates[i][j] = xPrime[i][j];
           }
   }

<<<<<<< HEAD
   ReferenceVirtualSites::computePositions(system, atomCoordinates, boxVectors);
=======
   getVirtualSites().computePositions(system, atomCoordinates);
>>>>>>> 88f32f2d
   incrementTimeStep();
}<|MERGE_RESOLUTION|>--- conflicted
+++ resolved
@@ -114,10 +114,6 @@
            }
    }
 
-<<<<<<< HEAD
-   ReferenceVirtualSites::computePositions(system, atomCoordinates, boxVectors);
-=======
-   getVirtualSites().computePositions(system, atomCoordinates);
->>>>>>> 88f32f2d
+   getVirtualSites().computePositions(system, atomCoordinates, boxVectors);
    incrementTimeStep();
 }