--- conflicted
+++ resolved
@@ -180,11 +180,7 @@
     if (!includeForces)
         extractForces(context) = savedForces; // Restore the forces so computing the energy doesn't overwrite the forces with incorrect values.
     else
-<<<<<<< HEAD
-        ReferenceVirtualSites::distributeForces(context.getSystem(), extractPositions(context), extractForces(context), extractBoxVectors(context));
-=======
-        extractVirtualSites(context).distributeForces(context.getSystem(), extractPositions(context), extractForces(context));
->>>>>>> 88f32f2d
+        extractVirtualSites(context).distributeForces(context.getSystem(), extractPositions(context), extractForces(context), extractBoxVectors(context));
     return 0.0;
 }
 
@@ -350,11 +346,7 @@
 void ReferenceApplyConstraintsKernel::apply(ContextImpl& context, double tol) {
     vector<Vec3>& positions = extractPositions(context);
     extractConstraints(context).apply(positions, positions, inverseMasses, tol);
-<<<<<<< HEAD
-    ReferenceVirtualSites::computePositions(context.getSystem(), positions, extractBoxVectors(context));
-=======
-    extractVirtualSites(context).computePositions(context.getSystem(), positions);
->>>>>>> 88f32f2d
+    extractVirtualSites(context).computePositions(context.getSystem(), positions, extractBoxVectors(context));
 }
 
 void ReferenceApplyConstraintsKernel::applyToVelocities(ContextImpl& context, double tol) {
@@ -368,11 +360,7 @@
 
 void ReferenceVirtualSitesKernel::computePositions(ContextImpl& context) {
     vector<Vec3>& positions = extractPositions(context);
-<<<<<<< HEAD
-    ReferenceVirtualSites::computePositions(context.getSystem(), positions, extractBoxVectors(context));
-=======
-    extractVirtualSites(context).computePositions(context.getSystem(), positions);
->>>>>>> 88f32f2d
+    extractVirtualSites(context).computePositions(context.getSystem(), positions, extractBoxVectors(context));
 }
 
 void ReferenceCalcHarmonicBondForceKernel::initialize(const System& system, const HarmonicBondForce& force) {
@@ -2388,14 +2376,9 @@
         std::pair<double, double> scaleFactors = propagateChain(context, thermostatChain, KEs, stepSize);
         scaleVelocities(context, thermostatChain, scaleFactors);
     }
-<<<<<<< HEAD
-    dynamics->step2(context, context.getSystem(), posData, velData, forceData, masses, integrator.getConstraintTolerance(), forcesAreValid,
-                    integrator.getAllThermostatedIndividualParticles(), integrator.getAllThermostatedPairs(), integrator.getMaximumPairDistance(),
-                    extractBoxVectors(context));
-=======
     dynamics->step2(context, context.getSystem(), posData, velData, forceData, masses, integrator.getConstraintTolerance(),
-                     integrator.getAllThermostatedIndividualParticles(), integrator.getAllThermostatedPairs(), integrator.getMaximumPairDistance());
->>>>>>> 88f32f2d
+                     integrator.getAllThermostatedIndividualParticles(), integrator.getAllThermostatedPairs(), integrator.getMaximumPairDistance(),
+            extractBoxVectors(context));
     data.time += stepSize;
     data.stepCount++;
 }
@@ -2619,53 +2602,6 @@
     chainVelocities = velocities;
 }
 
-<<<<<<< HEAD
-ReferenceIntegrateLangevinStepKernel::~ReferenceIntegrateLangevinStepKernel() {
-    if (dynamics)
-        delete dynamics;
-}
-
-void ReferenceIntegrateLangevinStepKernel::initialize(const System& system, const LangevinIntegrator& integrator) {
-    int numParticles = system.getNumParticles();
-    masses.resize(numParticles);
-    for (int i = 0; i < numParticles; ++i)
-        masses[i] = system.getParticleMass(i);
-    SimTKOpenMMUtilities::setRandomNumberSeed((unsigned int) integrator.getRandomNumberSeed());
-}
-
-void ReferenceIntegrateLangevinStepKernel::execute(ContextImpl& context, const LangevinIntegrator& integrator) {
-    double temperature = integrator.getTemperature();
-    double friction = integrator.getFriction();
-    double stepSize = integrator.getStepSize();
-    vector<Vec3>& posData = extractPositions(context);
-    vector<Vec3>& velData = extractVelocities(context);
-    vector<Vec3>& forceData = extractForces(context);
-    if (dynamics == 0 || temperature != prevTemp || friction != prevFriction || stepSize != prevStepSize) {
-        // Recreate the computation objects with the new parameters.
-        
-        if (dynamics)
-            delete dynamics;
-        dynamics = new ReferenceStochasticDynamics(
-                context.getSystem().getNumParticles(), 
-                stepSize, 
-                friction, 
-                temperature);
-        dynamics->setReferenceConstraintAlgorithm(&extractConstraints(context));
-        prevTemp = temperature;
-        prevFriction = friction;
-        prevStepSize = stepSize;
-    }
-    dynamics->update(context.getSystem(), posData, velData, forceData, masses, integrator.getConstraintTolerance(), extractBoxVectors(context));
-    data.time += stepSize;
-    data.stepCount++;
-}
-
-double ReferenceIntegrateLangevinStepKernel::computeKineticEnergy(ContextImpl& context, const LangevinIntegrator& integrator) {
-    return computeShiftedKineticEnergy(context, masses, 0.5*integrator.getStepSize());
-}
-
-=======
->>>>>>> 88f32f2d
 ReferenceIntegrateLangevinMiddleStepKernel::~ReferenceIntegrateLangevinMiddleStepKernel() {
     if (dynamics)
         delete dynamics;
@@ -2879,12 +2815,8 @@
     // Execute the step.
     
     dynamics->setReferenceConstraintAlgorithm(&extractConstraints(context));
-<<<<<<< HEAD
+    dynamics->setVirtualSites(extractVirtualSites(context));
     dynamics->update(context, context.getSystem().getNumParticles(), posData, velData, forceData, masses, globals, perDofValues, forcesAreValid, integrator.getConstraintTolerance(), extractBoxVectors(context));
-=======
-    dynamics->setVirtualSites(extractVirtualSites(context));
-    dynamics->update(context, context.getSystem().getNumParticles(), posData, velData, forceData, masses, globals, perDofValues, forcesAreValid, integrator.getConstraintTolerance());
->>>>>>> 88f32f2d
     
     // Record changed global variables.
     
@@ -2953,7 +2885,7 @@
     dynamics->setPeriodicBoxVectors(extractBoxVectors(context));
     vector<Vec3>& posData = extractPositions(context);
     vector<Vec3>& velData = extractVelocities(context);
-    dynamics->update(context, posData, velData, masses, integrator.getConstraintTolerance());
+    dynamics->update(context, posData, velData, masses, integrator.getConstraintTolerance(), extractBoxVectors(context));
     data.time += integrator.getStepSize();
     data.stepCount++;
 }
