--- conflicted
+++ resolved
@@ -1,9 +1,5 @@
 
-<<<<<<< HEAD
-/* Portions copyright (c) 2006-2023 Stanford University and Simbios.
-=======
 /* Portions copyright (c) 2006-2024 Stanford University and Simbios.
->>>>>>> 88f32f2d
  * Contributors: Pande Group
  *
  * Permission is hereby granted, free of charge, to any person obtaining
