--- conflicted
+++ resolved
@@ -1,9 +1,5 @@
 
-<<<<<<< HEAD
-/* Portions copyright (c) 2006-2023 Stanford University and Simbios.
-=======
 /* Portions copyright (c) 2006-2024 Stanford University and Simbios.
->>>>>>> 88f32f2d
  * Contributors: Andy Simmonett, Peter Eastman, Pande Group
  *
  * Permission is hereby granted, free of charge, to any person obtaining
@@ -103,13 +99,8 @@
       
          --------------------------------------------------------------------------------------- */
       void step2(OpenMM::ContextImpl &context, const OpenMM::System& system, std::vector<OpenMM::Vec3>& atomCoordinates,
-<<<<<<< HEAD
-                 std::vector<OpenMM::Vec3>& velocities, std::vector<OpenMM::Vec3>& forces, std::vector<double>& masses, double tolerance, bool &forcesAreValid,
+                 std::vector<OpenMM::Vec3>& velocities, std::vector<OpenMM::Vec3>& forces, std::vector<double>& masses, double tolerance,
                  const std::vector<int> & allAtoms, const std::vector<std::tuple<int, int, double>> & allPairs, double maxPairDistance, const Vec3* boxVectors);
-=======
-                 std::vector<OpenMM::Vec3>& velocities, std::vector<OpenMM::Vec3>& forces, std::vector<double>& masses, double tolerance,
-                 const std::vector<int> & allAtoms, const std::vector<std::tuple<int, int, double>> & allPairs, double maxPairDistance);
->>>>>>> 88f32f2d
       
 };
 
