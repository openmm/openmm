--- conflicted
+++ resolved
@@ -10,8 +10,5 @@
   - openmm-ml==1.0beta
   - openmm-torch==1.0beta
   - nnpops==0.2
-<<<<<<< HEAD
   - torchani==2.2.2
-=======
->>>>>>> c19b6d93
   - pytest